on: [push, pull_request]

name: CI

env:
  DESTDIR: "${{ github.workspace }}/dist/"
  MESON: "${{ github.workspace }}/source/meson.sh"

jobs:
  "Package_Source":
    runs-on: ubuntu-latest

    steps:
    - name: Checkout Naev Repository
      uses: actions/checkout@v2
      with:
        path: source
        fetch-depth: 0

    - name: Update APT Cache
      run: |
        sudo apt-get update

    - name: Install Additional Build Dependencies
      run: |
        sudo apt-get install \
          ninja-build

    - name: Meson Build
      run: |
        sh $MESON setup build source -Dexecutable=disabled -Ddocs_c=disabled -Ddocs_lua=disabled
        sh $MESON dist -C build --no-tests --include-subprojects

    - name: Upload Artifact
      uses: actions/upload-artifact@v2
      with:
        name: naev-${{ github.sha }}
        path: ${{ github.workspace }}/build/meson-dist/*
        if-no-files-found: error

  "Compile_Naev":
    needs: "Package_Source"

    strategy:
      fail-fast: false
      matrix:
        include:
          - os: ubuntu-16.04
            shell: bash
            config: linux.ini
            pkg-config-path: "[]"

          - os: ubuntu-18.04
            shell: bash
            config: linux.ini
            pkg-config-path: "[]"

          - os: ubuntu-20.04
            shell: bash
            config: linux.ini
            pkg-config-path: "[]"

          - os: windows-2016
            shell: msys2 {0}
            config: windows.ini
            pkg-config-path: "[]"

          - os: windows-2019
            shell: msys2 {0}
            config: windows.ini
            pkg-config-path: "[]"

    defaults:
      run:
        shell: ${{ matrix.shell }}

    runs-on: ${{ matrix.os }}

    steps:
    - name: Update APT Cache
      if: ${{ runner.os == 'Linux'}}
      run: |
        sudo apt-get update

    - name: Install Additional Build Dependencies
      if: ${{ runner.os == 'Linux'}}
      run: |
        sudo apt-get install \
          autopoint \
          binutils-dev \
          build-essential \
          gettext \
          intltool \
          libfreetype6-dev \
          libgl1-mesa-dev \
          libiberty-dev \
          libluajit-5.1-dev \
          libopenal-dev \
          libpng-dev \
          libsdl2-dev \
          libsdl2-image-dev \
          libsdl2-mixer-dev \
          libsuitesparse-dev \
          libvorbis-dev \
          libxml2-dev

    - name: Install Ninja-Build (xenial-backports)
      if: ${{ matrix.os == 'ubuntu-16.04' && runner.os == 'Linux'}}
      run: |
        sudo apt-get -t xenial-backports install \
          ninja-build

    - name: Install Ninja-Build
      if: ${{ matrix.os != 'ubuntu-16.04' && runner.os == 'Linux'}}
      run: |
        sudo apt-get install \
          ninja-build

    - name: Install MinGW Packages
      if: ${{ runner.os == 'Windows'}}
      uses: msys2/setup-msys2@v2
      with:
        msystem: MINGW64
        update: true
        path-type: strict
        install: git tar mingw-w64-x86_64-clang mingw-w64-x86_64-freetype mingw-w64-x86_64-libvorbis mingw-w64-x86_64-libxml2 mingw-w64-x86_64-luajit mingw-w64-x86_64-mesa mingw-w64-x86_64-meson mingw-w64-x86_64-ninja mingw-w64-x86_64-openal mingw-w64-x86_64-pkg-config mingw-w64-x86_64-SDL2 mingw-w64-x86_64-SDL2_mixer mingw-w64-x86_64-suitesparse

    - name: Get Source
      uses: actions/download-artifact@v2
      with:
        name: naev-${{ github.sha }}

    - name: Extract Source
      run: |
        mkdir source
        tar -xf naev-*.tar.xz -C source --strip 1

    - name: Meson Setup
      id: setup
      run: |
        sh $MESON setup build source \
            --native-file='source/utils/build/${{ matrix.config }}' \
            --buildtype=release \
            --pkg-config-path=${{ matrix.pkg-config-path }} \
            -Db_lto=true \
            -Dauto_features=enabled \
            -Ddocs_c=disabled \
            -Ddocs_lua=disabled

    - name: Upload Setup Log
      uses: actions/upload-artifact@v2
      if: ${{ success() || steps.setup.outcome == 'failure' }}
      with:
        name: ${{ matrix.os }}-${{ github.sha }}-setup-log
        path: ${{ github.workspace }}/build/meson-logs/meson-log.txt
        if-no-files-found: ignore

    - name: Meson Compile
      id: compile
      run: |
        sh $MESON compile -C build

    - name: Upload Compile Log
      uses: actions/upload-artifact@v2
      if: ${{ success() || steps.compile.outcome == 'failure' }}
      with:
        name: ${{ matrix.os }}-${{ github.sha }}-compile-log
        path: ${{ github.workspace }}/build/meson-logs/meson-log.txt
        if-no-files-found: ignore

#    - name: Meson Test
#      id: tests
#      run: |
#        ${{ matrix.test-env }} sh $MESON test -C build --print-errorlogs
#
#    - name: Upload test log
#      uses: actions/upload-artifact@v2
#      if: ${{ success() || steps.tests.outcome == 'failure' }}
#      with:
#        name: ${{ matrix.os }}-${{ github.sha }}-test-log
#        path: ${{ github.workspace }}/build/meson-logs/testlog.txt
#        if-no-files-found: ignore

    - name: Package
      run: |
        sh $MESON install -C build
        tar -cvf naev-${{ matrix.os }}-${{ github.sha }}.tar dist
#      if: ${{ success() || steps.tests.outcome == 'failure' }}

    - name: Upload Artifact
      uses: actions/upload-artifact@v2
#      if: ${{ success() || steps.tests.outcome == 'failure' }}
      with:
        name: naev-${{ matrix.os }}-${{ github.sha }}
        path: ${{ github.workspace }}/*.tar
        if-no-files-found: error

  "Compile_AppImage":
    needs: "Package_Source"

    strategy:
      fail-fast: false
      matrix:
        include:
          - os: ubuntu-16.04
            shell: bash
            config: linux.ini
            pkg-config-path: "[]"

          - os: ubuntu-18.04
            shell: bash
            config: linux.ini
            pkg-config-path: "[]"

          - os: ubuntu-20.04
            shell: bash
            config: linux.ini
            pkg-config-path: "[]"

    defaults:
      run:
        shell: ${{ matrix.shell }}

    runs-on: ${{ matrix.os }}

    steps:
    - name: Update APT Cache
      if: ${{ runner.os == 'Linux'}}
      run: |
        sudo apt-get update

    - name: Install Additional Build Dependencies
      if: ${{ runner.os == 'Linux'}}
      run: |
        sudo apt-get install \
          autopoint \
          binutils-dev \
          build-essential \
          gettext \
          intltool \
          libfreetype6-dev \
          libgl1-mesa-dev \
          libiberty-dev \
          libluajit-5.1-dev \
          libopenal-dev \
          libpng-dev \
          libsdl2-dev \
          libsdl2-image-dev \
          libsdl2-mixer-dev \
          libsuitesparse-dev \
          libvorbis-dev \
          libxml2-dev

    - name: Install Ninja-Build (xenial-backports)
      if: ${{ matrix.os == 'ubuntu-16.04' && runner.os == 'Linux'}}
      run: |
        sudo apt-get -t xenial-backports install \
          ninja-build

    - name: Install Ninja-Build
      if: ${{ matrix.os != 'ubuntu-16.04' && runner.os == 'Linux'}}
      run: |
        sudo apt-get install \
          ninja-build

    - name: Get Source
      uses: actions/download-artifact@v2
      with:
        name: naev-${{ github.sha }}

    - name: Extract Source
      run: |
        mkdir source
        tar -xf naev-*.tar.xz -C source --strip 1

    - name: Compile AppImage
      id: compile
      run: |
        sh source/utils/buildAppImage.sh -s "source" -b "build" -o "${{ env.DESTDIR }}" |& tee -a appImageBuildLog.txt

    - name: Upload Compile Log
      uses: actions/upload-artifact@v2
      if: ${{ success() || steps.compile.outcome == 'failure' }}
      with:
        name: ${{ matrix.os }}-${{ github.sha }}-appimageBuild-log
        path: ${{ github.workspace }}/appImageBuildLog.txt
        if-no-files-found: ignore

    - name: Upload Artifact
      uses: actions/upload-artifact@v2
      with:
        name: naev-${{ matrix.os }}-AppImage-${{ github.sha }}
        path: ${{ env.DESTDIR }}/out/*.AppImage
        if-no-files-found: error

  "Documentation":
    runs-on: ubuntu-latest
    needs: "Package_Source"
    if: ${{ github.event_name == 'push' }}

    steps:
    - name: Trigger Publish
      run: |
<<<<<<< HEAD
        curl -X POST https://api.github.com/repos/projectsynchro/naev.github.io/dispatches \
        -H 'Accept: application/vnd.github.everest-preview+json' \
        -u ${{ secrets.WEBSITE_ACCESS_TOKEN }} \
        --data '{"event_type": "api", "client_payload": { "repository": "'"$GITHUB_REPOSITORY"'" }}'
=======
        sudo apt-get update

    - name: Install Additional Build Dependencies
      run: |
        sudo apt-get install \
          lua-ldoc \
          graphviz \
          doxygen \
          ninja-build

    - name: Get Source
      uses: actions/download-artifact@v2
      with:
        name: naev-${{ github.sha }}

    - name: Extract Source
      run: |
        mkdir source
        tar -xf naev-*.tar.xz -C source --strip 1

    - name: Meson Build
      run: |
        sh $MESON setup build source \
            -Dexecutable=disabled

    - name: Package
      run: |
        sh $MESON install -C build
        tar -cvf ${{ github.workspace }}/naev-docs-${{ github.sha }}.tar ${{ env.DESTDIR }}/usr/local/doc/naev

    - name: Install SSH Key
      uses: shimataro/ssh-key-action@v2.0.3
      with:
        key: ${{ secrets.SSH_KEY }}
        name: id_rsa # optional
        known_hosts: ${{ secrets.KNOWN_HOSTS }}
      if: ${{ github.event_name == 'push' && github.repository == 'naev/naev' }}

    - name: Upload Lua Documentation
      run: rsync -e "ssh -o 'StrictHostKeyChecking no'" -rv --delete ${{ env.DESTDIR }}/usr/local/doc/naev/lua/* travis@iandouglasscott.com:/srv/naevdoc
      if: ${{ github.event_name == 'push' && github.repository == 'naev/naev' }}

    - name: Upload Artifact
      uses: actions/upload-artifact@v2
      with:
        name: naev-docs-${{ github.sha }}
        path: ${{ github.workspace }}/*.tar
        if-no-files-found: error
>>>>>>> 3ee19d78
<|MERGE_RESOLUTION|>--- conflicted
+++ resolved
@@ -296,63 +296,12 @@
   "Documentation":
     runs-on: ubuntu-latest
     needs: "Package_Source"
-    if: ${{ github.event_name == 'push' }}
+    if: ${{ github.event_name == 'push' && github.repository == 'naev/naev' }}
 
     steps:
     - name: Trigger Publish
       run: |
-<<<<<<< HEAD
-        curl -X POST https://api.github.com/repos/projectsynchro/naev.github.io/dispatches \
+        curl -X POST https://api.github.com/repos/naev/naev.github.io/dispatches \
         -H 'Accept: application/vnd.github.everest-preview+json' \
         -u ${{ secrets.WEBSITE_ACCESS_TOKEN }} \
-        --data '{"event_type": "api", "client_payload": { "repository": "'"$GITHUB_REPOSITORY"'" }}'
-=======
-        sudo apt-get update
-
-    - name: Install Additional Build Dependencies
-      run: |
-        sudo apt-get install \
-          lua-ldoc \
-          graphviz \
-          doxygen \
-          ninja-build
-
-    - name: Get Source
-      uses: actions/download-artifact@v2
-      with:
-        name: naev-${{ github.sha }}
-
-    - name: Extract Source
-      run: |
-        mkdir source
-        tar -xf naev-*.tar.xz -C source --strip 1
-
-    - name: Meson Build
-      run: |
-        sh $MESON setup build source \
-            -Dexecutable=disabled
-
-    - name: Package
-      run: |
-        sh $MESON install -C build
-        tar -cvf ${{ github.workspace }}/naev-docs-${{ github.sha }}.tar ${{ env.DESTDIR }}/usr/local/doc/naev
-
-    - name: Install SSH Key
-      uses: shimataro/ssh-key-action@v2.0.3
-      with:
-        key: ${{ secrets.SSH_KEY }}
-        name: id_rsa # optional
-        known_hosts: ${{ secrets.KNOWN_HOSTS }}
-      if: ${{ github.event_name == 'push' && github.repository == 'naev/naev' }}
-
-    - name: Upload Lua Documentation
-      run: rsync -e "ssh -o 'StrictHostKeyChecking no'" -rv --delete ${{ env.DESTDIR }}/usr/local/doc/naev/lua/* travis@iandouglasscott.com:/srv/naevdoc
-      if: ${{ github.event_name == 'push' && github.repository == 'naev/naev' }}
-
-    - name: Upload Artifact
-      uses: actions/upload-artifact@v2
-      with:
-        name: naev-docs-${{ github.sha }}
-        path: ${{ github.workspace }}/*.tar
-        if-no-files-found: error
->>>>>>> 3ee19d78
+        --data '{"event_type": "api", "client_payload": { "repository": "'"$GITHUB_REPOSITORY"'" }}'