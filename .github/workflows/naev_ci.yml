on: [push, pull_request]

name: CI

env:
  CC: clang

jobs:
  dist:
    runs-on: ubuntu-latest

    steps:
    - name: Setup Python
      uses: actions/setup-python@v2

    - name: Install Meson
      run: |
        pip install meson ninja

    - name: Checkout Naev Repository 
      uses: actions/checkout@v2

    - name: Meson Build
      run: |
        meson setup builddir -Dconfigure_build=false -Dconfigure_doc=false
        meson dist -C builddir --no-tests

    - name: Upload Artifact
      uses: actions/upload-artifact@v2
      with:
        name: naev-${{ github.sha }}
        path: ${{ github.workspace }}/builddir/meson-dist/*
        if-no-files-found: error

  "Linux-x86_64":
    needs: dist
    runs-on: ubuntu-latest

    steps:
    - name: Update APT Build Dependencies
      run: |
        sudo apt-get update
        sudo apt-get install \
          build-essential \
          libsdl2-dev \
          libsdl2-mixer-dev \
          libsdl2-image-dev \
          libgl1-mesa-dev \
          libxml2-dev \
          libfontconfig1-dev \
          libfreetype6-dev \
          libpng-dev \
          libopenal-dev \
          libvorbis-dev \
          binutils-dev \
          libiberty-dev \
          libluajit-5.1-dev \
          gettext \
          autopoint \
          intltool

<<<<<<< HEAD
    - name: Setup Python
      uses: actions/setup-python@v2

    - name: Install Meson
      run: |
        pip install meson ninja

    - name: Get Source
      uses: actions/download-artifact@v2
      with:
        name: naev-${{ github.sha }}
=======
    - name: Checkout Naev Repository
      uses: actions/checkout@v2
>>>>>>> fe4a2ea2

    - name: Extract Source
      run: |
        mkdir source
        tar -xf naev-*.tar.xz -C source --strip 1

    - name: Meson Build
      run: |
        meson setup build source \
            --buildtype release \
            --prefix="${{ github.workspace }}/dist/" \
            -Dconfigure_doc=false
        meson install -C build

    - name: Upload Artifact
      uses: actions/upload-artifact@v2
      with:
        name: naev-lin64-${{ github.sha }}
        path: ${{ github.workspace }}/dist/*
        if-no-files-found: error

  "Windows-MinGW64":
    needs: dist
    runs-on: windows-latest
    defaults:
      run:
        shell: msys2 {0}

    steps:
    - name: Setup MINGW64 Environment
      uses: msys2/setup-msys2@v2
      with:
        msystem: MINGW64
        update: true
<<<<<<< HEAD
        install: mingw-w64-x86_64-meson mingw-w64-x86_64-ninja mingw-w64-x86_64-clang mingw-w64-x86_64-pkg-config mingw-w64-x86_64-freetype mingw-w64-x86_64-SDL2 mingw-w64-x86_64-SDL2_mixer mingw-w64-x86_64-libxml2 mingw-w64-x86_64-openal mingw-w64-x86_64-libvorbis mingw-w64-x86_64-fontconfig git tar

    - name: Get Source
      uses: actions/download-artifact@v2
      with:
        name: naev-${{ github.sha }}
=======
        install: mingw-w64-x86_64-libtool mingw-w64-x86_64-toolchain mingw-w64-x86_64-gcc mingw-w64-x86_64-SDL2 mingw-w64-x86_64-SDL2_mixer mingw-w64-x86_64-SDL2_image mingw-w64-x86_64-libxml2 mingw-w64-x86_64-libpng mingw-w64-x86_64-openal mingw-w64-x86_64-libvorbis mingw-w64-x86_64-binutils mingw-w64-x86_64-fontconfig mingw-w64-x86_64-freetype mingw-w64-x86_64-gettext mingw-w64-x86_64-luajit libtool autoconf autoconf-archive automake automake-wrapper git gettext pkgconfig make intltool

    - name: Checkout Naev Repository
      uses: actions/checkout@v2
>>>>>>> fe4a2ea2

    - name: Extract Source
      run: |
<<<<<<< HEAD
        mkdir source
        /usr/bin/tar -xf naev-*.tar.xz -C source --strip 1

    - name: Meson Build
      run: |
        meson setup build source \
            --buildtype release \
            --prefix="${{ github.workspace }}/dist/" \
            -Dconfigure_doc=false
        meson install -C build
=======
        ./autogen.sh
        ./configure
        make -j$(nproc --all)
      env:
        CFLAGS: "-O3"
>>>>>>> fe4a2ea2

    - name: Upload Artifact
      uses: actions/upload-artifact@v2
      with:
        name: naev-win64-${{ github.sha }}
        path: ${{ github.workspace }}/dist/*
        if-no-files-found: error

  "macOS":
    needs: dist
    runs-on: macos-latest

    steps:
    - name: Update Homebrew Cache
      run: |
        brew update

    - name: Install Additional Build Dependencies
      run: |
        brew install \
          pkg-config \
          fontconfig \
          luajit \
          intltool \
          sdl2 \
          sdl2_mixer \
          sdl2_image \
          openal-soft

    - name: Remove Homebrew Perl
      run: |
        brew uninstall --ignore-dependencies perl
<<<<<<< HEAD
      
    - name: PKGCONFIG
=======

    - name: Checkout Naev Repository
      uses: actions/checkout@v2

    - name: Test-Build Naev on MacOS
>>>>>>> fe4a2ea2
      run: |
        # PKGCONFIG configuration for OpenAL
        export PKG_CONFIG_PATH="$PKG_CONFIG_PATH:/usr/local/opt/openal-soft/lib/pkgconfig"

<<<<<<< HEAD
    - name: Setup Python
      uses: actions/setup-python@v2

    - name: Install Meson
      run: |
        pip install meson ninja
        
    - name: Get Source
      uses: actions/download-artifact@v2
      with:
        name: naev-${{ github.sha }}

    - name: Extract Source
      run: |
        mkdir source
        tar -xf naev-*.tar.xz -C source --strip 1

    - name: Meson Build
      run: |
        meson setup build source \
            --buildtype release \
            --prefix="${{ github.workspace }}/dist/naev.app" \
            --bindir=Contents/MacOS \
            --datadir=Contents/Resources \
            -Dconfigure_doc=false
        meson install -C build
    
=======
        ./autogen.sh
        ./configure
        make -j$(sysctl -n hw.logicalcpu)
      env:
        CFLAGS: "-O3 -mmacosx-version-min=10.7"

    - name: Build MacOS Bundle
      run: ./extras/macos/bundle.sh

>>>>>>> fe4a2ea2
    - name: Upload Artifact
      uses: actions/upload-artifact@v2
      with:
        name: naev-macos-${{ github.sha }}
<<<<<<< HEAD
        path: ${{ github.workspace }}/dist/*
        if-no-files-found: error
=======
        path: ${{ github.workspace }}/Naev.app/
>>>>>>> fe4a2ea2

  "Documentation":
    runs-on: ubuntu-latest
    needs: dist

    steps:
    - name: Update APT Cache
      run: |
        sudo apt-get update

    - name: Install Additional Build Dependencies
      run: |
        sudo apt-get install \
<<<<<<< HEAD
          lua-ldoc \
          graphviz \
          doxygen

    - name: Setup Python
      uses: actions/setup-python@v2

    - name: Install Meson
      run: |
        pip install meson ninja

    - name: Get Source
      uses: actions/download-artifact@v2
      with:
        name: naev-${{ github.sha }}

    - name: Extract Source
      run: |
        mkdir source
        tar -xf naev-*.tar.xz -C source --strip 1
=======
          build-essential \
          automake \
          autoconf-archive \
          libsdl2-dev \
          libsdl2-mixer-dev \
          libsdl2-image-dev \
          libgl1-mesa-dev \
          libxml2-dev \
          libfontconfig1-dev \
          libfreetype6-dev \
          libpng-dev \
          libopenal-dev \
          libvorbis-dev \
          binutils-dev \
          libiberty-dev \
          libluajit-5.1-dev \
          lua-ldoc \
          gettext \
          autopoint \
          intltool

    - name: Checkout Naev Repository
      uses: actions/checkout@v2
>>>>>>> fe4a2ea2

    - name: Meson Build
      run: |
<<<<<<< HEAD
        meson setup build source \
            --prefix="${{ github.workspace }}/dist/" \
            -Dconfigure_build=false
        meson install -C build
    
    - name: Install SSH Key
      uses: shimataro/ssh-key-action@v2.0.3
      with:
        key: ${{ secrets.SSH_KEY }}
        name: id_rsa # optional
        known_hosts: ${{ secrets.KNOWN_HOSTS }}
      if: ${{ github.event_name == 'push' && github.repository == 'naev/naev' }}
=======
        ./autogen.sh
        ./configure
        make -C docs lua
>>>>>>> fe4a2ea2

    - name: Upload Lua Documentation
      run: rsync -e "ssh -o 'StrictHostKeyChecking no'" -rv --delete dist/docs/lua/ travis@iandouglasscott.com:/srv/naevdoc
      if: ${{ github.event_name == 'push' && github.repository == 'naev/naev' }}

    - name: Upload Artifact
      uses: actions/upload-artifact@v2
      with:
        name: naev-docs-${{ github.sha }}
        path: ${{ github.workspace }}/dist/*
        if-no-files-found: error<|MERGE_RESOLUTION|>--- conflicted
+++ resolved
@@ -59,22 +59,17 @@
           autopoint \
           intltool
 
-<<<<<<< HEAD
-    - name: Setup Python
-      uses: actions/setup-python@v2
-
-    - name: Install Meson
-      run: |
-        pip install meson ninja
-
-    - name: Get Source
-      uses: actions/download-artifact@v2
-      with:
-        name: naev-${{ github.sha }}
-=======
-    - name: Checkout Naev Repository
-      uses: actions/checkout@v2
->>>>>>> fe4a2ea2
+    - name: Setup Python
+      uses: actions/setup-python@v2
+
+    - name: Install Meson
+      run: |
+        pip install meson ninja
+
+    - name: Get Source
+      uses: actions/download-artifact@v2
+      with:
+        name: naev-${{ github.sha }}
 
     - name: Extract Source
       run: |
@@ -109,23 +104,15 @@
       with:
         msystem: MINGW64
         update: true
-<<<<<<< HEAD
         install: mingw-w64-x86_64-meson mingw-w64-x86_64-ninja mingw-w64-x86_64-clang mingw-w64-x86_64-pkg-config mingw-w64-x86_64-freetype mingw-w64-x86_64-SDL2 mingw-w64-x86_64-SDL2_mixer mingw-w64-x86_64-libxml2 mingw-w64-x86_64-openal mingw-w64-x86_64-libvorbis mingw-w64-x86_64-fontconfig git tar
 
     - name: Get Source
       uses: actions/download-artifact@v2
       with:
         name: naev-${{ github.sha }}
-=======
-        install: mingw-w64-x86_64-libtool mingw-w64-x86_64-toolchain mingw-w64-x86_64-gcc mingw-w64-x86_64-SDL2 mingw-w64-x86_64-SDL2_mixer mingw-w64-x86_64-SDL2_image mingw-w64-x86_64-libxml2 mingw-w64-x86_64-libpng mingw-w64-x86_64-openal mingw-w64-x86_64-libvorbis mingw-w64-x86_64-binutils mingw-w64-x86_64-fontconfig mingw-w64-x86_64-freetype mingw-w64-x86_64-gettext mingw-w64-x86_64-luajit libtool autoconf autoconf-archive automake automake-wrapper git gettext pkgconfig make intltool
-
-    - name: Checkout Naev Repository
-      uses: actions/checkout@v2
->>>>>>> fe4a2ea2
-
-    - name: Extract Source
-      run: |
-<<<<<<< HEAD
+
+    - name: Extract Source
+      run: |
         mkdir source
         /usr/bin/tar -xf naev-*.tar.xz -C source --strip 1
 
@@ -136,13 +123,6 @@
             --prefix="${{ github.workspace }}/dist/" \
             -Dconfigure_doc=false
         meson install -C build
-=======
-        ./autogen.sh
-        ./configure
-        make -j$(nproc --all)
-      env:
-        CFLAGS: "-O3"
->>>>>>> fe4a2ea2
 
     - name: Upload Artifact
       uses: actions/upload-artifact@v2
@@ -175,21 +155,12 @@
     - name: Remove Homebrew Perl
       run: |
         brew uninstall --ignore-dependencies perl
-<<<<<<< HEAD
       
     - name: PKGCONFIG
-=======
-
-    - name: Checkout Naev Repository
-      uses: actions/checkout@v2
-
-    - name: Test-Build Naev on MacOS
->>>>>>> fe4a2ea2
       run: |
         # PKGCONFIG configuration for OpenAL
         export PKG_CONFIG_PATH="$PKG_CONFIG_PATH:/usr/local/opt/openal-soft/lib/pkgconfig"
 
-<<<<<<< HEAD
     - name: Setup Python
       uses: actions/setup-python@v2
 
@@ -217,27 +188,12 @@
             -Dconfigure_doc=false
         meson install -C build
     
-=======
-        ./autogen.sh
-        ./configure
-        make -j$(sysctl -n hw.logicalcpu)
-      env:
-        CFLAGS: "-O3 -mmacosx-version-min=10.7"
-
-    - name: Build MacOS Bundle
-      run: ./extras/macos/bundle.sh
-
->>>>>>> fe4a2ea2
     - name: Upload Artifact
       uses: actions/upload-artifact@v2
       with:
         name: naev-macos-${{ github.sha }}
-<<<<<<< HEAD
-        path: ${{ github.workspace }}/dist/*
-        if-no-files-found: error
-=======
-        path: ${{ github.workspace }}/Naev.app/
->>>>>>> fe4a2ea2
+        path: ${{ github.workspace }}/dist/*
+        if-no-files-found: error
 
   "Documentation":
     runs-on: ubuntu-latest
@@ -251,7 +207,6 @@
     - name: Install Additional Build Dependencies
       run: |
         sudo apt-get install \
-<<<<<<< HEAD
           lua-ldoc \
           graphviz \
           doxygen
@@ -272,35 +227,9 @@
       run: |
         mkdir source
         tar -xf naev-*.tar.xz -C source --strip 1
-=======
-          build-essential \
-          automake \
-          autoconf-archive \
-          libsdl2-dev \
-          libsdl2-mixer-dev \
-          libsdl2-image-dev \
-          libgl1-mesa-dev \
-          libxml2-dev \
-          libfontconfig1-dev \
-          libfreetype6-dev \
-          libpng-dev \
-          libopenal-dev \
-          libvorbis-dev \
-          binutils-dev \
-          libiberty-dev \
-          libluajit-5.1-dev \
-          lua-ldoc \
-          gettext \
-          autopoint \
-          intltool
-
-    - name: Checkout Naev Repository
-      uses: actions/checkout@v2
->>>>>>> fe4a2ea2
-
-    - name: Meson Build
-      run: |
-<<<<<<< HEAD
+
+    - name: Meson Build
+      run: |
         meson setup build source \
             --prefix="${{ github.workspace }}/dist/" \
             -Dconfigure_build=false
@@ -313,11 +242,6 @@
         name: id_rsa # optional
         known_hosts: ${{ secrets.KNOWN_HOSTS }}
       if: ${{ github.event_name == 'push' && github.repository == 'naev/naev' }}
-=======
-        ./autogen.sh
-        ./configure
-        make -C docs lua
->>>>>>> fe4a2ea2
 
     - name: Upload Lua Documentation
       run: rsync -e "ssh -o 'StrictHostKeyChecking no'" -rv --delete dist/docs/lua/ travis@iandouglasscott.com:/srv/naevdoc
