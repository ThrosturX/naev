--[[
<?xml version='1.0' encoding='utf8'?>
<event name="Discovery">
 <trigger>enter</trigger>
 <chance>100</chance>
</event>
--]]
--[[
-- Shows the player fancy messages as they discover things. Meant to be flavourful.
--]]

local fmt = require 'format'
local love = require 'love'
local lg = require 'love.graphics'
local audio = require 'love.audio'
local love_math = require 'love.math'
local love_shaders = require 'love_shaders'
local transitions = require 'vn.transitions'
local fmt = require "format"

-- Since we don't actually activate the Love framework we have to fake the
-- the dimensions and width, and set up the origins.
local nw, nh = naev.gfx.dim()
love.x = 0
love.y = 0
love.w = nw
love.h = nh
lg.origin()

-- These trigger at specific places
local system_events = {
   --[[
   -- Unique / Interesting systems
   --]]
   Sol = {
      type = "enter",
      name = "disc_sol",
      title = _("Sol"),
      subtitle = _("Home"),
   },
   ["Gamma Polaris"] = {
      type = "distance",
      dist = 5e3,
      pos  = planet.get("Emperor's Wrath"):pos(),
      name = "disc_emperorswrath",
      title = _("Emperor's Wrath"),
      subtitle = _("Human Made Divine"),
   },
   ["Za'lek"] = {
      type = "distance",
      dist = 5e3,
      pos  = planet.get("House Za'lek Central Station"):pos(),
      name = "disc_zalekcentral",
      title = _("House Za'lek Central Station"),
      subtitle = _("Bastion of Knowledge"),
   },
   Ruadan = {
      type = "distance",
      dist = 5e3,
      pos  = planet.get("Ruadan Prime"):pos(),
      name = "disc_zalekruadan",
      title = _("Ruadan Prime"),
      subtitle = _("New Heart of the Za'lek"),
   },
   Dvaer = {
      type = "distance",
      dist = 5e3,
      pos  = planet.get("Dvaered High Command"):pos(),
      name = "disc_dvaeredhigh",
      title = _("Dvaered High Command"),
      subtitle = _("Convening of the Warlords"),
   },
   Feye = {
      type = "enter",
      name = "disc_kataka",
      title = _("Feye"),
      subtitle = _("Remembering Sorom"),
   },
   Aesir = {
      type = "distance",
      dist = 5e3,
      pos  = planet.get("Mutris"):pos(),
      name = "disc_mutris",
      title = _("Crater City"),
      subtitle = _("Touching the Universe"),
   },
   Taiomi = {
      type = "enter",
      name = "disc_taiomi",
      title = _("Taiomi"),
      subtitle = _("Ship Graveyard"),
   },
   Limbo = {
      -- Discover will not work if the planet is found through maps
      --type = "discover",
      --asset = planet.get("Minerva Station"),
      type = "distance",
      dist = 5e3,
      pos  = planet.get("Minerva Station"):pos(),
      name = "disc_minerva",
      title = _("Minerva Station"),
      subtitle = _("Gambler's Paradise"),
   },
   Beeklo = {
      type = "distance",
      dist = 5e3,
      pos  = planet.get("Totoran"):pos(),
      name = "disc_totoran",
      title = _("Totoran"),
      subtitle = _("Brave your Fate in the #rCrimson Gauntlet#0"),
   },
   Haven = {
      type = "enter",
      name = "disc_haven",
      title = _("The Devastation of Haven"),
      subtitle = _("The Old Wound That Never Heals"),
   },
   --[[
   -- Pirate Strongholds
   -- ]]
   ["New Haven"] = {
      type = "distance",
      dist = 5e3,
      pos  = planet.get("New Haven"):pos(),
      name = "disc_newhaven",
      title = _("New Haven"),
      subtitle = _("They Will Never Destroy Us"),
   },
   Kretogg = {
      type = "enter",
      name = "disc_kretogg",
      title = _("Kretogg"),
      subtitle = _("Any Business is Good Business"),
   },
}
-- These trigger for specific factions controlled systems
local faction_events = {
   ["Za'lek"] = {
      type = "enter",
      name = "disc_zalek",
      title = _("The Za'lek Territories"),
      subtitle = _("Knowledge at All Costs"),
   },
   Dvaered = {
      type = "enter",
      name = "disc_dvaered",
      title = _("The Dvaered Territories"),
      subtitle = _("The Warlords are Eager for Blood"),
   },
   Soromid = {
      type = "enter",
      name = "disc_soromid",
      title = _("The Soromid Territories"),
      subtitle = _("Human is Just an Ephemeral Condition"),
   },
   Sirius = {
      type = "enter",
      name = "disc_sirius",
      title = _("The Sirius Territories"),
      subtitle = _("Sirichana Will Lead the Way"),
   },
   Proteron = {
      type = "enter",
      name = "disc_proteron",
      title = _("The Proteron Territories"),
      subtitle = _("United through Sacrifice"),
      func = function() faction.get("Proteron"):setKnown( true ) end
   },
   Thurion = {
      type = "enter",
      name = "disc_thurion",
      title = _("The Thurion Space"),
      subtitle = _("We Shall All Become One"),
   },
   Frontier = {
      type = "enter",
      name = "disc_frontier",
      title = _("The Frontier"),
      subtitle = _("Leading to a New Future"),
      func = function() faction.get("FLF"):setKnown( true ) end
   },
   Collective = {
      type = "enter",
      name = "disc_collective",
      title = _("The Collective"),
      subtitle = _("Do Robots Dream of Electric Sheep?"),
      func = function() faction.get("Collective"):setKnown( true ) end
   },
}
-- Custom events can handle custom triggers such as nebula systems
local function test_systems( syslist )
   local n = system.cur():nameRaw()
   for k,v in ipairs(syslist) do
      if v==n then
         return true
      end
   end
   return false
end
local custom_events = {
   Nebula = {
      test = function ()
         -- These are currently the only systems from which the player can
         -- enter the nebula
         local nsys = {
            "Thirty Stars",
            "Raelid",
            "Toaxis",
            "Myad",
            "Tormulex",
         }
         return test_systems( nsys )
      end,
      type = "enter",
      name = "disc_nebula",
      title = _("The Nebula"),
      subtitle = _("Grim Reminder of Our Fragility"),
   },
   NorthWinds = {
      test = function ()
         local nsys = {
            "Defa",
            "Vedalus",
            "Titus",
            "New Haven",
            "Daled",
            "Mason",
         }
         return test_systems( nsys )
      end,
      type = "enter",
      name = "disc_northwinds",
      title = _("Northern Stellar Winds"),
      --subtitle = _("None"),
   },
   SouthWinds = {
      test = function ()
         local nsys = {
            "Kretogg",
            "Unicorn",
            "Volus",
            "Sheffield",
            "Gold",
            "Fried",
         }
         return test_systems( nsys )
      end,
      type = "enter",
      name = "disc_southwinds",
      title = _("Southern Stellar Winds"),
      --subtitle = _("None"),
   },
   WildOnes = {
      test = function ()
         local p = system.cur():presences()["Wild Ones"]
         return (p and p>0)
      end,
      type = "enter",
      name = "disc_wildones",
      title = _("#HWild Ones Territory#0"),
      subtitle = _("#HUncontrolled and Raging Pirate Fury#0"),
      func = function() faction.get("Wild Ones"):setKnown( true ) end
   },
   RavenClan = {
      test = function ()
         local p = system.cur():presences()["Raven Clan"]
         return (p and p>0)
      end,
      type = "enter",
      name = "disc_ravenclan",
      title = _("#HRaven Clan Territory#0"),
      subtitle = _("#HDark Hand of the Black Market#0"),
      func = function() faction.get("Raven Clan"):setKnown( true ) end
   },
   BlackLotus = {
      test = function ()
         local p = system.cur():presences()["Black Lotus"]
         return (p and p>0)
      end,
      type = "enter",
      name = "disc_blacklotus",
      title = _("#HBlack Lotus Territory#0"),
      subtitle = _("#HPiracy has never been Snazzier#0"),
      func = function() faction.get("Black Lotus"):setKnown( true ) end
   },
   DreamerClan = {
      test = function ()
         local p = system.cur():presences()["Dreamer Clan"]
         return (p and p>0)
      end,
      type = "enter",
      name = "disc_dreamerclan",
      title = _("#HDreamer Clan Territory#0"),
      subtitle = _("#HPiracy to Rebel against Reality#0"),
      func = function() faction.get("Dreamer Clan"):setKnown( true ) end
   },
}

local discover_trigger, textinit -- function forward-declaration
local sfx, textcanvas, textshader, texttimer -- non-persistent state

local function sfxDiscovery()
   --sfx = audio.newSource( 'snd/sounds/jingles/success.ogg' )
   sfx = audio.newSource( 'snd/sounds/jingles/victory.ogg' )
   sfx:play()
end

local function handle_event( event )
   -- Don't trigger if already done
   if var.peek( event.name ) then return false end

   -- Trigger
   if event.type=="enter" then
      discover_trigger( event )
   elseif event.type=="discover" then
      hook.discover( "discovered", event )
   elseif event.type=="distance" then
      hook.timer( 0.5, "heartbeat", event )
   end
   return true
end

function create()
   local sc = system.cur()
   local event = system_events[ sc:nameRaw() ]
   local hasevent = false
   if event then
      hasevent = hasevent or handle_event( event )
   end
   local sf = sc:faction()
   local event = sf and faction_events[ sf:nameRaw() ] or false
   if event then
      hasevent = hasevent or handle_event( event )
   end
   for k,v in pairs(custom_events) do
      if not var.peek( v.name ) and v.test() then
         hasevent = hasevent or handle_event( v )
      end
   end

   -- Nothing triggered
   if not hasevent then
      endevent()
   end

   -- Ends when player lands or leaves either way
   hook.enter("endevent")
   hook.land("endevent")
end
function endevent () evt.finish() end
function discovered( type, discovery, event )
   if event.asset and type=="asset" and discovery==event.asset then
      discover_trigger( event )
   end
end
function heartbeat( event )
   local dist = player.pilot():pos():dist( event.pos )
   if dist < event.dist then
      discover_trigger( event )
   else
      hook.timer( 0.5, "heartbeat", event )
   end
end

function discover_trigger( event )
<<<<<<< HEAD
   local msg
   if event.subtitle then
      msg = fmt.f(_("You found #o{title} - {subtitle}#0!"),{title=event.title, subtitle=event.subtitle})
   else
      msg = fmt.f(_("You found #o{title}!#0"),{title=event.title})
   end
=======
   local template = event.subtitle and _("You found #o{title} - {subtitle}!") or _("You found #o{title}!")
   local msg = fmt.f(template, event)
>>>>>>> c866480d
   -- Log and message
   player.msg( msg )
   shiplog.create( "discovery", _("Discovery"), _("Travel") )
   shiplog.append( "discovery", msg )

   -- Break autonav
   player.autonavReset( 3 )

   -- If custom function, run it
   if event.func then
      event.func()
   end

   -- Mark as done
   var.push( event.name, true )

   -- Play sound and show message
   sfxDiscovery()
   textinit( event.title, event.subtitle )
end

local text_fadein = 1.5
local text_fadeout = 1.5
local text_length = 10.0
function textinit( titletext, subtitletext )
   local title, subtitle
   --local fontname = _("fonts/CormorantUnicase-Medium.ttf")
   -- Title
   title = { text=titletext, h=48 }
   title.font = lg.newFont( title.h )
   --title.font = lg.newFont( fontname, title.h )
   title.font:setOutline(3)
   title.w = title.font:getWidth( title.text )
   -- Subtitle
   if subtitletext then
      subtitle = { text=subtitletext, h=32 }
      subtitle.font = lg.newFont( subtitle.h )
      --subtitle.font = lg.newFont( fontname, subtitle.h )
      subtitle.font:setOutline(2)
      subtitle.w = subtitle.font:getWidth( subtitle.text )
   end

   local oldcanvas = lg.getCanvas()
   local emptycanvas = lg.newCanvas()
   lg.setCanvas( emptycanvas )
   lg.clear( 0, 0, 0, 0 )
   lg.setCanvas( oldcanvas )

   -- TODO probably rewrite the shader as this is being computed with the full
   -- screen resolution, breaks with all transitions that use love_ScreenSize...
   textshader  = transitions.get( "perlin" )
   textshader:send( "texprev", emptycanvas )
   textshader._emptycanvas = emptycanvas
   texttimer   = 0

   -- Render to canvas
   local pixelcode = string.format([[
precision highp float;

#include "lib/simplex.glsl"

const float u_r = %f;
const float u_sharp = %f;

float vignette( vec2 uv )
{
   uv *= 1.0 - uv.yx;
   float vig = uv.x*uv.y * 15.0; // multiply with sth for intensity
   vig = pow(vig, 0.5); // change pow for modifying the extend of the  vignette
   return vig;
}

vec4 effect( vec4 color, Image tex, vec2 uv, vec2 px )
{
   vec4 texcolor = color * texture( tex, uv );

   float n = 0.0;
   for (float i=1.0; i<8.0; i=i+1.0) {
      float m = pow( 2.0, i );
      n += snoise( px * u_sharp * 0.003 * m + 1000.0 * u_r ) * (1.0 / m);
   }

   texcolor.a *= 0.4*n+0.8;
   texcolor.a *= vignette( uv );
   texcolor.rgb *= 0.0;

   return texcolor;
}
]], love_math.random(), 3 )
   local shader = lg.newShader( pixelcode, love_shaders.vertexcode )
   local w, h
   if subtitle then
      w = math.max( title.w, subtitle.w )*1.5
      h = (title.h * 1.5 + subtitle.h)*2
   else
      w = title.w*1.5
      h = title.h*2
   end
   textcanvas = love_shaders.shader2canvas( shader, w, h )

   lg.setCanvas( textcanvas )
   title.x = (w-title.w)/2
   title.y = h*0.2
   lg.print( title.text, title.font, title.x, title.y )
   if subtitle then
      subtitle.x = (w-subtitle.w)/2
      subtitle.y = title.y + title.h*1.5
      lg.print( subtitle.text, subtitle.font, subtitle.x, subtitle.y )
   end
   lg.setCanvas()

   hook.renderfg( "textfg" )
   hook.update( "textupdate" )
   --hook.timer( text_length*1.0, "endevent")
end
function textfg ()
   local progress
   if texttimer < text_fadein then
      progress = texttimer / text_fadein
   elseif texttimer > text_length-text_fadeout then
      progress = (text_length-texttimer) / text_fadeout
   end

   if progress then
      lg.setShader( textshader )
      textshader:send( "progress", progress )
   end

   lg.setColor( 1, 1, 1, 1 )

   local x = (love.w-textcanvas.w)*0.5
   local y = (love.h-textcanvas.h)*0.3
   x = math.floor(x)
   y = math.floor(y)
   lg.draw( textcanvas, x, y )
   if progress then
      lg.setShader()
   end
end
function textupdate( dt, _real_dt )
   -- We want to show it regardless of the time compression and such
   -- TODO Why is real_dt not equal to dt / player.dt_mod()? :/
   texttimer = texttimer + dt / player.dt_mod()
end<|MERGE_RESOLUTION|>--- conflicted
+++ resolved
@@ -363,17 +363,8 @@
 end
 
 function discover_trigger( event )
-<<<<<<< HEAD
-   local msg
-   if event.subtitle then
-      msg = fmt.f(_("You found #o{title} - {subtitle}#0!"),{title=event.title, subtitle=event.subtitle})
-   else
-      msg = fmt.f(_("You found #o{title}!#0"),{title=event.title})
-   end
-=======
-   local template = event.subtitle and _("You found #o{title} - {subtitle}!") or _("You found #o{title}!")
+   local template = (event.subtitle and _("You found #o{title} - {subtitle}!")) or _("You found #o{title}!")
    local msg = fmt.f(template, event)
->>>>>>> c866480d
    -- Log and message
    player.msg( msg )
    shiplog.create( "discovery", _("Discovery"), _("Travel") )
