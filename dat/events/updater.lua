--- conflicted
+++ resolved
@@ -62,7 +62,6 @@
    end
 
    -- Do update tutorial
-<<<<<<< HEAD
    vn.clear()
    vn.scene()
    local sai = vn.newCharacter( tut.vn_shipai() )
@@ -72,22 +71,8 @@
    -- - electronic warfare (stealth, scanning)
    -- - outfit balance
    -- - safe lanes
-   vn.na("Suddenly, a hologram materializes in front of you.")
+   vn.na(_([[Suddenly, a hologram materializes in front of you.]]))
    sai(fmt.f(_([["Hello there {playername}! I'm your Ship AI. Up until now I've been resident in your ship controlling your Autonav and other functionality, but with new updates, I can now materialize and communicate directly with you as a hologram."
-=======
-   if not var.peek( "tut_update" ) then
-      vn.clear()
-      vn.scene()
-      local sai = vn.newCharacter( tut.vn_shipai() )
-      vn.transition( tut.shipai.transition )
-      -- TODO explain new mechanics:
-      -- - introduce ship ai
-      -- - electronic warfare (stealth, scanning)
-      -- - outfit balance
-      -- - safe lanes
-      vn.na(_([[Suddenly, a hologram materializes in front of you.]]))
-      sai(fmt.f(_([["Hello there {playername}! I'm your Ship AI. Up until now I've been resident in your ship controlling your Autonav and other functionality, but with new updates, I can now materializes and communicate directly to you as a hologram."
->>>>>>> 4873e010
 They stare at you for a few seconds.
 "Say, now that I can see you, you look very familiar. You wouldn't be related my late previous owner? Terrible what happened…"]]),{playername=player.name()}))
    sai(_([["I'm sure you have many questions about the update, but first, would you like to give me a name?"]]))
