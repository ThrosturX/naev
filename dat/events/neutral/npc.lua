--- conflicted
+++ resolved
@@ -200,7 +200,6 @@
                               _([["True fact, there's a direct jump from here to %s. Want to know where it is? It'll cost you! Ha ha, just kidding. Here you go, I've added it to your map."]]),
                               _([["There's a system just one jump away by the name of %s. I can tell you where the jump point is. There, I've updated your map. Don't mention it."]]),
                            }
-<<<<<<< HEAD
 
 -- Economy messages
 -- For giving a tip about prices recently on a nearby system.
@@ -224,9 +223,6 @@
                            _("The Trade button on the map screen will show you price differences between the currently selected system and others around (assuming you have an idea what prices are there!).  It shows the smallest difference and the largest difference, as two separate circles, i.e. from the planet with highest or lowest prices within the selected and other systems.  I was able to make a good trade on %s in the %s a few STP ago, when prices there were:%sIf you are currently landed in the selected system, then the map will show price differences with this planet only - useful if you're deciding what to buy."),
                            }
 			   
-=======
-            
->>>>>>> 6627951a
 -- Mission hint messages. Each element should be a table containing the mission name and the corresponding hint.
 -- ALL NPCs have a chance to say one of these lines instead of a lore message.
 -- So, make sure the hints are always faction neutral.
