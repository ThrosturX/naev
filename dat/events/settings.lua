--- conflicted
+++ resolved
@@ -30,20 +30,6 @@
       end
       return v
    end
-<<<<<<< HEAD
-   uselanes_thr = var.peek("autonav_uselanes_thr") or 2
-   reset_shield = var.peek("autonav_reset_shield") or 1
-   reset_dist = var.peek("autonav_reset_dist") or 3e3
-   compr_speed = var.peek("autonav_compr_speed") or 5e3
-   compr_max = var.peek("autonav_compr_max") or 50
-   match_fleet = var.peek("autonav_match_fleet")
-   if match_fleet == nil then
-      match_fleet = true
-      var.push("autonav_match_fleet", true)
-   end
-   follow_jump = var.peek("autonav_follow_jump")
-   brake_pos = var.peek("autonav_brake_pos")
-=======
 
    -- Load variables
    uselanes_jump=var_peek_fix( "autonav_uselanes_jump",false )
@@ -53,9 +39,9 @@
    reset_dist  = var_peek_fix( "autonav_reset_dist",  3e3 )
    compr_speed = var_peek_fix( "autonav_compr_speed", 5e3 )
    compr_max   = var_peek_fix( "autonav_compr_max",   50 )
+   match_fleet = var_peek_fix( "autonav_match_fleet", true )
    follow_jump = var_peek_fix( "autonav_follow_jump", false )
    brake_pos   = var_peek_fix( "autonav_brake_pos",   false )
->>>>>>> 981e08c0
 
    -- Set an info button up
    player.infoButtonRegister( _("Settings"), settings, 1, "S" )
