--- conflicted
+++ resolved
@@ -466,13 +466,8 @@
 
    -- Select new leader
    local l = p:leader()
-<<<<<<< HEAD
-   if not mem.carried and mem.autoleader then -- carried ships don't change
-      if l == nil then
-=======
    if not mem.carried then -- carried ships don't change
       if l == nil and mem.autoleader then
->>>>>>> 07a2ae68
          local candidate = ai.getBoss()
          if candidate ~= nil and candidate:exists() then
             p:setLeader( candidate )
