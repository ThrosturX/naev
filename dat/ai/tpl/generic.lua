require("ai/include/basic")
require("ai/include/attack")
local formation = require("scripts/formation")

--[[
-- Variables to adjust AI
--
-- These variables can be used to adjust the generic AI to suit other roles.
--]]
mem.enemyclose     = nil -- Distance at which an enemy is considered close
mem.armour_run     = 0 -- At which damage to run at
mem.armour_return  = 0 -- At which armour to return to combat
mem.shield_run     = 0 -- At which shield to run
mem.shield_return  = 0 -- At which shield to return to combat
mem.aggressive     = false -- Should pilot actively attack enemies?
mem.defensive      = true -- Should pilot defend itself
mem.cooldown       = false -- Whether the pilot is currently cooling down.
mem.heatthreshold  = .5 -- Weapon heat to enter cooldown at [0-2 or nil]
mem.safe_distance  = 300 -- Safe distance from enemies to jump
mem.land_planet    = true -- Should land on planets?
mem.land_friendly  = false -- Only land on friendly planets?
mem.distress       = true -- AI distresses
mem.distressrate   = 3 -- Number of ticks before calling for help
mem.distressmsg    = nil -- Message when calling for help
mem.distressmsgfunc = nil -- Function to call when distressing
mem.weapset        = 3 -- Weapon set that should be used (tweaked based on heat).
mem.tickssincecooldown = 0 -- Prevents overly-frequent cooldown attempts.
mem.norun         = false -- Do not run away.
mem.careful       = false -- Should the pilot try to avoid enemies?

mem.formation     = "circle" -- Formation to use when commanding fleet
mem.form_pos      = nil -- Position in formation (for follower)
mem.leadermaxdist = nil -- Distance from leader to run back to leader
mem.gather_range  = 800 -- Radius in which the pilot looks for gatherables

--[[Control parameters: mem.radius and mem.angle are the polar coordinates 
of the point the pilot has to follow when using follow_accurate.
The reference direction is the target's velocity direction.
For example, radius = 100 and angle = 180 means that the pilot will stay
behind his target at a distance of 100 units.
angle = 90 will make the pilot try to be on the left of his target,
angle = 0 means that the pilot tries to be in front of the target.]]
mem.radius         = 100 --  Requested distance between follower and target
mem.angle          = 180 --  Requested angle between follower and target's velocity
mem.Kp             = 10 --  First control coefficient
mem.Kd             = 20 -- Second control coefficient

-- Required control rate that represents the number of seconds between each
-- control() call
control_rate   = 2

stateinfo = {
   attack = {
      fighting = true,
   },
   runaway = {
      fighting = true,
      noattack = true,
   },
   refuel = {
      noattack = true,
   },
   hold = {
      noattack = true,
   },
   flyback = {
      noattack = true,
   },
}
function _stateinfo( task )
   if task == nil then
      return {}
   end
   return stateinfo[ task ] or {}
end

function lead_fleet ()
   if #ai.pilot():followers() ~= 0 then
      if mem.formation == nil then
         formation.clear(ai.pilot())
         return
      end

      local form = formation[mem.formation]
      if form == nil then
         warn(string.format(_("Formation '%s' not found"), mem.formation))
      else
         form(ai.pilot())
      end
   end
end

-- Run instead of "control" when under manual control; use should be limited
function control_manual ()
   lead_fleet()
end

function handle_messages ()
   local p = ai.pilot()
   for _, v in ipairs(ai.messages()) do
      local sender, msgtype, data = table.unpack(v)
      if sender == p:leader() then
         if msgtype == "form-pos" then
            mem.form_pos = data
         elseif msgtype == "hyperspace" then
            ai.pushtask("hyperspace", data)
         elseif msgtype == "land" then
            mem.land = ai.planetfrompos(data):pos()
            ai.pushtask("land")
         -- Escort commands
         -- Attack target
         elseif msgtype == "e_attack" then
            if data ~= nil and data:exists() then
               clean_task( ai.taskname() )
               ai.pushtask("attack", data)
            end
         -- Hold position
         elseif msgtype == "e_hold" then
            ai.pushtask("hold" )
         -- Return to carrier
         elseif msgtype == "e_return" then
            if p:flags().carried then
               ai.pushtask("flyback", true)
            end
         -- Clear orders
         elseif msgtype == "e_clear" then
            p:taskClear()
         end
      end
   end
end

-- Required "control" function
function control ()
   local p = ai.pilot()
   local enemy = ai.getenemy()

   local parmour, pshield = ai.pilot():health()

   lead_fleet()
   handle_messages()

   -- Task information stuff
   local task = ai.taskname()
   local si = _stateinfo( task )

   -- Select new leader
   local l = p:leader()
   if l ~= nil and not l:exists() then
      local candidate = ai.getBoss()
      if candidate ~= nil and candidate:exists() then
         p:setLeader( candidate )
      else -- Indicate this pilot has no leader
         p:setLeader( nil )
      end
   end

   -- Cooldown completes silently.
   if mem.cooldown then
      mem.tickssincecooldown = 0

      cooldown, braking = p:cooldown()
      if not (cooldown or braking) then
         mem.cooldown = false
      end
   else
      mem.tickssincecooldown = mem.tickssincecooldown + 1
   end

   -- Reset distress if not fighting/running
   if not si.fighting then
      mem.attacked = nil

      -- Cooldown shouldn't preempt boarding, either.
      if task ~= "board" then
         -- Cooldown preempts everything we haven't explicitly checked for.
         if mem.cooldown then
            return
         -- If the ship is hot and shields are high, consider cooling down.
         elseif pshield > 50 and p:temp() > 300 then
            -- Ship is quite hot, better cool down.
            if p:temp() > 400 then
               mem.cooldown = true
               p:setCooldown(true)
               return
            -- Cool down if the current weapon set is suffering from >= 20% accuracy loss.
            -- This equates to a temperature of 560K presently.
            elseif (p:weapsetHeat() > .2) then
               mem.cooldown = true
               p:setCooldown(true)
               return
            end
         end
      end
   end

   -- Escorts return if too far away from carrier
   local lmd = mem.leadermaxdist
   if mem.escort and lmd then
      local l = p:leader()
      if l then
         local dist = ai.dist( l )
         if lmd < dist then
            if task ~= "flyback" then
               ai.pushtask("flyback", false)
            end
            return
         end
      end
   end

   -- Get new task
   if task == nil then
      local attack = false

      -- We'll first check enemy.
      if enemy ~= nil and mem.aggressive then
         -- Check if we have minimum range to engage
         if mem.enemyclose then
            local dist = ai.dist( enemy )
            if mem.enemyclose > dist then
               attack = true
            end
         else
            attack = true
         end
      end

      -- See what decision to take
      if attack then
         ai.hostile(enemy) -- Should be done before taunting
         taunt(enemy, true)
         ai.pushtask("attack", enemy)
      elseif p:leader() and p:leader():exists() then
         ai.pushtask("follow_fleet")
      else
         idle()
      end

   -- Don't stop boarding
   elseif task == "board" then
      -- We want to think in case another attacker gets close
      attack_think()

   -- Think for attacking
   elseif task == "attack" then
<<<<<<< HEAD
      local target = ai.target()
=======
      local target = ai.taskdata()
>>>>>>> de6be8b7

      -- Needs to have a target
      if not target:exists() then
         ai.poptask()
         return
      end

      local target_parmour, target_pshield = target:health()

      -- Pick an appropriate weapon set.
      choose_weapset()

      -- Runaway if needed
      if (mem.shield_run > 0 and pshield < mem.shield_run
               and pshield < target_pshield ) or
            (mem.armour_run > 0 and parmour < mem.armour_run
               and parmour < target_parmour ) then
         ai.pushtask("runaway", target)

      -- Think like normal
      else
         -- Cool down, if necessary.
         should_cooldown()

         attack_think()
      end

      -- Handle distress
      if mem.distress then
         gen_distress()
      end

   -- Pilot is running away
   elseif task == "runaway" then
      if mem.norun or ai.pilot():leader() ~= nil then
         ai.poptask()
         return
      end
<<<<<<< HEAD
      local target = ai.target()
=======
      local target = ai.taskdata()
>>>>>>> de6be8b7

      -- Needs to have a target
      if not target:exists() then
         ai.poptask()
         return
      end

      local dist = ai.dist( target )

      -- Should return to combat?
      if mem.aggressive and ((mem.shield_return > 0 and pshield >= mem.shield_return) or
            (mem.armour_return > 0 and parmour >= mem.armour_return)) then
         ai.poptask() -- "attack" should be above "runaway"

      -- Try to jump
      elseif dist > mem.safe_distance then
         ai.hyperspace()
      end

      -- Handle distress
      gen_distress()

   -- Enemy sighted, handled after running away
   elseif enemy ~= nil and mem.aggressive then
      -- Don't start new attacks while refueling.
      if si.noattack then
         return
      end

      local attack = false

      -- See if enemy is close enough to attack
      if mem.enemyclose then
         local dist = ai.dist( enemy )
         if mem.enemyclose > dist then
            attack = true
         end
      else
         attack = true
      end

      -- See if really want to attack
      if attack then
         taunt(enemy, true)
         clean_task( task )
         ai.pushtask("attack", enemy)
      end
   end
end

-- Required "attacked" function
function attacked ( attacker )
   local task = ai.taskname()
   local si = _stateinfo( task )
<<<<<<< HEAD
   local target = ai.target()
=======
   local target = ai.taskdata()
>>>>>>> de6be8b7

   -- Notify that pilot has been attacked before
   mem.attacked = true

   -- Cooldown should be left running if not taking heavy damage.
   if mem.cooldown then
      local _, pshield = ai.pilot():health()
      if pshield < 90 then
         mem.cooldown = false
         ai.pilot():setCooldown( false )
      else
         return
      end
   end

   -- Ignore hits from dead pilots.
   if not attacker:exists() then
      return
   end

   if not si.fighting then

      if mem.defensive then
         -- Some taunting
         ai.hostile(attacker) -- Should be done before taunting
         taunt( attacker, false )

         -- Now pilot fights back
         clean_task( task )
         ai.pushtask("attack", attacker)
      else

         -- Runaway
         ai.pushtask("runaway", attacker)
      end

   -- Let attacker profile handle it.
   elseif task == "attack" then
      attack_attacked( attacker )

   elseif task == "runaway" then
      if ai.taskdata() ~= attacker then
         ai.poptask()
         ai.pushtask("runaway", attacker)
      end
   end
end

-- Delays the ship when entering systems so that it doesn't leave right away
function enterdelay ()
   if ai.timeup(0) then
      ai.pushtask("hyperspace")
   end
end

function create ()
   create_post()
end

-- Finishes create stuff like choose attack and prepare plans
function create_post ()
   mem.tookoff    = ai.pilot():flags().takingoff
   attack_choose()
end

-- taunts
function taunt ( target, offensive )
   -- Empty stub
end


-- Handle distress signals
function distress ( pilot, attacker )
   -- Make sure target exists
   if not attacker:exists() then
      return
   end

   -- Make sure pilot is setting their target properly
   if pilot == attacker then
      return
   end

   pfact  = pilot:faction()
   afact  = attacker:faction()
   aifact = ai.pilot():faction()
   p_ally  = aifact:areAllies(pfact)
   a_ally  = aifact:areAllies(afact)
   p_enemy = aifact:areEnemies(pfact)
   a_enemy = aifact:areEnemies(afact)

   -- Ships should always defend their brethren.
   if pfact == aifact then
      -- We don't want to cause a complete breakdown in social order.
      if afact == aifact then
         return
      else
         t = attacker
      end
   elseif mem.aggressive then
      -- Aggressive ships follow their brethren into battle!
      if afact == aifact then
         t = pilot
      elseif p_ally then
         -- When your allies are fighting, stay out of it.
         if a_ally then
            return
         end

         -- Victim is an ally, but the attacker isn't.
         t = attacker
      -- Victim isn't an ally. Attack the victim if the attacker is our ally.
      elseif a_ally then
         t = pilot
      elseif p_enemy then
         -- If they're both enemies, may as well let them destroy each other.
         if a_enemy then
            return
         end

         t = pilot
      elseif a_enemy then
         t = attacker
      -- We'll be nice and go after the aggressor if the victim is peaceful.
      elseif not pilot:memory().aggressive then
         t = attacker
      -- An aggressive, neutral ship is fighting another neutral ship. Who cares?
      else
         return
      end
   -- Non-aggressive ships will flee if their enemies attack neutral or allied vessels.
   elseif a_enemy and not p_enemy then
      t = attacker
   else
      return
   end

   local task = ai.taskname()
   -- We're sort of busy. inspect_follow means we're getting close to a distressed ship
   if task == "attack" then
      local target = ai.taskdata()

      if not target:exists() or ai.dist(target) > ai.dist(t) then
         if ai.pilot():inrange( t ) then
            ai.pushtask( "attack", t )
         end
      end
   -- If not fleeing or refueling, begin attacking
   elseif task ~= "runaway" and task ~= "refuel" then
      if mem.aggressive then
         if ai.pilot():inrange( t ) then -- TODO: something to help in the other case
            clean_task( task )
            ai.pushtask( "attack", t )
         end
      else
         ai.pushtask( "runaway", t )
      end
   end
end


-- Handles generating distress messages
function gen_distress ( target )
   -- Must have a valid distress rate
   if mem.distressrate <= 0 then
      return
   end

   -- Only generate distress if have been attacked before
   if not mem.attacked then
      return
   end

   -- Initialize if unset.
   if mem.distressed == nil then
      mem.distressed = 1
   end

   -- Update distress counter
   mem.distressed = mem.distressed + 1

   -- See if it's time to trigger distress
   if mem.distressed > mem.distressrate then
      if mem.distressmsgfunc ~= nil then
         mem.distressmsgfunc()
      else
         ai.distress( mem.distressmsg )
      end
      mem.distressed = 1
   end

end


-- Picks an appropriate weapon set for ships with mixed weaponry.
function choose_weapset()
   if ai.hascannons() and ai.hasturrets() then
      local p = ai.pilot()
      local meant, peakt = p:weapsetHeat( 3 )
      local meanc, peakc = p:weapsetHeat( 2 )

      --[[
      -- Weapon groups:
      --    1: Cannons
      --    2: Turrets
      --    3: Combined
      --
      -- Note: AI indexes from 0, but pilot module indexes from 1.
      --]]

      -- Use both if both are cool, or if both are similar in temperature.
      if meant + meanc < .1 then
         mem.weapset = 3
      elseif peakt == 0 then
         mem.weapset = 2
      elseif peakc == 0 then
         mem.weapset = 1
      -- Both sets are similarly hot.
      elseif math.abs(meant - meanc) < .15 then
         mem.weapset = 3
      -- An extremely-hot weapon is a good reason to pick another set.
      elseif math.abs(peakt - peakc) > .4 then
         if peakt > peakc then
            mem.weapset = 1
         else
            mem.weapset = 2
         end
      elseif meant > meanc then
         mem.weapset = 1
      else
         mem.weapset = 2
      end
   end
end

-- Puts the pilot into cooldown mode if its weapons are overly hot and its shields are relatively high.
-- This can happen during combat, so mem.heatthreshold should be quite high.
function should_cooldown()
   local mean = ai.pilot():weapsetHeat()
   local _, pshield = ai.pilot():health()

   -- Don't want to cool down again so soon.
   -- By default, 15 ticks will be 30 seconds.
   if mem.tickssincecooldown < 15 then
      return
   -- The weapons are extremely hot and cooldown should be triggered.
   -- This did not work before. However now it causes ships to just stop dead and wait for energy regen.
   -- Not sure this is better...
   elseif mean > mem.heatthreshold and pshield > 50 then
      mem.cooldown = true
      ai.pilot():setCooldown(true)
   end
   if pshield == nil then
      player.msg("pshield = nil")
   end
end


-- Decide if the task is likely to become obsolete once attack is finished
function clean_task( task )
   if task == "brake" or task == "inspect_moveto" then
      --print(task)
      ai.poptask()
   end
end


-- Holds position
function hold ()
   if not ai.isstopped() then
      ai.brake()
   else
      ai.stop()
   end
end


-- Flies back and tries to either dock or stops when back at leader
<<<<<<< HEAD
function flyback ()
   local dock = ai.target()
=======
function flyback( dock )
>>>>>>> de6be8b7
   local target = ai.pilot():leader()
   if not target:exists() then
      ai.poptask()
      return
   end
   local goal = ai.follow_accurate(target, 0, 0, mem.Kp, mem.Kd)

   local dir  = ai.face( goal )
   local dist = ai.dist( goal )

   if dist > 300 then
      if dir < 10 then 
         ai.accel()
      end
   else -- Time to dock
      if dock then
         ai.dock(target)
      else
         ai.poptask()
      end
   end
end<|MERGE_RESOLUTION|>--- conflicted
+++ resolved
@@ -244,11 +244,7 @@
 
    -- Think for attacking
    elseif task == "attack" then
-<<<<<<< HEAD
-      local target = ai.target()
-=======
       local target = ai.taskdata()
->>>>>>> de6be8b7
 
       -- Needs to have a target
       if not target:exists() then
@@ -287,11 +283,7 @@
          ai.poptask()
          return
       end
-<<<<<<< HEAD
-      local target = ai.target()
-=======
       local target = ai.taskdata()
->>>>>>> de6be8b7
 
       -- Needs to have a target
       if not target:exists() then
@@ -346,11 +338,7 @@
 function attacked ( attacker )
    local task = ai.taskname()
    local si = _stateinfo( task )
-<<<<<<< HEAD
-   local target = ai.target()
-=======
    local target = ai.taskdata()
->>>>>>> de6be8b7
 
    -- Notify that pilot has been attacked before
    mem.attacked = true
@@ -629,12 +617,7 @@
 
 
 -- Flies back and tries to either dock or stops when back at leader
-<<<<<<< HEAD
-function flyback ()
-   local dock = ai.target()
-=======
 function flyback( dock )
->>>>>>> de6be8b7
    local target = ai.pilot():leader()
    if not target:exists() then
       ai.poptask()
