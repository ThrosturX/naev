--[[
<?xml version='1.0' encoding='utf8'?>
<mission name="Shielding Prototype Funding">
 <flags>
  <unique />
 </flags>
 <avail>
  <priority>4</priority>
  <done>The Substitute Speaker</done>
  <chance>10</chance>
  <location>Bar</location>
  <faction>Za'lek</faction>
 </avail>
 <notes>
  <campaign>Nebula Research</campaign>
 </notes>
</mission>
--]]
--[[

   Mission: Shielding Prototype Funding

   Description: The player has to help acquiring funds for the shielding prototype. This is going to be hilariously complicated.

   Difficulty: Easy to Medium

--]]
local fmt = require "format"
local nebu_research = require "common.nebu_research"

local mensing_portrait = nebu_research.mensing.portrait

-- luacheck: globals cannotLand jumpin land secondWarningMessage startAmbush takeoff warningMessage (Hook functions passed by name)

-- Mission constants
<<<<<<< HEAD
local credits = nebu_research.rewards.credits04
local homeworld, homeworld_sys = planet.getS("Jorla")
local dest_planet, dest_sys = planet.getS("Jurai")

function create()
    misn.setNPC(_("Dr. Mensing"), mensing_portrait, _("She probably has a new poorly paid job for you. Maybe she won't notice you if you leave now."))
end

function accept()
    local accepted = false
    vn.clear()
    vn.scene()
    local mensing = vn.newCharacter( nebu_research.vn_mensing() )
    vn.transition("fade")

    mensing(fmt.f(_([["It appears we keep running into each other, {player}. You may be happy to hear that I finished my theoretical work on the nebula resistant shielding technique. Of course I can't provide you a shielding system; we scientists usually don't bother with engineering. However, in this case, I'd actually like to build a prototype shielding device. The prospect of exploring the Sol system is far too tempting."]]),{player=player:name()}))
    mensing(_([["This is were you come into play. I need a few capable engineers and some expensive hardware; my budget is too small though. This is why I have to acquire additional funding. Your task will be to chauffeur me around. Apparently it is sometimes required to show up in person. So annoying..."]]))
    vn.menu( {
        { _("Accept the job"), "accept" },
        { _("Decline to help"), "decline" },
    } )
    vn.label( "decline" )
    mensing(_([["Too bad. Maybe you will change your mind."]]))
    vn.done()
    vn.label( "accept" )
    mensing(fmt.f(_([["Great! Our first destination is {pnt} in the {sys} system."]]), {pnt=dest_planet, sys=dest_sys}))
    vn.func( function () accepted = true end )
    vn.done()
    vn.run()

    if not accepted then
        misn.finish()
        return
    end

    mem.stage = 0

    -- Set up mission information
    misn.setTitle(_("Shielding Prototype Funding"))
    misn.setReward(fmt.credits(credits))
    misn.setDesc(_("Help Dr. Mensing to get funding for constructing a shielding prototype."))
    mem.misn_marker = misn.markerAdd(dest_sys, "low")

    misn.accept()
    misn.osdCreate(_("Shielding Prototype Funding"), {
        fmt.f(_("Land on {pnt} in the {sys} system."), {pnt=dest_planet, sys=dest_sys}),
        fmt.f(_("Return to {pnt} in the {pnt} system."), {pnt=homeworld, sys=homeworld_sys}),
    })

    hook.land("land")
    hook.jumpin("jumpin")
    hook.takeoff("takeoff")
=======
local credits = 500e3
local homeworld, homeworld_sys = spob.getS("Jorla")
local dest_planet, dest_sys = spob.getS("Jurai")

function create()
   misn.setNPC(_("Dr. Mensing"), "zalek/unique/mensing.webp", _("She probably has a new poor-paying job for you. Maybe she won't notice you if you leave now."))
end

function accept()
   if not tk.yesno("", fmt.f(_([["It appears we keep running into each other, {player}. You may be happy to hear that I finished my theoretical work on the nebula resistant shielding technique. Of course, I can't provide you a shielding system; we scientists usually don't bother with engineering. However, in this case, I'd actually like to build a prototype shielding device. The prospect of exploring the Sol system is far too tempting.
   "This is were you come into play. I need a few capable engineers and some expensive hardware; my budget is too small though. This is why I have to acquire additional funding. Your task will be to chauffeur me around. Apparently, it is sometimes required to show up in person. So annoying…"]]), {player=player.name()})) then
      tk.msg(_("No science for today"), _([["Too bad. Maybe you will change your mind."]]))
      misn.finish()
   end
   tk.msg("", fmt.f(_([["Great! Our first destination is {pnt} in the {sys} system."]]), {pnt=dest_planet, sys=dest_sys}))
   mem.stage = 0

   -- Set up mission information
   misn.setTitle(_("Shielding Prototype Funding"))
   misn.setReward(fmt.credits(credits))
   misn.setDesc(_("Help Dr. Mensing to get funding to construct a shielding prototype."))
   mem.misn_marker = misn.markerAdd(dest_planet, "low")

   misn.accept()
   misn.osdCreate(_("Shielding Prototype Funding"), {
      fmt.f(_("Land on {pnt} in the {sys} system."), {pnt=dest_planet, sys=dest_sys}),
      fmt.f(_("Return to {pnt} in the {sys} system."), {pnt=homeworld, sys=homeworld_sys}),
   })

   hook.land("land")
   hook.jumpin("jumpin")
   hook.takeoff("takeoff")
>>>>>>> 4581fcac
end

local function dest_updated()
   misn.markerMove(mem.misn_marker, dest_planet)
   misn.osdCreate(_("Shielding Prototype Funding"), {
      fmt.f(_("Land on {pnt} in the {sys} system."), {pnt=dest_planet, sys=dest_sys}),
      fmt.f(_("Return to {pnt} in the {sys} system."), {pnt=homeworld, sys=homeworld_sys}),
    })
end

function land()
<<<<<<< HEAD
    mem.landed = planet.cur()
    if mem.landed == dest_planet then
        vn.clear()
        vn.scene()
        local mensing = vn.newCharacter( nebu_research.vn_mensing() )
        vn.transition("fade")
        if mem.stage == 0 then
            mem.stage = 1
            dest_planet, dest_sys = planet.getS("Neo Pomerania")
            vn.na(_([[After landing on {cur_pnt} Dr. Mensing tells you to wait until she returns. "Not more than a couple of periods." she said; in fact you had to wait for only two periods until she returned. She comes back looking defeated.]]))
            mensing(fmt.f(_([["This is the first time that one of my applications was rejected. That's weird, I got positive feedback at first. It makes no sense that my application was rejected at the last minute. I guess things like this happen. Let's just go to {pnt} in the {sys} system next and try again."]]), {cur_pnt=mem.landed, pnt=dest_planet, sys=dest_sys}))
            vn.done()
            vn.run()
            dest_updated()
        elseif mem.stage == 2 then
            mem.stage = 3
            dest_planet, dest_sys = planet.getS("Ruadan Prime")
            mensing(fmt.f(_([["Alright, I'm sure it will work out this time!", Dr. Mensing said on arriving on {cur_pnt}.]]), {cur_pnt=mem.landed}))
            vn.na(_([[This time you have to wait even longer for her to return. The result is the same as her first try.]]))
            mensing(fmt.f(_([["I don't get it. My presentation is flawless and my proposal is exciting. Why wouldn't they grant me additional funds? I tell you, something is wrong here! Hmm... Time to change tactics. I have to speak with Professor Voges himself but he is currently on {pnt} in the {sys} system and just ignores us. I guess we have to go there to speak with him face-to-face."]]), {pnt=dest_planet, sys=dest_sys}))
            vn.done()
            vn.run()
            dest_updated()
        elseif mem.stage == 4 then
            mem.stage = 5
            dest_planet, dest_sys = planet.getS("Excelcior")
            mensing(fmt.f(_([["Good news! I asked around and found a clue how to contact Professor Voges. He promised one of his colleagues to show up to his party. Something about his wife, like they have gotten married or she died or something. Anyway, I managed to get invited there as well. So let's go to {pnt} in the {sys} system!"]]), {pnt=dest_planet, sys=dest_sys}))
            vn.done()
            vn.run()
            dest_updated()
        elseif mem.stage == 5 or mem.stage == 6 then
            mem.stage = 7
            dest_planet = homeworld
            dest_sys = homeworld_sys
            vn.na(_([[The two of you arrive at the party site.]]))
            mensing(_([["Listen, this is probably your first party so let me briefly explain to you how it works. Your goal usually is to talk with all people, draw some attention, let them know you were attending the party. Efficiency is most important here. The earlier you're done with demonstrating your presence and making a good impression; the earlier you can leave and do something useful."]]))
            mensing(_([["You'll need an escape strategy to leave unnoticed though; It'd be rude when someone sees you leaving early. As you're a beginner I give you a tip: take the window of the bath room in the ground floor. No one will be able to see you from inside the house if you climb over the fence."]]))
            vn.na(_([[You wonder if anything of that was meant serious. Before you can ask, Dr. Mensing runs off engaging an older looking man, probably Professor Voges. She does not waste any time and brings up the issue straight on, visibly discomforting him. It's time to explore the party.]]))
            vn.na(_([[You expect a Za'lek party to be much different from a regular party. In fact the first two things you notice are the classical music and the absence of any alcoholic drinks. There is however a buffet, in particular there is a small fridge with ice cream. You can spot a fair amount of people eating ice cream. Is this the Za'lek equivalent of beer?]]))
            vn.na(_([[Before you know it you've engaged in a conversation with one of the scientists; He saw you enter with Dr. Mensing which motivates him to ask the question of the hour.. whether you and her are dating. In an attempt to clear his misgivings about the situation you tell him that she hired you. Hopefully he believes you..]]))
            vn.na(_([[You continue your tour, as you come close to one of the windows from the corner of your eye you see something fall outside, followed by a dull thump. Looking out of the window you see a figure dressed in a lab coat trying to stand up slowly. You're about to open the window and ask if he needs help, but he notices you and gestures to be silent as he hobbles off. Those Za'lek are indeed trying to escape the party.]]))
            vn.na(_([["At least the ice cream is great!" you think as you take another bite. Suddenly someone grabs your arm.]]))
            mensing(fmt.f(_([["We're done here. Bring me back to {pnt}!" Dr. Mensing quietly tells you.]]), {pnt=dest_planet}))
            vn.na(_([[For a moment you wonder what she is doing as she drags you towards the bathroom; finally you remember what she said about her 'escape strategy'. She mentioned that you are supposed to leave the building through the window of the bathroom.]]))
            vn.done()
            vn.run()
            misn.markerMove(mem.misn_marker, dest_sys)
            misn.osdActive(2)
        elseif mem.stage == 7 then
            mensing(_([["That took long enough! I'm glad Professor Voges promised to take care of the funding. The problem was that my recent research is related to a secret project and my funding was shut down - like some kind of conspiracy; can you believe it! Actually I'm not supposed to tell you anything as you could possibly get into a lot of trouble.. forget I said anything! I have much work to do!"]]))
            vn.na(fmt.f(_([[She gives you a credit chip worth {credits} and leaves.]]), {credits=fmt.credits(credits)}))
            vn.done()
            vn.run()
            player.pay(credits)
            misn.markerRm(mem.misn_marker)
            nebu_research.log(_([[You helped Dr. Mensing to acquire funding for a shielding prototype that will enable to explore the Sol nebula.]]))
            misn.finish(true)
        end
    end
=======
   mem.landed = spob.cur()
   if mem.landed == dest_planet then
      if mem.stage == 0 then
         mem.stage = 1
         dest_planet, dest_sys = spob.getS("Neo Pomerania")
         tk.msg(_("No luck"), fmt.f(_([[After landing on {cur_pnt}, Dr. Mensing tells you to wait until she returns. "Not more than a couple of periods." she said; in fact you had to wait for only two periods until she returned. She comes back looking defeated.
   "This is the first time that one of my applications was rejected. That's weird. I got positive feedback at first. It makes no sense that my application was rejected at the last minute. I guess things like this happen. Let's just go to {pnt} in the {sys} system next and try again."]]), {cur_pnt=mem.landed, pnt=dest_planet, sys=dest_sys}))
         dest_updated()
      elseif mem.stage == 2 then
         mem.stage = 3
         dest_planet, dest_sys = spob.getS("Ruadan Prime")
         tk.msg(_("No luck"), fmt.f(_([["Alright, I'm sure it will work out this time!", Dr. Mensing said on arriving on {cur_pnt}. This time you have to wait even longer for her to return. The result is the same as her first try.
   "I don't get it. My presentation is flawless and my proposal is exciting. Why wouldn't they grant me additional funds? I tell you, something is wrong here! Hmm… Time to change tactics. I have to speak with Professor Voges himself but he is currently on {pnt} in the {sys} system and just ignores us. I guess we have to go there to speak with him face-to-face."]]), {cur_pnt=mem.landed, pnt=dest_planet, sys=dest_sys}))
         dest_updated()
      elseif mem.stage == 4 then
         mem.stage = 5
         dest_planet, dest_sys = spob.getS("Excelcior")
         tk.msg("", fmt.f(_([["Good news! I asked around and found a way to contact Professor Voges. He promised to show up to one of his colleague's parties. Something about his wife, like they have gotten married, or she died, or something. Anyway, I managed to get invited there as well. So let's go to {pnt} in the {sys} system!"]]), {pnt=dest_planet, sys=dest_sys}))
         dest_updated()
      elseif mem.stage == 5 or mem.stage == 6 then
         mem.stage = 7
         dest_planet = homeworld
         dest_sys = homeworld_sys
         tk.msg(_("Crashing a party"), _([[The two of you arrive at the location of the party. "Listen, this is probably your first party, so let me briefly explain to you how it works. Your goal, usually, is to talk with people, draw some attention, let them know you attended the party. Efficiency is most important here. The earlier you're done with demonstrating your presence and making a good impression; the earlier you can leave and do something useful.
   "You'll need an escape strategy to leave unnoticed though; It's gauche if someone sees you leaving early. As you're a beginner, I'll give you a tip: sneak out the window of the bathroom on the ground floor. No one will be able to see you from inside the house if you climb over the fence."]]))
         tk.msg(_("Crashing a party"), _([[You wonder if Dr. Mensing meant any of that seriously. Before you can ask, Dr. Mensing runs off, engaging an older looking man, probably Professor Voges. She does not waste any time and brings the issue straight on, visibly discomforting him. It's time to explore the party.
    You expect a Za'lek party to be much different from a regular party. In fact, the first two things you notice are the classical music and the absence of any alcoholic drinks. There is, however, a buffet. In particular, there is a small fridge with ice cream. You spot a fair amount of people eating ice cream. Is this the Za'lek equivalent of beer?
    Before you know it, you've engaged in a conversation with one of the scientists; He saw you enter with Dr. Mensing, which motivates him to ask the question of the hour… whether you and her are dating. In an attempt to clear his misgivings about the situation you tell him that she hired you. Hopefully he believes you…
    You continue your tour. As you come close to one of the windows from the corner of your eye you see something fall outside, followed by a dull thump. Looking out of the window you see a figure dressed in a lab coat trying to stand up slowly. You're about to open the window and ask if he needs help, but he notices you and gestures to be silent as he hobbles off. These Za'lek are indeed trying to escape the party.]]))
         tk.msg(_("Crashing a party"), fmt.f(_([["At least the ice cream is great!" you think as you take another bite. Suddenly someone grabs your arm. "We're done here. Bring me back to {pnt}!" Dr. Mensing quietly tells you. For a moment you wonder what she is doing as she drags you towards the bathroom; finally you remember what she said about her 'escape strategy'. She mentioned that you are supposed to leave the building through the window of the bathroom.]]), {pnt=dest_planet}))
         misn.markerMove(mem.misn_marker, dest_planet)
         misn.osdActive(2)
      elseif mem.stage == 7 then
         tk.msg(_("Finally back home"), fmt.f(_([["That took long enough! I'm glad Professor Voges promised to take care of the funding. The problem was that my recent research is related to a secret project on Ruadan Prime and my funding was shut down - like some kind of conspiracy; can you believe it! Actually I'm not supposed to tell you anything as you could possibly get into a lot of trouble… forget I said anything! I have much work to do!"
    She gives you a credit chip worth {credits} and leaves.]]), {credits=fmt.credits(credits)}))
         player.pay(credits)
         zlk.addNebuResearchLog(_([[You helped Dr. Mensing to acquire funding for a shielding prototype that will enable to explore the Sol nebula.]]))
         misn.finish(true)
      end
   end
>>>>>>> 4581fcac
end

function jumpin()
   if mem.stage == 1 and system.cur() == dest_sys then
      local scom = {}
      mem.stage = 2
      scom[1] = pilot.add("Za'lek Light Drone", "Mercenary", dest_planet, nil, {ai="baddiepos"})
      scom[2] = pilot.add("Za'lek Light Drone", "Mercenary", dest_planet, nil, {ai="baddiepos"})
      scom[3] = pilot.add("Za'lek Heavy Drone", "Mercenary", dest_planet, nil, {ai="baddiepos"})
      for k,p in ipairs(scom) do
         p:setHostile(true)
         p:memory().guardpos = player.pos() -- Just go towards the player position and attack if they are around
      end
      hook.timer(10.0, "warningMessage")
   elseif mem.stage == 3 and system.cur() == dest_sys then
      hook.timer(60.0, "cannotLand")
   end
end

function takeoff()
   if mem.stage == 5 then
      mem.stage = 6
      hook.timer(2.0, "startAmbush")
      hook.timer(12.0, "secondWarningMessage")
   end
end

function warningMessage()
    tk.msg(_("Caution!"), fmt.f(_([[You receive a system wide broadcast. It appears to be a warning. "Caution! A drone squadron in the {sys} system went haywire! Proceed with care."
    Why is this happening so frequently in Za'lek space? A second glance at your radar shows that a drone squadron is flying right towards your ship.]]), {sys=system.cur()}))
end

function secondWarningMessage()
    tk.msg(_("Caution!"), fmt.f(_([[The now familiar warning appears once again on your ship's screen. "Caution! A drone squadron in the {sys} system went haywire! Proceed with care."
    Just how often is this going to happen?]]), {sys=system.cur()}))
end

function startAmbush()
   local scom = {}
   local origins = {}
   origins[1] = system.get("Vauban")
   origins[2] = system.get("Woreck")
   origins[3] = system.get("Damien")
   for i=1,#origins do
      scom[2*i-1] = pilot.add("Za'lek Light Drone", "Mercenary", origins[i])
      scom[2*i] = pilot.add("Za'lek Heavy Drone", "Mercenary", origins[i])
   end
   for i=1,#scom do
      scom[i]:setHostile(false)
      scom[i]:control()
      scom[i]:attack(player.pilot())
   end
end

function cannotLand()
<<<<<<< HEAD
    local cur_planet = dest_planet
    mem.stage = 4
    dest_planet, dest_sys = planet.getS("Ruadan Station")
    vn.clear()
    vn.scene()
    local mensing = vn.newCharacter( nebu_research.vn_mensing() )
    vn.transition("fade")
    vn.na(fmt.f(_([[Apparently you are not allowed to land on {cur_pnt} and explaining the situation was futile. Dr. Mensing enters the cockpit asking why you aren't landing."]]), {cur_pnt=cur_planet}))
    mensing(_([["We're not allowed to? Let me try to talk with them."]]))
    vn.na(_([[After a heated discussion Dr. Mensing gives up.]]))
    mensing(fmt.f(_([["Right, they won't allow anyone to land on {cur_pnt}. That's so frustrating. Let's land on {pnt} instead."]]), {cur_pnt=cur_planet, pnt=dest_planet}))
    vn.done()
    vn.run()
    dest_updated()
=======
   local cur_planet = dest_planet
   mem.stage = 4
   dest_planet, dest_sys = spob.getS("Ruadan Station")
   tk.msg(_("No clearance to land"), fmt.f(_([[Apparently, you are not allowed to land on {cur_pnt} and explaining the situation was futile. Dr. Mensing enters the cockpit asking why you aren't landing. "We're not allowed to? Let me try to talk with them."
    After a heated discussion Dr. Mensing gives up. "Right, they won't allow anyone to land on {cur_pnt}. That's so frustrating. Let's land on {pnt} instead."]]), {cur_pnt=cur_planet, pnt=dest_planet}))
   dest_updated()
>>>>>>> 4581fcac
end<|MERGE_RESOLUTION|>--- conflicted
+++ resolved
@@ -33,10 +33,9 @@
 -- luacheck: globals cannotLand jumpin land secondWarningMessage startAmbush takeoff warningMessage (Hook functions passed by name)
 
 -- Mission constants
-<<<<<<< HEAD
+local homeworld, homeworld_sys = spob.getS("Jorla")
+local dest_planet, dest_sys = spob.getS("Jurai")
 local credits = nebu_research.rewards.credits04
-local homeworld, homeworld_sys = planet.getS("Jorla")
-local dest_planet, dest_sys = planet.getS("Jurai")
 
 function create()
     misn.setNPC(_("Dr. Mensing"), mensing_portrait, _("She probably has a new poorly paid job for you. Maybe she won't notice you if you leave now."))
@@ -86,40 +85,6 @@
     hook.land("land")
     hook.jumpin("jumpin")
     hook.takeoff("takeoff")
-=======
-local credits = 500e3
-local homeworld, homeworld_sys = spob.getS("Jorla")
-local dest_planet, dest_sys = spob.getS("Jurai")
-
-function create()
-   misn.setNPC(_("Dr. Mensing"), "zalek/unique/mensing.webp", _("She probably has a new poor-paying job for you. Maybe she won't notice you if you leave now."))
-end
-
-function accept()
-   if not tk.yesno("", fmt.f(_([["It appears we keep running into each other, {player}. You may be happy to hear that I finished my theoretical work on the nebula resistant shielding technique. Of course, I can't provide you a shielding system; we scientists usually don't bother with engineering. However, in this case, I'd actually like to build a prototype shielding device. The prospect of exploring the Sol system is far too tempting.
-   "This is were you come into play. I need a few capable engineers and some expensive hardware; my budget is too small though. This is why I have to acquire additional funding. Your task will be to chauffeur me around. Apparently, it is sometimes required to show up in person. So annoying…"]]), {player=player.name()})) then
-      tk.msg(_("No science for today"), _([["Too bad. Maybe you will change your mind."]]))
-      misn.finish()
-   end
-   tk.msg("", fmt.f(_([["Great! Our first destination is {pnt} in the {sys} system."]]), {pnt=dest_planet, sys=dest_sys}))
-   mem.stage = 0
-
-   -- Set up mission information
-   misn.setTitle(_("Shielding Prototype Funding"))
-   misn.setReward(fmt.credits(credits))
-   misn.setDesc(_("Help Dr. Mensing to get funding to construct a shielding prototype."))
-   mem.misn_marker = misn.markerAdd(dest_planet, "low")
-
-   misn.accept()
-   misn.osdCreate(_("Shielding Prototype Funding"), {
-      fmt.f(_("Land on {pnt} in the {sys} system."), {pnt=dest_planet, sys=dest_sys}),
-      fmt.f(_("Return to {pnt} in the {sys} system."), {pnt=homeworld, sys=homeworld_sys}),
-   })
-
-   hook.land("land")
-   hook.jumpin("jumpin")
-   hook.takeoff("takeoff")
->>>>>>> 4581fcac
 end
 
 local function dest_updated()
@@ -131,8 +96,7 @@
 end
 
 function land()
-<<<<<<< HEAD
-    mem.landed = planet.cur()
+    mem.landed = spob.cur()
     if mem.landed == dest_planet then
         vn.clear()
         vn.scene()
@@ -191,48 +155,6 @@
             misn.finish(true)
         end
     end
-=======
-   mem.landed = spob.cur()
-   if mem.landed == dest_planet then
-      if mem.stage == 0 then
-         mem.stage = 1
-         dest_planet, dest_sys = spob.getS("Neo Pomerania")
-         tk.msg(_("No luck"), fmt.f(_([[After landing on {cur_pnt}, Dr. Mensing tells you to wait until she returns. "Not more than a couple of periods." she said; in fact you had to wait for only two periods until she returned. She comes back looking defeated.
-   "This is the first time that one of my applications was rejected. That's weird. I got positive feedback at first. It makes no sense that my application was rejected at the last minute. I guess things like this happen. Let's just go to {pnt} in the {sys} system next and try again."]]), {cur_pnt=mem.landed, pnt=dest_planet, sys=dest_sys}))
-         dest_updated()
-      elseif mem.stage == 2 then
-         mem.stage = 3
-         dest_planet, dest_sys = spob.getS("Ruadan Prime")
-         tk.msg(_("No luck"), fmt.f(_([["Alright, I'm sure it will work out this time!", Dr. Mensing said on arriving on {cur_pnt}. This time you have to wait even longer for her to return. The result is the same as her first try.
-   "I don't get it. My presentation is flawless and my proposal is exciting. Why wouldn't they grant me additional funds? I tell you, something is wrong here! Hmm… Time to change tactics. I have to speak with Professor Voges himself but he is currently on {pnt} in the {sys} system and just ignores us. I guess we have to go there to speak with him face-to-face."]]), {cur_pnt=mem.landed, pnt=dest_planet, sys=dest_sys}))
-         dest_updated()
-      elseif mem.stage == 4 then
-         mem.stage = 5
-         dest_planet, dest_sys = spob.getS("Excelcior")
-         tk.msg("", fmt.f(_([["Good news! I asked around and found a way to contact Professor Voges. He promised to show up to one of his colleague's parties. Something about his wife, like they have gotten married, or she died, or something. Anyway, I managed to get invited there as well. So let's go to {pnt} in the {sys} system!"]]), {pnt=dest_planet, sys=dest_sys}))
-         dest_updated()
-      elseif mem.stage == 5 or mem.stage == 6 then
-         mem.stage = 7
-         dest_planet = homeworld
-         dest_sys = homeworld_sys
-         tk.msg(_("Crashing a party"), _([[The two of you arrive at the location of the party. "Listen, this is probably your first party, so let me briefly explain to you how it works. Your goal, usually, is to talk with people, draw some attention, let them know you attended the party. Efficiency is most important here. The earlier you're done with demonstrating your presence and making a good impression; the earlier you can leave and do something useful.
-   "You'll need an escape strategy to leave unnoticed though; It's gauche if someone sees you leaving early. As you're a beginner, I'll give you a tip: sneak out the window of the bathroom on the ground floor. No one will be able to see you from inside the house if you climb over the fence."]]))
-         tk.msg(_("Crashing a party"), _([[You wonder if Dr. Mensing meant any of that seriously. Before you can ask, Dr. Mensing runs off, engaging an older looking man, probably Professor Voges. She does not waste any time and brings the issue straight on, visibly discomforting him. It's time to explore the party.
-    You expect a Za'lek party to be much different from a regular party. In fact, the first two things you notice are the classical music and the absence of any alcoholic drinks. There is, however, a buffet. In particular, there is a small fridge with ice cream. You spot a fair amount of people eating ice cream. Is this the Za'lek equivalent of beer?
-    Before you know it, you've engaged in a conversation with one of the scientists; He saw you enter with Dr. Mensing, which motivates him to ask the question of the hour… whether you and her are dating. In an attempt to clear his misgivings about the situation you tell him that she hired you. Hopefully he believes you…
-    You continue your tour. As you come close to one of the windows from the corner of your eye you see something fall outside, followed by a dull thump. Looking out of the window you see a figure dressed in a lab coat trying to stand up slowly. You're about to open the window and ask if he needs help, but he notices you and gestures to be silent as he hobbles off. These Za'lek are indeed trying to escape the party.]]))
-         tk.msg(_("Crashing a party"), fmt.f(_([["At least the ice cream is great!" you think as you take another bite. Suddenly someone grabs your arm. "We're done here. Bring me back to {pnt}!" Dr. Mensing quietly tells you. For a moment you wonder what she is doing as she drags you towards the bathroom; finally you remember what she said about her 'escape strategy'. She mentioned that you are supposed to leave the building through the window of the bathroom.]]), {pnt=dest_planet}))
-         misn.markerMove(mem.misn_marker, dest_planet)
-         misn.osdActive(2)
-      elseif mem.stage == 7 then
-         tk.msg(_("Finally back home"), fmt.f(_([["That took long enough! I'm glad Professor Voges promised to take care of the funding. The problem was that my recent research is related to a secret project on Ruadan Prime and my funding was shut down - like some kind of conspiracy; can you believe it! Actually I'm not supposed to tell you anything as you could possibly get into a lot of trouble… forget I said anything! I have much work to do!"
-    She gives you a credit chip worth {credits} and leaves.]]), {credits=fmt.credits(credits)}))
-         player.pay(credits)
-         zlk.addNebuResearchLog(_([[You helped Dr. Mensing to acquire funding for a shielding prototype that will enable to explore the Sol nebula.]]))
-         misn.finish(true)
-      end
-   end
->>>>>>> 4581fcac
 end
 
 function jumpin()
@@ -288,10 +210,9 @@
 end
 
 function cannotLand()
-<<<<<<< HEAD
     local cur_planet = dest_planet
     mem.stage = 4
-    dest_planet, dest_sys = planet.getS("Ruadan Station")
+    dest_planet, dest_sys = spob.getS("Ruadan Station")
     vn.clear()
     vn.scene()
     local mensing = vn.newCharacter( nebu_research.vn_mensing() )
@@ -303,12 +224,4 @@
     vn.done()
     vn.run()
     dest_updated()
-=======
-   local cur_planet = dest_planet
-   mem.stage = 4
-   dest_planet, dest_sys = spob.getS("Ruadan Station")
-   tk.msg(_("No clearance to land"), fmt.f(_([[Apparently, you are not allowed to land on {cur_pnt} and explaining the situation was futile. Dr. Mensing enters the cockpit asking why you aren't landing. "We're not allowed to? Let me try to talk with them."
-    After a heated discussion Dr. Mensing gives up. "Right, they won't allow anyone to land on {cur_pnt}. That's so frustrating. Let's land on {pnt} instead."]]), {cur_pnt=cur_planet, pnt=dest_planet}))
-   dest_updated()
->>>>>>> 4581fcac
 end