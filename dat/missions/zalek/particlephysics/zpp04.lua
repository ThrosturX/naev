--[[
<?xml version='1.0' encoding='utf8'?>
<mission name="Za'lek Particle Physics 4">
 <flags>
  <unique />
 </flags>
 <avail>
  <priority>4</priority>
  <chance>100</chance>
  <spob>Katar I</spob>
  <location>Bar</location>
  <done>Za'lek Particle Physics 3</done>
 </avail>
 <notes>
  <campaign>Za'lek Particle Physics</campaign>
  <tier>1</tier>
 </notes>
</mission>
--]]
--[[
   Za'lek Particle Physics 04

   Player has to go get some stuff from artefact hunters and gets attacked on way back
]]--
local vn = require "vn"
local fmt = require "format"
local zpp = require "common.zalek_physics"
local portrait = require "portrait"
local fleet = require "fleet"

-- luacheck: globals land approach_guy enter heartbeat (Hook functions passed by name)

local reward = zpp.rewards.zpp04
local cargo_name = _("strange container")
local cargo_amount = 5 -- Amount of cargo to take

local destpnt, destsys = spob.getS( "Thaddius Station" )
local retpnt, retsys = spob.getS( "Katar I" )

-- TODO redo the portrait
mem.shady_dealer = portrait.get("Pirate")

function create ()
   if not misn.claim( destsys ) then
      misn.finish(false)
   end
   misn.setNPC( _("Noona"), zpp.noona.portrait, zpp.noona.description )
end

function accept ()
   local accepted = false

   vn.clear()
   vn.scene()
   local n = vn.newCharacter( zpp.vn_noona() )
   vn.transition( zpp.noona.transition )
   vn.na(_([[You once again meet up with Noona.]]))
   n(fmt.f(_([["It's a worse setback than expected. I'm going to have to get new materials to be able to do the experiments. Since they're pretty hard to get usually, and I don't have time to fill in all the usual academic bureaucracy, I decided to go the black route. Would you be willing to go pick up the materials at {pnt} in the {sys} system? The materials should only be {amount}, so you should not have a trouble fitting them on your ship. I would be able to pay you {credits} for your troubles this time."]]),
      {pnt=destpnt, sys=destsys, amount=fmt.tonnes(cargo_amount), credits=fmt.credits(reward)}))
   vn.menu{
      {_("Accept"), "accept"},
      {_("Decline"), "decline"},
   }

   vn.label("decline")
   n(_([["OK. I'll try to figure something out…"
She furrows her brow.]]))
   vn.done( zpp.noona.transition )

   vn.label("accept")
   n(fmt.f(_([["Thanks again! I know {pnt} is not really a place you want to go, but there really was no option this time around. By the time you get back I should have finished all the other preparations and this time I'll finally be able to complete the experiment!… I hope."]]),{pnt=destpnt}))
   vn.func( function () accepted = true end )
   vn.done( zpp.noona.transition )
   vn.run()

   -- Must be accepted beyond this point
   if not accepted then return end

   misn.accept()

   -- mission details
   misn.setTitle( _("Particle Physics") )
<<<<<<< HEAD
   misn.setReward( fmt.reward(reward) )
   misn.setDesc( fmt.f(_("Pick up some cargo from {pnt} in the {sys} system and deliver them to {retpnt}."),
      {pnt=destpnt, sys=destsys, retpnt=retpnt} ))
=======
   misn.setReward( fmt.credits(reward) )
   misn.setDesc( fmt.f(_("Pick up some {cargo} from {pnt} in the {sys} system and deliver them to {retpnt}."),
      {cargo=cargo_name, pnt=destpnt, sys=destsys, retpnt=retpnt} ))
>>>>>>> efa9f1bf

   mem.mrk = misn.markerAdd( destpnt )

   misn.osdCreate( _("Particle Physics"), {
      fmt.f(_("Pick up cargo at {pnt} ({sys} system)"), {pnt=destpnt, sys=destsys}),
      fmt.f(_("Deliver to {pnt} ({sys} system)"), {pnt=retpnt, sys=retsys}),
   } )

   mem.state = 1

   hook.land( "land" )
   hook.load( "land" )
   hook.enter( "enter" )
end

local npcguy
function land ()
   local pcur = spob.cur()
   if mem.state==1 and pcur==destpnt then
      npcguy = misn.npcAdd( "approach_guy", _("Shady Dealer"), mem.shady_dealer, _("A fairly shady dealer seems to be staring at you and beckoning for you to come over. Could this be the individual Noona told you to meet…?") )

   elseif mem.state==3 and pcur==retpnt then
      vn.clear()
      vn.scene()
      local n = vn.newCharacter( zpp.vn_noona() )
      vn.transition( zpp.noona.transition )
      vn.na(_([[You land and the lone cargo drone begins to unload the container. It seems to have trouble balancing it and you amuse yourself by looking at its antics until you are startled by Noona.]]))
      n(_([["The drones sure are cute. I like to call that one Laboriosi."
She points at the lone cargo drone.
"Thanks a lot for bringing me my materials. I don't know what I would do without them. I was able to go over the drones, and I think it might be best to not rely on them for the final experiment. I think the electromagnetic radiation from Katar doesn't work too well with them. If you could help me do the experiments, I would be very grateful. Meet me up at the bar, I have to do some small preparations."]]))
      vn.sfxVictory()
      vn.na( fmt.reward(reward) )
      vn.done( zpp.noona.transition )
      vn.run()

      faction.modPlayer("Za'lek", zpp.fctmod.zpp04)
      player.pay( reward )
      zpp.log(_("You helped Noona get some materials from a shady dealer in order for her to pursue her research and perform experiments."))
      misn.finish(true)
   end
end

local talked_once = false
function approach_guy ()
   local cargo_space = false
   vn.clear()
   vn.scene()
   local d = vn.newCharacter( _("Shady Dealer"), {image=portrait.getFullPath(mem.shady_dealer)} )
   vn.transition()
   if talked_once then
      vn(_([[You once again approach the shady dealer.]]))
      d(_([["Have you made preparations for the cargo?"
Their grin makes your feel uneasy.]]))

   else
      vn.na(_([[As you approach the shady dealer, you can barely make out some movement in the background.]]))
      d(_([[They start to grin and begin to speak with an almost serpent-like accent.
"Ah, pleasure to meet you. Your must be the one in charge of the delivery. Your friend has quite a refined taste too. It's not often we get a sample as good as this one."
They lick their lips.]]))
      d(_([["The arrangements have all been made, and you'll soon have it aboard your ship. If I were you, I would put it as far away from the any personnel as possible."
They then lean it to whisper to you.
"You might want to watch your back, your friend is not the only one that wants it."]]))
      talked_once = true

   end

   local fs = player.pilot():cargoFree()
   if fs < cargo_amount then
      vn.na(fmt.f(_("You have insufficient free cargo space for the {cargo}. You only have {freespace} of free space, but you need at least {neededspace}."),
         {cargo=cargo_name, freespace=fmt.tonnes(fs), neededspace=fmt.tonnes(cargo_amount)}))
      vn.done()
   else
      cargo_space = true
   end

   vn.na(_("When you get back to your ship, the cargo has already been taken care of and is properly secured on your ship. As you get close to it, you hear a weird running river sound that seems to come from the cargo container. What have you gotten into?"))
   vn.run()

   if not cargo_space then
      return
   end

   local crg = commodity.new( N_("Strange Container"), N_("A large strange container that seems oddly warm to the touch. You can swear you hear weird signs coming from inside it, almost like some sort of running river.") )
   misn.cargoAdd( crg, cargo_amount )

   misn.osdActive(2)
   mem.state = 2
   misn.markerMove( mem.mrk, retpnt )
   misn.npcRm( npcguy )
end

local badguys
function enter ()
   -- Time for !!FUN!!
   if mem.state==2 and system.cur()==destsys then
      mem.state = 3

      local pos = jump.get( destsys, "Tomas" ):pos()
      local fbad = faction.dynAdd( "Pirate", "physics_badguys", _("Thugs"), {clear_allies=true, clear_enemies=true} )

      local badships = { "Pirate Admonisher", "Pirate Hyena", "Pirate Hyena" }
      badguys = fleet.add( 1, badships, fbad, pos, _("Thugs"), {ai="baddiepos"} )

      hook.timer( 2, "heartbeat" )
   end
end

function heartbeat ()
   local bg = badguys[1]
   if not bg:exists() then
      return
   end
   local pp = player.pilot ()
   local det, scan = bg:inrange( pp )
   if det and scan and bg:pos():dist( pp:pos() ) < 5000 then
      for k,p in ipairs(badguys) do
         p:setHostile()
      end
      bg:broadcast( _("That's the one! Get 'em!") )
      player.autonavReset( 5 )
      return
   end

   hook.timer( 2, "heartbeat" )
end<|MERGE_RESOLUTION|>--- conflicted
+++ resolved
@@ -80,15 +80,9 @@
 
    -- mission details
    misn.setTitle( _("Particle Physics") )
-<<<<<<< HEAD
-   misn.setReward( fmt.reward(reward) )
+   misn.setReward( fmt.credits(reward) )
    misn.setDesc( fmt.f(_("Pick up some cargo from {pnt} in the {sys} system and deliver them to {retpnt}."),
       {pnt=destpnt, sys=destsys, retpnt=retpnt} ))
-=======
-   misn.setReward( fmt.credits(reward) )
-   misn.setDesc( fmt.f(_("Pick up some {cargo} from {pnt} in the {sys} system and deliver them to {retpnt}."),
-      {cargo=cargo_name, pnt=destpnt, sys=destsys, retpnt=retpnt} ))
->>>>>>> efa9f1bf
 
    mem.mrk = misn.markerAdd( destpnt )
 
