--- conflicted
+++ resolved
@@ -26,17 +26,10 @@
    -- The nerd's job proposal
    title[1] = "A group of excited nerds"
    text[1] = [[As you approach the group, the babbling ceases and the papers are quickly and jealously stashed away. One of the girls comes forward and introduces herself.
-<<<<<<< HEAD
-	"Hi, I'm Mia. We need transportation, and you look as if you could need some dough. Interested?"
-	You reply that for a deal to be worked out, they better provide some detail.
-	"Listen," she says, "there's this Homebrew Processing Box Masters on %s. Right over there, this system. I'm sure our box will get us the first prize. You take us there, you take us back, you get 20000."
-	You just start wondering at the boldness of so young a lady as she already signals her impatience. "What now, you do it?"]]
-=======
    "Hi, I'm Mia. We need transportation, and you look as if you could need some dough. Interested?"
    You reply that for a deal to be worked out, they better provide some detail.
-   "Listen," she says, "there's this Homebrewn Processing Box Masters on %s. Right over there, this system. I'm sure our box will get us the first prize. You take us there, you take us back, you get 20000."
+   "Listen," she says, "there's this Homebrew Processing Box Masters on %s. Right over there, this system. I'm sure our box will get us the first prize. You take us there, you take us back, you get 20000."
    You just start wondering at the boldness of so young a lady as she already signals her impatience. "What now, you do it?"]]
->>>>>>> 49385946
 
    -- you accept
    title[2] = "We have a deal!"
