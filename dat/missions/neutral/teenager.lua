--- conflicted
+++ resolved
@@ -6,9 +6,6 @@
  <chance>5</chance>
  <location>Bar</location>
  <faction>Dvaered</faction>
-<<<<<<< HEAD
- <cond>(player.outfitNum("Mercenary License") &gt; 0) and (spob.cur():tags().station == nil)</cond>
-=======
  <cond>
    local misn_test = require "misn_test"
    if spob.cur():tags().station then
@@ -19,7 +16,6 @@
    end
    return misn_test.reweight_active()
  </cond>
->>>>>>> 5027025f
  <notes>
   <tier>3</tier>
  </notes>
