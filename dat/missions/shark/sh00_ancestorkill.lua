--- conflicted
+++ resolved
@@ -3,9 +3,6 @@
 <mission name="A Shark Bites">
  <unique />
  <priority>3</priority>
-<<<<<<< HEAD
- <cond>spob.cur() ~= spob.get("Ulios") and player.outfitNum("Mercenary License") &gt; 0</cond>
-=======
  <cond>
    if spob.cur() == spob.get("Ulios") then
       return false
@@ -15,7 +12,6 @@
    end
    return require("misn_test").reweight_active()
  </cond>
->>>>>>> 5027025f
  <chance>5</chance>
  <location>Bar</location>
  <faction>Dvaered</faction>
