<?xml version='1.0' encoding='UTF-8'?>
<outfit name="Battery II">
 <general>
  <typename>Power Modifier</typename>
  <slot>structure</slot>
  <size>medium</size>
  <mass>36</mass>
  <price>120000</price>
<<<<<<< HEAD
  <description>A large battery unit designed to hold 500 MJ of energy. Ideally mounted on medium-to-large vessels.</description>
  <gfx_store>capacitor2-g</gfx_store>
=======
  <description>A large battery unit designed to hold 400 MJ of energy. Ideally mounted on medium-to-large vessels.</description>
  <gfx_store>capacitor2-g.png</gfx_store>
>>>>>>> c17e846a
 </general>
 <specific type="modification">
  <energy>500</energy>
 </specific>
</outfit><|MERGE_RESOLUTION|>--- conflicted
+++ resolved
@@ -6,13 +6,8 @@
   <size>medium</size>
   <mass>36</mass>
   <price>120000</price>
-<<<<<<< HEAD
   <description>A large battery unit designed to hold 500 MJ of energy. Ideally mounted on medium-to-large vessels.</description>
-  <gfx_store>capacitor2-g</gfx_store>
-=======
-  <description>A large battery unit designed to hold 400 MJ of energy. Ideally mounted on medium-to-large vessels.</description>
   <gfx_store>capacitor2-g.png</gfx_store>
->>>>>>> c17e846a
  </general>
  <specific type="modification">
   <energy>500</energy>
