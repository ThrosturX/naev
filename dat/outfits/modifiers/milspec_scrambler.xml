<?xml version="1.0" encoding="UTF-8"?>
<outfit name="Milspec Scrambler">
 <general>
  <slot>utility</slot>
  <size>small</size>
  <mass>3</mass>
  <price>250000</price>
  <description>Milspec knows what's important out there. It's that you don't get shot! And the best way not to get shot is not to get targeted in the first place. The Milspec RX 500-C scrambler will put the wool over your enemies' sensors, at a minimal cost to you or your ship's reactor! Fly safe, fly Milspec.</description>
  <gfx_store>jammer1</gfx_store>
 </general>
 <specific type="modification">
<<<<<<< HEAD
  <cpu>-3</cpu>
  <energy>-15</energy>
  <hide_rel>30</hide_rel>
=======
  <cpu>3</cpu>
  <energy_regen>-15</energy_regen>
  <ew_hide>30</ew_hide>
>>>>>>> 49385946
 </specific>
</outfit><|MERGE_RESOLUTION|>--- conflicted
+++ resolved
@@ -9,14 +9,8 @@
   <gfx_store>jammer1</gfx_store>
  </general>
  <specific type="modification">
-<<<<<<< HEAD
-  <cpu>-3</cpu>
-  <energy>-15</energy>
-  <hide_rel>30</hide_rel>
-=======
   <cpu>3</cpu>
   <energy_regen>-15</energy_regen>
   <ew_hide>30</ew_hide>
->>>>>>> 49385946
  </specific>
 </outfit>