--- conflicted
+++ resolved
@@ -25,11 +25,7 @@
   <track>1.75</track>
   <damage>
    <type>normal</type>
-<<<<<<< HEAD
-   <penetrate>24</penetrate>
-=======
    <penetrate>36</penetrate>
->>>>>>> d898d24e
    <physical>32</physical>
    <disable>2</disable>
   </damage>
