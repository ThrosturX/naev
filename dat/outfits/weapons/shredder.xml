--- conflicted
+++ resolved
@@ -4,11 +4,7 @@
   <slot>weapon</slot>
   <size>small</size>
   <license>Medium Weapon License</license>
-<<<<<<< HEAD
-  <mass>10</mass>
-=======
   <mass>30</mass>
->>>>>>> d898d24e
   <price>37000</price>
   <description>The Shredder quite lives up to the name its Dvaered manufacturers gave it. The sheer damage dealing capacity of this weapon makes Dvaered Corvettes dangerous to engage by ships that aren't substantially larger than they are.</description>
   <gfx_store>shredder.png</gfx_store>
