--- conflicted
+++ resolved
@@ -29,22 +29,13 @@
   <weapon size="medium" x="-5" y="11" h="0" />
   <weapon size="medium" x="-5" y="-11" h="0" />
   <weapon size="small" x="24" y="0" h="-2" />
-<<<<<<< HEAD
-  <weapon size="small" x="-5" y="11" h="0" />
-  <weapon size="small" x="-5" y="-11" h="0" />
-=======
->>>>>>> d898d24e
   <utility size="medium" prop="systems" exclusive="1" required="1">Unicorp PT-280 Core System</utility>
   <utility size="medium" prop="accessory" exclusive="1" />
   <utility size="medium" />
   <utility size="medium" />
   <utility size="small" />
   <utility size="small" />
-<<<<<<< HEAD
-  <structure size="medium" prop="engines" exclusive="1" required="1">Unicorp Falcon 700 Engine</structure>
-=======
   <structure size="medium" prop="engines" exclusive="1" required="1">Nexus Arrow 700 Engine</structure>
->>>>>>> d898d24e
   <structure size="medium" prop="hull" exclusive="1" required="1">Unicorp D-12 Medium Plating</structure>
   <structure size="medium" />
   <structure size="medium" />
