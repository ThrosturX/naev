--- conflicted
+++ resolved
@@ -15,13 +15,9 @@
  <trail_generator x="-60" y="-10" h="-10" always_under="1">zalekL</trail_generator>
  <fabricator>Za'lek Fabricators</fabricator>
  <license>Heavy Combat Vessel</license>
-<<<<<<< HEAD
  <cond>faction.playerStanding("Za'lek") &gt; 70</cond>
  <condstr>You need at least 70 reputation with House Za'lek.</condstr>
- <description>This carrier is the archetypical Za'lek warship. Virtually unarmored and equipped with heavy shields, they are meant to serve as a platform for devastating drone swarms, not frontline combat.</description>
-=======
  <description>This carrier is the archetypical Za'lek warship. Virtually unarmoured and equipped with heavy shields, they are meant to serve as a platform for devastating drone swarms, not frontline combat.</description>
->>>>>>> cc61df52
  <health>
   <armour>1000</armour>
   <armour_regen>0</armour_regen>
