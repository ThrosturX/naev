--- conflicted
+++ resolved
@@ -24,17 +24,10 @@
   <cargo>50</cargo>
  </characteristics>
  <slots>
-<<<<<<< HEAD
-  <weapon size="medium" x="28" y="0" h="5" />
-  <weapon size="medium" x="18" y="0" h="5" />
-  <weapon size="medium" x="-30" y="-8" h="3" />
-  <weapon size="medium" x="-30" y="8" h="3" />
-=======
   <weapon size="large" x="28" y="0" h="5" />
   <weapon size="large" x="18" y="0" h="5" />
   <weapon size="medium" prop="fighter_bay" x="-30" y="-8" h="3" />
   <weapon size="medium" prop="fighter_bay" x="-30" y="8" h="3" />
->>>>>>> d898d24e
   <utility size="medium" prop="systems" exclusive="1" required="1">Unicorp PT-400 Core System</utility>
   <utility size="medium" prop="accessory" exclusive="1" />
   <utility size="large" />
