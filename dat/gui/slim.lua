--[[
   The new "slim" GUI
--]]

function create()

   --Get player
   pp = player.pilot()
   pfact = pp:faction()
   pname = player.name()
   pship = pp:ship()

   --Get sizes
   screen_w, screen_h = gfx.dim()
   deffont_h = gfx.fontSize()
   smallfont_h = gfx.fontSize(true)
   gui.viewport( 0, 28, screen_w, screen_h - 28 )

   --Colors
   col_txt_bar = colour.new( 192/255, 198/255, 217/255 )
   col_txt_top = colour.new( 148/255, 158/255, 192/255 )
   col_txt_std = colour.new( 111/255, 125/255, 169/255 )
   col_txt_wrn = colour.new( 127/255,  31/255,  31/255 )
   col_txt_enm = colour.new( 222/255,  28/255,  28/255 )
   col_txt_all = colour.new(  19/255, 152/255,  41/255 )
   --col_txt_res = colour.new(     1.0,     0.6,     0.0 )
   col_txt_una = colour.new(  66/255,  72/255,  84/255 )
   col_shield = colour.new( 40/255,  51/255,  88/255 )
   col_armour = colour.new( 72/255,  73/255,  60/255 )
   col_stress = colour.new( 42/255,  43/255,  120/255 )
   col_energy = colour.new( 41/255,  92/255,  47/255 )
   col_speed = colour.new( 77/255,  80/255,  21/255 )
   col_speed2 = colour.new(169/255,177/255,  46/255 )
   col_ammo = colour.new(140/255,94/255,  7/255 )
   col_heat = colour.new(114/255,26/255, 14/255 )
   col_heat2 = colour.new( 222/255, 51/255, 27/255 )
   col_ready = colour.new(14/255,108/255, 114/255 )
   col_prim = colour.new(71/255,234/255, 252/255 )
   col_sec = colour.new(136/255,179/255, 255/255 )
   col_temperature = col_heat
   col_missile = colour.new(col_txt_enm)

   -- Active outfit bar
   col_slot_bg = colour.new( 12/255, 14/255, 20/255 )

   --Load Images
   local base = "gfx/gui/slim/"
   player_pane_t = tex.open( base .. "frame_player_top.png" )
   player_pane_m = tex.open( base .. "frame_player_middle.png" )
   player_pane_b = tex.open( base .. "frame_player_bottom.png" )
   target_pane = tex.open( base .. "frame_target.png" )
   planet_pane_t = tex.open( base .. "frame_planet_top.png" )
   planet_pane_m = tex.open( base .. "frame_planet_middle.png" )
   planet_pane_b = tex.open( base .. "frame_planet_bottom.png" )
   radar_gfx = tex.open( base .. "radar.png" )
   target_bg = tex.open( base .. "target_image.png" )
   planet_bg = tex.open( base .. "planet_image.png" )
   icon_shield = tex.open( base .. "shield.png" )
   icon_armour = tex.open( base .. "armour.png" )
   icon_energy = tex.open( base .. "energy.png" )
   icon_speed = tex.open( base .. "speed.png" )
   icon_temperature = tex.open( base .. "heat.png" )
   icon_shield_sm = tex.open( base .. "shield_sm.png" )
   icon_armour_sm = tex.open( base .. "armour_sm.png" )
   icon_energy_sm = tex.open( base .. "energy_sm.png" )
   icon_speed_sm = tex.open( base .. "speed_sm.png" )
   bg_bar = tex.open( base .. "bg_bar.png" )
   bg_bar_sm = tex.open( base .. "bg_bar_sm.png" )
   bg_bar_weapon = tex.open( base .. "bg_bar_weapon.png" )
   bg_bar_weapon_prim = tex.open( base .. "bg_bar_weapon_prim.png" )
   bg_bar_weapon_sec = tex.open( base .. "bg_bar_weapon_sec.png" )
   bg_shield = tex.open( base .. "bg_shield.png" )
   bg_armour = tex.open( base .. "bg_armour.png" )
   bg_energy = tex.open( base .. "bg_energy.png" )
   bg_speed = tex.open( base .. "bg_speed.png" )
   bg_temperature = tex.open( base .. "bg_speed.png" )
   bg_ammo = tex.open( base .. "bg_ammo.png" )
   bg_heat = tex.open( base .. "bg_heat.png" )
   bg_ready = tex.open( base .. "bg_ready.png" )
   bg_shield_sm = tex.open( base .. "bg_shield_sm.png" )
   bg_armour_sm = tex.open( base .. "bg_armour_sm.png" )
   bg_energy_sm = tex.open( base .. "bg_energy_sm.png" )
   bg_speed_sm = tex.open( base .. "bg_speed_sm.png" )
   sheen = tex.open( base .. "sheen.png" )
   sheen_sm = tex.open( base .. "sheen_sm.png" )
   sheen_weapon = tex.open( base .. "sheen_weapon.png" )
   sheen_tiny = tex.open( base .. "sheen_tiny.png" )
   bottom_bar = tex.open( base .. "bottombar.png" )
   target_dir = tex.open( base .. "dir.png" )
   warnlight1 = tex.open( base .. "warnlight1.png" )
   warnlight2 = tex.open( base .. "warnlight2.png" )
   warnlight3 = tex.open( base .. "warnlight3.png" )
   tracking_light = tex.open( base .. "track.png" )
   target_light_off = tex.open( base .. "targeted_off.png" )
   target_light_on =  tex.open( base .. "targeted_on.png" )
   cargo_light_off = tex.open( base .. "cargo_off.png" )
   cargo_light_on =  tex.open( base .. "cargo_on.png" )
   question = tex.open( base .. "question.png" )
   gui.targetPlanetGFX( tex.open( base .. "radar_planet.png" ) )
   gui.targetPilotGFX(  tex.open( base .. "radar_ship.png" ) )

   -- Active outfit list.
   slot = tex.open( base .. "slot.png" )
   slotend = tex.open( base .. "slotend.png" )
   cooldown = tex.open( base .. "cooldown.png", 6, 6 )
   active =  tex.open( base .. "active.png" )

   --Messages
   gui.mesgInit( screen_w - 400, 20, 28+15+5 )

   --Get positions
   --Player pane
   pl_pane_w, pl_pane_h = player_pane_t:dim()
   pl_pane_w_b, pl_pane_h_b = player_pane_b:dim()
   pl_pane_x = screen_w - pl_pane_w - 16
   pl_pane_y = screen_h - pl_pane_h - 16

   --Radar
   radar_w, radar_h = radar_gfx:dim()
   radar_x = pl_pane_x - radar_w + 24
   radar_y = pl_pane_y + 31
   gui.radarInit( false, 124, 124 )

   bar_w, bar_h = bg_shield:dim()

   --Shield Bar
   x_shield = pl_pane_x + 46
   y_shield = pl_pane_y + 137

   bars = { "armour", "energy", "speed", "temperature" }
   for k,v in ipairs(bars) do
      _G["x_" .. v] = x_shield
      _G["y_" .. v] = y_shield - k * 28
   end
   bars[#bars] = "shield" -- Used later.

   --Ammo, heat and ready bars bars
   bar_weapon_w, bar_weapon_h = bg_ammo:dim()
   bar_ready_w, bar_ready_h = bg_ready:dim()
   track_w, track_h = tracking_light:dim()
   x_ammo = pl_pane_x + 39
   y_ammo = pl_pane_y - 27

   -- Missile lock warning
   missile_lock_text = "Warning - Missile Lockon Detected"
   missile_lock_length = gfx.printDim( false, missile_lock_text )

   -- Active outfit bar
   slot_w, slot_h = slot:dim()
   slot_y = screen_h - slot_h - 15
   slot_img_offs_x = 4
   slot_img_offs_y = 5

   slot_txt_offs_x = slot_img_offs_x + 24
   slot_txt_offs_y = 9
   slot_txt_w = 40

   slot_img_w = 64

   slot_w, slot_h = slot:dim()
   slotend_w, slotend_h = slotend:dim()

   --Target Pane
   ta_pane_w, ta_pane_h = target_pane:dim()
   ta_pane_x = screen_w - ta_pane_w - 16
   ta_pane_y = 44

   --Target image background
   ta_image_x = ta_pane_x + 14
   ta_image_y = ta_pane_y + 106
   --Target image center
   ta_image_w, ta_image_h = target_bg:dim()
   ta_center_x = ta_image_x + ta_image_w / 2
   ta_center_y = ta_image_y + ta_image_h / 2
   -- ? image
   ta_question_w, ta_question_h = question:dim()

   --Targeted icon
   ta_icon_x = ta_pane_x + 82
   ta_icon_y = ta_pane_y + 110

   --Target Faction icon
   ta_fact_x = ta_pane_x + 110
   ta_fact_y = ta_pane_y + 110

   bar_sm_w, bar_sm_h = bg_shield_sm:dim()
   --Small Shield Bar
   x_shield_sm = ta_pane_x + 13
   y_shield_sm = ta_pane_y + 71

   bars_sm = { "armour_sm", "energy_sm", "speed_sm" }
   for k,v in ipairs(bars_sm) do
      _G["x_" .. v] = x_shield_sm
      _G["y_" .. v] = y_shield_sm - k * 20
   end

   --Targeted warning light
   ta_warning_x = ta_pane_x + 82
   ta_warning_y = ta_pane_y + 110

   -- Cargo light
   ta_cargo_x = ta_pane_x + 138
   ta_cargo_y = ta_pane_y + 110

   -- Planet pane
   ta_pnt_pane_w, ta_pnt_pane_h = planet_pane_t:dim()
   ta_pnt_pane_w_b, ta_pnt_pane_h_b = planet_pane_b:dim()
   ta_pnt_pane_x = 16
   ta_pnt_pane_y = screen_h - ta_pnt_pane_h - 16

   -- Planet faction icon
   ta_pnt_fact_x = ta_pnt_pane_x + 140
   ta_pnt_fact_y = ta_pnt_pane_y + 155

   -- Planet image background
   ta_pnt_image_x = ta_pnt_pane_x + 14
   ta_pnt_image_y = ta_pnt_pane_y

   -- Planet image center
   ta_pnt_image_w, ta_pnt_image_h = planet_bg:dim()
   ta_pnt_center_x = ta_pnt_image_x + ta_pnt_image_w / 2
   ta_pnt_center_y = ta_pnt_image_y + ta_pnt_image_h / 2

   -- Set FPS
   gui.fpsPos( 20, screen_h - 48 - deffont_h )

   -- Set OSD
   gui.osdInit( 23, screen_h - 63, 150, 500 )

   -- Timer stuff
   timers = {}
   timers[1] = 0.5
   timers[2] = 0.5
   timers[3] = 0.5
   blinkcol = col_txt_enm
   gfxWarn = true

   update_target()
   update_ship()
   update_system()
   update_nav()
   update_faction()
   update_cargo()
end

function update_target()
   ptarget = pp:target()
   if ptarget then
      ptarget_gfx = ptarget:ship():gfxTarget()
      ptarget_gfx_w, ptarget_gfx_h = ptarget_gfx:dim()
      ptargetfact = ptarget:faction()
      ptarget_target = ptarget:target()
      ta_stats = ptarget:stats()
      ta_cargo = ptarget:cargoList()

      ptarget_gfx_aspect = ptarget_gfx_w / ptarget_gfx_h
      if math.max( ptarget_gfx_w, ptarget_gfx_h ) > 62 then
         ptarget_gfx_draw_w = math.min( 62, 62 * ptarget_gfx_aspect )
         ptarget_gfx_draw_h = math.min( 62, 62 / ptarget_gfx_aspect )
      end

      ptarget_faction_gfx = ptargetfact:logoTiny()
   end
end

function update_nav()
   planet = {}
   nav_pnt, nav_hyp = pp:nav()
   autonav_hyp = player.autonavDest()
   if nav_pnt then
      pntflags = nav_pnt:services()
      n = 0
      if pntflags.land then
         services = { "land", "missions", "outfits", "shipyard", "commodity" }
         for k,v in ipairs(services) do
            if pntflags[tostring(v)] then
               n = n + 1
            end
         end
      end
      gui.osdInit( ta_pnt_pane_x + ta_pnt_pane_w + 8, screen_h - 63, 150, 500 )
      gui.fpsPos( ta_pnt_pane_x + ta_pnt_pane_w + 3, screen_h - 28 - 15 - deffont_h )

      ta_pnt_gfx = nav_pnt:gfxSpace()
      ta_pnt_gfx_w, ta_pnt_gfx_h = ta_pnt_gfx:dim()
      ta_pntfact = nav_pnt:faction()

      ta_pnt_gfx_aspect = ta_pnt_gfx_w / ta_pnt_gfx_h
      if math.max( ta_pnt_gfx_w, ta_pnt_gfx_h ) > 140 then
         ta_pnt_gfx_draw_w = math.min( 140, 140 * ta_pnt_gfx_aspect )
         ta_pnt_gfx_draw_h = math.min( 140, 140 / ta_pnt_gfx_aspect )
      end

      ta_pnt_faction_gfx = nil
      if ta_pntfact then
         ta_pnt_faction_gfx = ta_pntfact:logoTiny()
      end
      planet = { -- Table for convenience.
         name = nav_pnt:name(),
         pos = nav_pnt:pos(),
         class = nav_pnt:class(),
         col = nav_pnt:colour()
      }
   else
      gui.osdInit( 23, screen_h - 63, 150, 500 )
      gui.fpsPos( 15, screen_h - 28 - 15 - deffont_h )
   end
   if nav_hyp then
      if nav_hyp:known() then
         navstring = nav_hyp:name()
      else
         navstring = "Unknown"
      end
      if autonav_hyp then
         navstring = (navstring .. " (%s)"):format( autonav_hyp:jumpDist() )
      end
   else
      navstring = "none"
   end
end

function update_faction()
   if nav_pnt then -- Colour the planet name based on friendliness.
      planet.col = nav_pnt:colour()
   end
end

function update_cargo()
   cargol = pilot.cargoList(pp)
   cargofree = " (" .. pp:cargoFree() .. "t free)"
   cargofreel = gfx.printDim( true, cargofree )
   cargoterml = gfx.printDim( true, ", [...]" )
   cargo = {}
   for k,v in ipairs(cargol) do
      if v.q == 0 then
         cargo[k] = v.name
      else
         cargo[k] = string.format( "%d"  .. "t %s", v.q, v.name )
      end
      if v.m then
         cargo[k] = cargo[k] .. "*"
      end
   end
end

function update_ship()
   stats = pp:stats()
end

function update_system()
   sys = system.cur()
   sysname = sys:name()
end

function update_wset()
   wset_name, wset  = pp:weapset()
   weap_icons = {}

   for k, v in ipairs( wset ) do
      weap_icons[k] = outfit.get( v.name ):icon()
   end

   aset = pp:actives()
   active_icons = {}

   for k, v in ipairs( aset ) do
      active_icons[k] = outfit.get( v.name ):icon()
   end
   slot_start_x = screen_w/2 - #aset/2 * slot_w
end

function render_bar( name, value, txt, txtcol, size, col, bgc )
   if size then
      offsets = { 22, 5, 9, 3 }
      l_bg_bar = bg_bar_sm
      l_sheen = sheen_sm
      postfix = "_sm"
   else
      offsets = { 30, 7, 15, 6 }
      l_bg_bar = bg_bar
      l_sheen = sheen
      postfix = nil
   end
   local vars = { "icon", "bg", "x", "y", "col" }
   for k,var in ipairs(vars) do
      if postfix and var ~= "col" then
         _G["l_" .. var] = _G[var .. "_" .. name .. postfix]
      else
         _G["l_" .. var] = _G[var .. "_" .. name]
      end
   end
   if col then
      l_col = col
   end
   if l_bg then
      l_bar_w, l_bar_h = l_bg:dim()
      gfx.renderTex( l_bg, l_x + offsets[1], l_y + 2)
   end
   if not value then value = 100 end
   if bgc then gfx.renderRect( l_x + offsets[1], l_y + 2, l_bar_w, l_bar_h, bgc ) end
   gfx.renderRect( l_x + offsets[1], l_y + 2, value/100. * l_bar_w, l_bar_h, l_col )
   gfx.renderTex( l_bg_bar, l_x, l_y )
   gfx.renderTex( l_icon, l_x + offsets[2], l_y + offsets[2] - 3)
   gfx.renderTex( l_sheen, l_x + offsets[1] + 1, l_y + offsets[3])

   if txt then
      small = false
      if gfx.printDim( false, txt ) > l_bar_w then
         small = true
      end
      gfx.print( small, txt, l_x + offsets[1], l_y + offsets[4], txtcol, l_bar_w, true)
   else
      gfx.print( true, "UNAVAILABLE", l_x + offsets[1], l_y + offsets[4], col_txt_una, l_bar_w, true )
   end
end

function render_armourBar( name, value, stress_value, txt, txtcol, size, col, bgc )
   if size then
      offsets = { 22, 5, 9, 3 }
      l_bg_bar = bg_bar_sm
      l_sheen = sheen_sm
      postfix = "_sm"
   else
      offsets = { 30, 7, 15, 6 }
      l_bg_bar = bg_bar
      l_sheen = sheen
      postfix = nil
   end
   local vars = { "icon", "bg", "x", "y", "col" }
   for k,var in ipairs(vars) do
      if postfix and var ~= "col" then
         _G["l_" .. var] = _G[var .. "_" .. name .. postfix]
      else
         _G["l_" .. var] = _G[var .. "_" .. name]
      end
   end
   if col then
      l_col = col
   end
   if l_bg then
      l_bar_w, l_bar_h = l_bg:dim()
      gfx.renderTex( l_bg, l_x + offsets[1], l_y + 2)
   end
   if not value then value = 100 end
   if not stress_value then stress_value = 0 end
   if bgc then gfx.renderRect( l_x + offsets[1], l_y + 2, l_bar_w, l_bar_h, bgc ) end
   gfx.renderRect( l_x + offsets[1], l_y + 2, value/100. * l_bar_w, l_bar_h, l_col )
   gfx.renderRect( l_x + offsets[1], l_y + 2, (stress_value/100) * (value/100) * l_bar_w, l_bar_h, col_stress )
   gfx.renderTex( l_bg_bar, l_x, l_y )
   gfx.renderTex( l_icon, l_x + offsets[2], l_y + offsets[2] - 3)
   gfx.renderTex( l_sheen, l_x + offsets[1] + 1, l_y + offsets[3])

   if txt then
      small = false
      if gfx.printDim( false, txt ) > l_bar_w then
         small = true
      end
      gfx.print( small, txt, l_x + offsets[1], l_y + offsets[4], txtcol, l_bar_w, true)
   else
      gfx.print( true, "UNAVAILABLE", l_x + offsets[1], l_y + offsets[4], col_txt_una, l_bar_w, true )
   end
end

function render_ammoBar( name, x, y, value, txt, txtcol, col )
   offsets = { 2, 20, 3, 13, 22, 6, 2, 5 } --Bar, y of refire, sheen, y of sheen, y of refire sheen, y of text, x and y of tracking icon
   l_bg = _G["bg_" .. name]
   if name == "heat" then
      value[1] = value[1] / 2.
      if value[1] > .5 then
         l_col = col_heat2
      else
         l_col = _G["col_" .. name]
      end
   else
      l_col = _G["col_" .. name]
   end
   gfx.renderTex( l_bg, x + offsets[1], y + offsets[1])
   gfx.renderTex( bg_ready, x + offsets[1], y + offsets[2])
   gfx.renderRect( x + offsets[1], y + offsets[1], value[1] * bar_weapon_w, bar_weapon_h, l_col)
   gfx.renderRect( x + offsets[1], y + offsets[2], value[2] * bar_ready_w, bar_ready_h, col_ready)
   if value[3] == 2 then
      gfx.renderTex( bg_bar_weapon_sec, x, y )
   elseif value[3] == 1 then
      gfx.renderTex( bg_bar_weapon_prim, x, y )
   else
      gfx.renderTex( bg_bar_weapon, x, y )
   end
   local textoffset = 0
   local trackcol
   if value[4] then
      if value[4] == -1 or pilot.player():target() == nil then
         trackcol = col_txt_una
      elseif value[5] then -- Handling missile lock-on.
         if value[4] < 1. then
            local h, s, v = col_txt_una:hsv()
            trackcol = colour.new( col_txt_una )
            trackcol:setHSV( h, s, v + value[4] * (1-v))
         else
            trackcol = colour.new( "Green" )
         end
      else -- Handling turret tracking.
         trackcol = colour.new(1-value[4], value[4], 0)
      end
      gfx.renderTex( tracking_light, x + offsets[7], y + offsets[8], trackcol )
      textoffset = track_w + 2
   end
   gfx.renderTex( sheen_weapon, x + offsets[3], y + offsets[4])
   gfx.renderTex( sheen_tiny, x + offsets[3], y + offsets[5])
   gfx.print( true, txt, x + offsets[1] + textoffset, y + offsets[6], txtcol, bar_weapon_w - textoffset, true)
end


function render( dt, dt_mod )

   --Values
   armour, shield, stress = pp:health()
   energy = pp:energy()
   speed = pp:vel():dist()
   temperature = pp:temp()
   lockons = pp:lockon()
   autonav = player.autonav()
   wset_name, wset  = pp:weapset(true)
   credits = player.credits()
   update_wset() -- Ugly.

   --Radar
   gfx.renderTex( radar_gfx, radar_x, radar_y )
   gui.radarRender( radar_x + 2, radar_y + 2 )

   --Player pane
   gfx.renderTex( player_pane_t, pl_pane_x, pl_pane_y )
   filler_h = #wset * 28 -- extend the pane according to the number of weapon bars
   filler_h = math.max( filler_h - 6, 0 )

   gfx.renderTexRaw( player_pane_m, pl_pane_x + 33, pl_pane_y - filler_h, pl_pane_w_b, filler_h, 1, 1, 0, 0, 1, 1)
   gfx.renderTex( player_pane_b, pl_pane_x + 33, pl_pane_y - filler_h - pl_pane_h_b )

   local txt = {}
   for k,v in ipairs(bars) do
      txt[v] = string.format( "%s%% (%s)", round(_G[v]), round( stats[v] * _G[v] / 100 ) )
   end

   --Shield
   if shield == 0. then
      col = col_txt_enm
   elseif shield <= 20. then
      col = col_txt_wrn
   else
      col = col_txt_bar
   end
   render_bar( "shield", shield, txt["shield"], col )

   --Armour
   if armour <= 20. then
      col = col_txt_enm
   else
      col = col_txt_bar
   end
   render_armourBar( "armour", armour, stress, txt["armour"], col )

   --Energy
   if energy == 0. then
      col = col_txt_enm
   elseif energy <= 20. then
      col = col_txt_wrn
   else
      col = col_txt_bar
   end
   render_bar( "energy", energy, txt["energy"], col )

   --Speed
   local hspeed = round(speed / stats.speed_max * 100,0)
   txt = tostring( hspeed ) .. "% (" .. tostring( round(speed)) .. ")"
   if hspeed <= 100. then
      render_bar( "speed", hspeed, txt, col_txt_bar )
   elseif hspeed <= 200. then
      render_bar( "speed", hspeed - 100, txt, col_txt_wrn, nil, col_speed2, col_speed )
   else
      timers[1] = timers[1] - dt / dt_mod
      if timers[1] <=0. then
         timers[1] = 0.5
         if blinkcol == col_txt_una then
            blinkcol = col_txt_enm
         else
            blinkcol = col_txt_una
         end
      end
      col = blinkcol
      render_bar( "speed", 100, txt, col, nil, col_speed2)
   end

   -- Temperature
   txt = round(temperature) .. "K"
   temperature = math.max( math.min( (temperature - 250)/1.75, 100 ), 0 )
   render_bar( "temperature", temperature, txt, col_txt_bar )

   --Weapon bars
   local num = 0
   for k, weapon in ipairs(wset) do
      txt = weapon.name
      if weapon.left then -- Truncate names for readability.
         if weapon.type == "Bolt Cannon" or weapon.type == "Beam Cannon" then
            txt = string.gsub(txt,"Cannon", "C.")
         elseif weapon.type == "Bolt Turret" or weapon.type == "Beam Turret" then
            txt = string.gsub(txt,"Turret", "T.")
         elseif weapon.type == "Launcher" or weapon.type == "Turret Launcher" then
            txt = string.gsub(txt,"Launcher", "L.")
         end

         txt = txt .. " (" .. tostring( weapon.left) .. ")"
         if weapon.left == 0 then
            col = col_txt_wrn
         else
            col = col_txt_bar
         end
         if not weapon.in_arc and pilot.player():target() ~= nil then
            col = col_txt_una
         end
         values = {weapon.left_p, weapon.cooldown, weapon.level, weapon.track or weapon.lockon, weapon.lockon }
         render_ammoBar( "ammo", x_ammo, y_ammo - (num)*28, values, txt, col, 2, col_ammo )
      else
         col = col_txt_bar
         values = {weapon.temp, weapon.cooldown, weapon.level, weapon.track}
         render_ammoBar( "heat", x_ammo, y_ammo - (num)*28, values, txt, col, 2, col_heat )
      end
      num = num + 1
   end

   --Warning Light
   if lockons > 0 then
      timers[2] = timers[2] - dt / dt_mod
      timers[3] = timers[3] - dt / dt_mod
      if timers[2] <= 0. then
         if lockons < 20 then
            timers[2] = 0.5 - (0.025 * lockons)
            gfxWarn = not gfxWarn
         else
            timers[2] = 0
            gfxWarn = true
         end
      end
      if gfxWarn then
         gfx.renderTex( warnlight1, pl_pane_x + 6, pl_pane_y + 148 )
      end
      if timers[3] <= -0.5 then
         timers[3] = 0.5
      end
      colour.setAlpha( col_missile, math.abs(timers[3]) * 1.2 + .4 )
      gfx.print( false, missile_lock_text, (screen_w - missile_lock_length)/2, screen_h - 100, col_missile )
   end
   if armour <= 20 then
      gfx.renderTex( warnlight2, pl_pane_x + 29, pl_pane_y + 3 )
   end
   if autonav then
      gfx.renderTex( warnlight3, pl_pane_x + 162, pl_pane_y + 12 )
   end

   --Left side
   i = 1
   for i=1,#aset do
      local slot_x = screen_w - slot_start_x - i * slot_w
      if i <= #aset then
         --There is something in this slot
         gfx.renderRect( slot_x, slot_y, slot_w, slot_h, col_slot_bg ) --Background

         gfx.renderTexRaw( active_icons[i], slot_x + slot_img_offs_x, slot_y + slot_img_offs_y + 2, slot_img_w, slot_img_w, 1, 1, 0, 0, 1, 1 ) --Image 

         if aset[i].state == "on" then
            gfx.renderTex( active, slot_x + slot_img_offs_x + 2, slot_y + slot_img_offs_y )
         elseif aset[i].state == "cooldown" then
         --Cooldown
            local texnum = round(aset[i].cooldown*35) --Turn the 0..1 cooldown number into a 0..35 tex id where 0 is ready.
            gfx.renderTex( cooldown, slot_x + slot_img_offs_x, slot_y + slot_img_offs_y, (texnum % 6) + 1, math.floor( texnum / 6 ) + 1 )

            --A strange thing: The texture at 6,6 is never drawn, the one at 5,6 only about 50% of the time. Otherwise, they're skipped
            --is this an error in my code or bobbens' ?
         elseif aset[i].state == "on" then
            --"Heat"
            gfx.renderRect( slot_x + slot_img_offs_x, slot_img_offs_y, slot_img_w, slot_img_w * (1-aset[i].duration), col_slot_heat )
         end

         --Frame
         local postfix = ""
         if i >= #aset then
            postfix = "end"
         end

         if i == 1 then
            gfx.renderTexRaw( _G["slotend"], slot_x + slot_w, slot_y, -1*_G["slot"..postfix.."_w"], _G["slot"..postfix.."_h"], 1, 1, 0, 0, -1, 1 )
         else
            gfx.renderTexRaw( _G["slot" .. postfix], slot_x + slot_w, slot_y, -1*_G["slot"..postfix.."_w"], _G["slot"..postfix.."_h"], 1, 1, 0, 0, 1, 1 )
         end
      end
      i = i + 1
   end

   --Target Pane
   if ptarget then
      ta_detect, ta_scanned = pp:inrange( ptarget )
      if ta_detect then
         --Frame
         gfx.renderTex( target_pane, ta_pane_x, ta_pane_y )
         gfx.renderTex( target_bg, ta_image_x, ta_image_y )

         if ta_scanned then
            ptarget_target = ptarget:target()
            ta_armour, ta_shield, ta_stress, ta_disabled = ptarget:health()
            tflags = ptarget:flags()
            ta_energy = ptarget:energy()
            ta_speed = ptarget:vel():dist()

            --Render target graphic
            if ptarget_gfx_w > 62 or ptarget_gfx_h > 62 then
               gfx.renderTexRaw( ptarget_gfx, ta_center_x - ptarget_gfx_draw_w / 2, ta_center_y - ptarget_gfx_draw_h / 2, ptarget_gfx_draw_w, ptarget_gfx_draw_h, 1, 1, 0, 0, 1, 1)
            else
               gfx.renderTex( ptarget_gfx, ta_center_x - ptarget_gfx_w / 2, ta_center_y - ptarget_gfx_h / 2)
            end
         else
            --Render ?
            gfx.renderTex( question, ta_center_x - ta_question_w / 2, ta_center_y - ta_question_h / 2 )
         end

         -- Dist and dir calculated without explicit target.
         ta_pos = ptarget:pos()
         ta_dist = pp:pos():dist( ta_pos )
         ta_dir = ptarget:dir()
         ta_speed = ptarget:vel():dist()

         --Title
         gfx.print( false, "TARGETED", ta_pane_x + 14, ta_pane_y + 190, col_txt_top )

         --Text, warning light & other texts
         local htspeed = round(ta_speed / ta_stats.speed_max * 100,0)
         if ta_scanned then
            --Bar Texts
            shi = tostring( round(ta_shield) ) .. "% (" .. tostring(round(ta_stats.shield  * ta_shield / 100)) .. ")"
            arm = tostring( round(ta_armour) ) .. "% (" .. tostring(round(ta_stats.armour  * ta_armour / 100)) .. ")"
            ene = tostring( round(ta_energy) ) .. "%"
            if ta_stats.speed_max < 1 then
               spe = round(ta_speed)
               colspe, colspe2 = nil
               spetxtcol = col_txt_bar
            else
               spe = tostring( htspeed ) .. "% (" .. tostring(round(ta_speed)) .. ")"
                  if htspeed <= 100. then
                  spetxtcol = col_txt_bar
                  colspe = col_speed
                  colspe2 = nil
               else
                  htspeed = math.min( htspeed - 100, 100 )
                  spetxtcol = col_txt_wrn
                  colspe = col_speed2
                  colspe2 = col_speed
               end
            end


            --Warning Light
            if ptarget_target == pp and not ta_disabled then
               gfx.renderTex( target_light_on, ta_warning_x - 3, ta_warning_y - 3 )
            else
               gfx.renderTex( target_light_off, ta_warning_x, ta_warning_y )
            end

            --Faction Logo
            if ptarget_faction_gfx then
               gfx.renderTex( ptarget_faction_gfx, ta_fact_x, ta_fact_y )
            end

            -- Cargo light cargo_light_off
            if ta_cargo and #ta_cargo >= 1 then
               gfx.renderTex( cargo_light_on, ta_cargo_x, ta_cargo_y )
            else
               gfx.renderTex( cargo_light_off, ta_cargo_x, ta_cargo_y )
            end

            -- Status information
            if ta_disabled then
               status = "Disabled"
               gfx.print( true, status, ta_pane_x + 14, ta_pane_y + 94, col_txt_top )
            elseif tflags["boardable"] then
               status = "Boardable"
               gfx.print( true, status, ta_pane_x + 14, ta_pane_y + 94, col_txt_top )
            end

            --Pilot name
            if ta_disabled then
               col = col_txt_una
            else
               col = ptarget:colour()
            end
            gfx.print( true, ptarget:name(), ta_pane_x + 14, ta_pane_y + 176, col )
         else
            -- Unset stats.
            shi, ene, arm = nil
            ta_shield, ta_armour, ta_energy, ta_stress = nil

            --Bar Texts
            spe = round(ta_speed)
            colspe, colspe2 = nil
            spetxtcol = col_txt_bar
            htspeed = 0.

            --Warning light
            gfx.renderTex( target_light_off, ta_warning_x, ta_warning_y )

            -- Cargo light
            gfx.renderTex( cargo_light_off, ta_cargo_x, ta_cargo_y )

            --Pilot name
            gfx.print( true, "Unknown", ta_pane_x + 14, ta_pane_y + 176, col_txt_una )
         end

         -- Render bars.
         render_bar( "shield", ta_shield, shi, col_txt_bar, "sm")
         render_armourBar( "armour", ta_armour, ta_stress, arm, col_txt_bar, "sm")
         render_bar( "energy", ta_energy, ene, col_txt_bar, "sm")
         render_bar( "speed", htspeed, spe, spetxtcol, "sm", colspe, colspe2 )

         --Dist
         gfx.print( true, "DIST", ta_pane_x + 130, ta_pane_y + 160, col_txt_top )
         if ta_dist then
            local str = largeNumber( ta_dist, 1 )
            gfx.print( false, str, ta_pane_x + ta_pane_w - 15 - gfx.printDim(false, str), ta_pane_y +142, col_txt_std, 60, false )
         end

         --Dir
         gfx.print(true, "DIR", ta_pane_x + 86, ta_pane_y + 160, col_txt_top )

         -- Render dir sprite.
         local x, y = target_dir:spriteFromDir( ta_dir )
         gfx.renderTex( target_dir, ta_pane_x + 86, ta_pane_y + 136, x, y, col_txt_top )
      end
   end

   -- Planet pane
   if nav_pnt then
      local col = col_txt_std
      ta_pnt_dist = pp:pos():dist( planet.pos )

      -- Extend the pane depending on the services available.
      services_h = 44
      if pntflags.land then
         services_h = services_h + (14 * n)
      end

      -- Render background images.
      gfx.renderTex( planet_pane_t, ta_pnt_pane_x, ta_pnt_pane_y )
      gfx.renderTexRaw( planet_pane_m, ta_pnt_pane_x, ta_pnt_pane_y - services_h, ta_pnt_pane_w, services_h, 1, 1, 0, 0, 1, 1 )
      gfx.renderTex( planet_pane_b, ta_pnt_pane_x, ta_pnt_pane_y - services_h - ta_pnt_pane_h_b )
      gfx.renderTex( planet_bg, ta_pnt_image_x, ta_pnt_image_y )

      --Render planet image.
      if ta_pnt_gfx_w > 140 or ta_pnt_gfx_h > 140 then
         gfx.renderTexRaw( ta_pnt_gfx, ta_pnt_center_x - ta_pnt_gfx_draw_w / 2, ta_pnt_center_y - ta_pnt_gfx_draw_h / 2, ta_pnt_gfx_draw_w, ta_pnt_gfx_draw_h, 1, 1, 0, 0, 1, 1)
      else
         gfx.renderTex( ta_pnt_gfx, ta_pnt_center_x - ta_pnt_gfx_w / 2, ta_pnt_center_y - ta_pnt_gfx_h / 2)
      end
      gfx.print( true, "TARGETED", ta_pnt_pane_x + 14, ta_pnt_pane_y + 164, col_txt_top )
      gfx.print( true, "DISTANCE:", ta_pnt_pane_x + 35, ta_pnt_pane_y - 14, col_txt_top )
      gfx.print( true, "CLASS:", ta_pnt_pane_x + 14, ta_pnt_pane_y - 34, col_txt_top )

      if ta_pnt_faction_gfx then
         gfx.renderTex( ta_pnt_faction_gfx, ta_pnt_fact_x, ta_pnt_fact_y )
      end

      x1, y1 = vec2.get(planet.pos)
      x2, y2 = vec2.get(player.pilot():pos())
      ta_pnt_dir = math.atan2(y2 - y1, x2 - x1) + math.pi

      -- Render dir sprite.
      local x, y = target_dir:spriteFromDir( ta_pnt_dir )
      gfx.renderTex( target_dir, ta_pnt_pane_x + 12, ta_pnt_pane_y -24, x, y, col_txt_top )

      gfx.print( true, planet.class, ta_pnt_pane_x + 130, ta_pnt_pane_y - 34, col_txt_top )
      gfx.print( true, "SERVICES:", ta_pnt_pane_x + 14, ta_pnt_pane_y - 46, col_txt_top )

      -- Space out the text.
      services_h = 60
      if pntflags.land then
         services = { "land", "missions", "outfits", "shipyard", "commodity" }
         servicesp = { "Spaceport", "Missions", "Outfits", "Shipyard", "Commodity" }
         for k,v in ipairs(services) do
            if pntflags[tostring(v)] then
               gfx.print(true, servicesp[k], ta_pnt_pane_x + 60, ta_pnt_pane_y - services_h, col_txt_top )
               services_h = services_h + 14
            end
         end
      else
         gfx.print( true, "none", ta_pnt_pane_x + 110, ta_pnt_pane_y - 46, col_txt_una )
      end

      if ta_pnt_dist then
         gfx.print( false, largeNumber( ta_pnt_dist, 1 ), ta_pnt_pane_x + 110, ta_pnt_pane_y - 15, col_txt_std, 63, false )
      end
      gfx.print( true, planet.name, ta_pnt_pane_x + 14, ta_pnt_pane_y + 149, planet.col )
   end

   --Bottom bar
   local length = 5, navstring, fuel, fuelstring, consume
   gfx.renderTexRaw( bottom_bar, 0, 0, screen_w, 30, 1, 1, 0, 0, 1, 1 )

<<<<<<< HEAD
   fuel, consume = player.fuel()
   local jumps = math.floor(fuel/consume)
   if jumps == 1 then
      fuelstring = jumps .. " Jump"
   elseif jumps > 1 then
      fuelstring = jumps .. " Jumps"
=======
   fuel = player.fuel()
   if fuel >= 200 then
      fuelstring = math.floor(fuel/100.) .. " Jumps"
   elseif fuel < 200 and fuel >= 100 then
      fuelstring = round(fuel/100.) .. " Jump"
>>>>>>> 69cd7895
   else
      fuelstring = "none"
   end

   local bartext = { "Pilot: ", pname, "System: ", sysname, "Time: ", time.str(), "Credits: ",
         largeNumber( credits, 2 ), "Nav: ", navstring, "Fuel: ", fuelstring,
         "WSet: ", wset_name, "Cargo: " }
   for k,v in ipairs(bartext) do
      if k % 2 == 1 then
         gfx.print( true, v, length, 5, col_txt_top )
         length = length + gfx.printDim( true, v )
      else
         if v == "none" then
            col = col_txt_una
         else
            col = col_txt_std
         end
         gfx.print( true, v, length, 5, col )
         length = length + gfx.printDim( true, v ) + 10
      end
   end

   local cargstring = nil
   if cargo and #cargo >= 1 then
      for k,v in ipairs(cargo) do
         if cargstring then
            if screen_w - length - gfx.printDim(true, cargstring .. ", " .. v) < cargofreel + cargoterml then
               cargstring = cargstring .. ", [...]"
               break
            else
               cargstring = cargstring .. ", " .. v
            end
         else
            cargstring = v
         end
      end
      gfx.print( true, cargstring, length, 6, col_txt_std )

      length = length + gfx.printDim( true, cargstring )
   else
      gfx.print( true, "none", length, 6, col_txt_una )
      length = length + gfx.printDim( true, "none" ) + 6
   end
   gfx.print( true, cargofree, length, 6, col_txt_std )
end

function largeNumber( number, idp )
   local formatted
   local units = { "k", "M", "G", "T", "P" }
   if number < 1e4 then
      formatted = math.floor(number)
   elseif number < 1e18 then
      len = math.floor(math.log10(number))
      formatted = roundto( number / 10^math.floor(len-len%3), idp) .. units[(math.floor(len/3))]
   else
      formatted = "Too big!"
   end
   return formatted
end

function roundto(num, idp)
   return string.format("%.0" .. (idp or 0) .. "f", num)
end

function round(num)
   return math.floor( num + 0.5 )
end

function destroy()
end<|MERGE_RESOLUTION|>--- conflicted
+++ resolved
@@ -900,20 +900,12 @@
    local length = 5, navstring, fuel, fuelstring, consume
    gfx.renderTexRaw( bottom_bar, 0, 0, screen_w, 30, 1, 1, 0, 0, 1, 1 )
 
-<<<<<<< HEAD
    fuel, consume = player.fuel()
    local jumps = math.floor(fuel/consume)
    if jumps == 1 then
       fuelstring = jumps .. " Jump"
    elseif jumps > 1 then
       fuelstring = jumps .. " Jumps"
-=======
-   fuel = player.fuel()
-   if fuel >= 200 then
-      fuelstring = math.floor(fuel/100.) .. " Jumps"
-   elseif fuel < 200 and fuel >= 100 then
-      fuelstring = round(fuel/100.) .. " Jump"
->>>>>>> 69cd7895
    else
       fuelstring = "none"
    end
