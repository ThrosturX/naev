--- conflicted
+++ resolved
@@ -34,46 +34,25 @@
    "S&K Medium-Heavy Stealth Plating",
 }
 equip_typeOutfits_hulls["Archimedes"] = {
-<<<<<<< HEAD
-   "Unicorp B-72 Heavy Plating", "S&K Superheavy Combat Plating",
-=======
    "S&K Superheavy Combat Plating",
 }
 equip_typeOutfits_hulls["Watson"] = {
    "S&K Superheavy Combat Plating",
->>>>>>> d898d24e
 }
 
 equip_typeOutfits_weapons["Derivative"] = {
    {
       num = 1;
-<<<<<<< HEAD
-      "Unicorp Banshee Launcher", "Laser Cannon MK1",
-   },
-   {
-      "Laser Cannon MK1",
-=======
       "Unicorp Banshee Launcher", "TeraCom Banshee Launcher",
    },
    {
       "Laser Cannon MK1", "Plasma Blaster MK1",
->>>>>>> d898d24e
    }
 }
 equip_typeOutfits_weapons["Kahan"] = {
    {
-<<<<<<< HEAD
-      num = 1;
-      "Turbolaser", "Railgun Turret", "Heavy Laser Turret",
-   },
-   {
-      num = 1;
-      "Ragnarok Beam", "Grave Beam", "Turbolaser", "Railgun Turret",
-      "Heavy Laser Turret", "TeraCom Imperator Launcher",
-=======
       num = 2;
       "Railgun", "Heavy Razor Turret", "Grave Beam",
->>>>>>> d898d24e
    },
    {
       "Enygma Systems Turreted Fury Launcher",
@@ -84,19 +63,11 @@
    
    {
       num = 1;
-<<<<<<< HEAD
-      "Heavy Laser Turret", "Heavy Ripper Turret",
-   },
-   {
-      num = 2;
-      "Turbolaser", "Railgun Turret", "Heavy Laser Turret",
-=======
       "Enygma Systems Turreted Fury Launcher",
       "Enygma Systems Turreted Headhunter Launcher",
    },
    {
       "Heavy Laser Turret", "Railgun Turret", "Ragnarok Beam",
->>>>>>> d898d24e
    },
    {
       "Heavy Razor Turret", "Grave Beam",
