﻿<?xml version="1.0" encoding="UTF-8"?>
<Techs>
 <!-- EXAMPLE showing a tech may contain outfits, ships, commodities and other techs. -->
 <!-- For details, see http://groups.google.com/group/naev/browse_thread/thread/76ece93aa9162ceb -->
 <tech name="Test">
  <item>Laser Cannon MK1</item>
  <item>Llama</item>
  <item>Food</item>
  <item>Test2</item>
 </tech>
 <tech name="Test2">
  <item>Laser Cannon MK1</item>
  <item>Mule</item>
  <item>Ore</item>
 </tech>

 <!-- Templates - add all new outfits, commodities and ships here! -->
 <tech name="All Outfits">
  <item>Laser Cannon MK1</item>
  <item>Laser Cannon MK2</item>
  <item>Laser Cannon MK3</item>
  <item>Ripper Cannon</item>
  <item>Heavy Ripper Cannon</item>
  <item>Laser Turret MK1</item>
  <item>Laser Turret MK2</item>
  <item>Laser Turret MK3</item>
  <item>Heavy Laser</item>
  <item>Turbolaser</item>
  <item>Razor MK1</item>
  <item>Razor MK2</item>
  <item>Razor MK3</item>
  <item>Razor Turret MK1</item>
  <item>Razor Turret MK2</item>
  <item>Razor Turret MK3</item>
  <item>Ion Cannon</item>
  <item>Heavy Ion Cannon</item>
  <item>Heavy Ion Turret</item>
  <item>Gauss Gun</item>
  <item>Vulcan Gun</item>
  <item>Shredder</item>
  <item>Turreted Gauss Gun</item>
  <item>Turreted Vulcan Gun</item>
  <item>Mass Driver MK1</item>
  <item>Mass Driver MK2</item>
  <item>Mass Driver MK3</item>
  <item>Railgun</item>
  <item>Repeating Railgun</item>
  <item>Railgun Turret</item>
  <item>Plasma Blaster MK1</item>
  <item>Plasma Blaster MK2</item>
  <item>Plasma Blaster MK3</item>
  <item>Plasma Turret MK1</item>
  <item>Plasma Turret MK2</item>
  <item>BioPlasma Organ Stage 1</item>
  <item>BioPlasma Organ Stage 2</item>
  <item>Plasma Cluster Cannon MK1</item>
  <item>Plasma Cluster Cannon MK2</item>
  <item>Plasma Cluster Cannon MK3</item>
  <item>Orion Beam</item>
  <item>Ragnarok Beam</item>
  <item>Neutron Disruptor</item>
  <item>Unicorp Fury Launcher</item>
  <item>TeraCom Fury Launcher</item>
  <item>Enygma Systems Turreted Fury Launcher</item>
  <item>Fury Missile</item>
  <item>Unicorp Headhunter Launcher</item>
  <item>TeraCom Headhunter Launcher</item>
  <item>Enygma Systems Turreted Headhunter Launcher</item>
  <item>Headhunter Missile</item>
  <item>Unicorp Vengeance Launcher</item>
  <item>TeraCom Vengeance Launcher</item>
  <item>Enygma Systems Turreted Vengeance Launcher</item>
  <item>Vengeance Missile</item>
  <item>Unicorp Mace Launcher</item>
  <item>TeraCom Mace Launcher</item>
  <item>Mace Rocket</item>
  <item>Unicorp Banshee Launcher</item>
  <item>TeraCom Banshee Launcher</item>
  <item>Banshee Rocket</item>
  <item>Unicorp Caesar IV Launcher</item>
  <item>Caesar IV Torpedo</item>
  <item>TeraCom Imperator Launcher</item>
  <item>Imperator Torpedo</item>
  <item>EMP Grenade Launcher</item>
  <item>EMP Grenade</item>
  <item>Unicorp Medusa Launcher</item>
  <item>TeraCom Medusa Launcher</item>
  <item>Medusa Missile</item>
  <item>Enygma Systems Spearhead Launcher</item>
  <item>Spearhead Missile</item>
  <item>Battery</item>
  <item>Battery II</item>
  <item>Battery III</item>
  <item>Solar Panel</item>
  <item>Reactor Class I</item>
  <item>Reactor Class II</item>
  <item>Reactor Class III</item>
  <item>Shield Capacitor</item>
  <item>Shield Capacitor II</item>
  <item>Shield Capacitor III</item>
  <item>Shield Capacitor IV</item>
  <item>Shield Booster</item>
  <item>Plasteel Plating</item>
  <item>Nanobond Plating</item>
  <item>Biometal Armour</item>
  <item>Droid Repair Crew</item>
  <item>Engine Reroute</item>
  <item>Improved Stabilizer</item>
  <item>Steering Thrusters</item>
  <item>Generic Afterburner</item>
  <item>Hellburner</item>
  <item>Reverse Thrusters</item>
  <item>Fuel Pod</item>
  <item>Cargo Pod</item>
  <item>Boarding Androids MKI</item>
  <item>Boarding Androids MKII</item>
  <item>Targeting Array</item>
  <item>Forward Shock Absorbers</item>
  <item>Power Regulation Override</item>
  <item>Improved Power Regulator</item>
  <item>Improved Refrigeration Cycle</item>
  <item>Map: Nebula Edge</item>
  <item>Map: Collective Space</item>
  <item>Map: Dvaered-Soromid trade route</item>
  <item>Map: Sirian border systems</item>
  <item>Map: The Frontier</item>
  <item>Map: Sol</item>
  <item>Map: Dvaered Core</item>
  <item>Map: Empire Core</item>
  <item>Map: Pirate strongholds</item>
  <item>Local System Map</item>
  <item>Unicorp Scrambler</item>
  <item>Milspec Scrambler</item>
  <item>Unicorp Jammer</item>
  <item>Milspec Jammer</item>
<<<<<<< HEAD
  <item>GUI - Brushed</item>
=======
  <item>Jump Scanner</item>
>>>>>>> 49385946
  <item>Lancelot Fighter Bay</item>
  <item>Lancelot Fighter</item>
  <item>Drone Fighter Bay</item>
  <item>Drone Fighter</item>
  <item>Large Civilian Vessel License</item>
  <item>Medium Weapon License</item>
  <item>Heavy Weapon License</item>
  <item>Light Combat Vessel License</item>
  <item>Medium Combat Vessel License</item>
  <item>Heavy Combat Vessel License</item>
  <item>Tricon Experimental Engine License</item>
  <item>Pirate Landing Pass</item>
  <item>Previous Generation Small Systems</item>
  <item>Basic Small Systems</item>
  <item>Unicorp PT-100 Core System</item>
  <item>Unicorp PT-200 Core System</item>
  <item>Unicorp RX-14 Core System</item>
  <item>Unicorp JX-16 Core System</item>
  <item>Unicorp EX-19 Core System</item>
  <item>Milspec Orion 2301 Core System</item>
  <item>Milspec Orion 2302 Core System</item>
  <item>Milspec Gemini 2501 Core System</item>
  <item>Milspec Taurus 2520 Core System</item>
  <item>Milspec Vespa 2544 Core System</item>
  <item>Milspec Orion 3701 Core System</item>
  <item>Milspec Orion 3702 Core System</item>
  <item>Previous Generation Medium Systems</item>
  <item>Basic Medium Systems</item>
  <item>Unicorp PT-500 Core System</item>
  <item>Unicorp PT-600 Core System</item>
  <item>Unicorp RX-26 Core System</item>
  <item>Unicorp JX-30 Core System</item>
  <item>Unicorp EX-24 Core System</item>
  <item>Milspec Orion 4801 Core System</item>
  <item>Milspec Orion 4802 Core System</item>
  <item>Milspec Gemini 3308 Core System</item>
  <item>Milspec Taurus 3323 Core System</item>
  <item>Milspec Vespa 3380 Core System</item>
  <item>Milspec Orion 5501 Core System</item>
  <item>Milspec Orion 5502 Core System</item>
  <item>Previous Generation Large Systems</item>
  <item>Basic Large Systems</item>
  <item>Unicorp PT-1000 Core System</item>
  <item>Unicorp PT-1200 Core System</item>
  <item>Unicorp RX-71 Core System</item>
  <item>Unicorp JX-66 Core System</item>
  <item>Unicorp EX-80 Core System</item>
  <item>Milspec Orion 8801 Core System</item>
  <item>Milspec Orion 8802 Core System</item>
  <item>Milspec Gemini 5050 Core System</item>
  <item>Milspec Taurus 4909 Core System</item>
  <item>Milspec Vespa 6114 Core System</item>
  <item>Milspec Orion 9901 Core System</item>
  <item>Milspec Orion 9902 Core System</item>
  <item>Milspec Orion 9903 Core System</item>
  <item>Beat Up Small Engine</item>
  <item>Manufacturer Small Engine</item>
  <item>Unicorp KRD-B10 Engine</item>
  <item>Unicorp KRD-B12 Engine</item>
  <item>Unicorp EXA-49F Engine</item>
  <item>Unicorp AUR-50A Engine</item>
  <item>Unicorp JNS-44K Engine</item>
  <item>Tricon Naga Mk3 Engine</item>
  <item>Tricon Naga Mk5 Engine</item>
  <item>Tricon Crane Engine</item>
  <item>Tricon Albatross Engine</item>
  <item>Tricon Oxen Engine</item>
  <item>Tricon Naga Mk9 Engine</item>
  <item>Tricon Naga Mk12 Engine</item>
  <item>Beat Up Medium Engine</item>
  <item>Manufacturer Medium Engine</item>
  <item>Unicorp KRD-G10 Engine</item>
  <item>Unicorp KRD-G15 Engine</item>
  <item>Unicorp EXA-66F Engine</item>
  <item>Unicorp AUR-70A Engine</item>
  <item>Unicorp JNS-54K Engine</item>
  <item>Tricon Centaur Mk2 Engine</item>
  <item>Tricon Centaur Mk3 Engine</item>
  <item>Tricon Kolibri Engine</item>
  <item>Tricon Antelope Engine</item>
  <item>Tricon Buffalo Engine</item>
  <item>Tricon Centaur Mk7 Engine</item>
  <item>Tricon Centaur Mk8 Engine</item>
  <item>Tricon Centaur Mk7-Ra Engine</item>
  <item>Beat Up Large Engine</item>
  <item>Manufacturer Large Engine</item>
  <item>Unicorp KRD-T10 Engine</item>
  <item>Unicorp KRD-T20 Engine</item>
  <item>Unicorp EXA-71F Engine</item>
  <item>Unicorp AUR-79A Engine</item>
  <item>Unicorp JNS-99K Engine</item>
  <item>Tricon Harpy Mk1 Engine</item>
  <item>Tricon Harpy Mk6 Engine</item>
  <item>Tricon Raven Engine</item>
  <item>Tricon Kraken Engine</item>
  <item>Tricon Mammoth Engine</item>
  <item>Tricon Harpy Mk11 Engine</item>
  <item>Tricon Harpy Mk15 Engine</item>
  <item>Tricon Model X Large Engine</item>
  <item>Patchwork Light Plating</item>
  <item>Unmodified Small Hull</item>
  <item>Unicorp D-2 Light Plating</item>
  <item>Unicorp C-2 Light Plating</item>
  <item>Unicorp B-2 Light Plating</item>
  <item>Unicorp Small Cargo Hull</item>
  <item>Schafer &amp; Kane Light Combat Plating</item>
  <item>Schafer &amp; Kane Light Stealth Plating</item>
  <item>Schafer &amp; Kane Small Cargo Hull</item>
  <item>Patchwork Medium Plating</item>
  <item>Unmodified Medium Hull</item>
  <item>Unicorp D-8 Medium Plating</item>
  <item>Unicorp C-8 Medium Plating</item>
  <item>Unicorp Medium Cargo Hull</item>
  <item>Schafer &amp; Kane Medium Combat Plating Alpha</item>
  <item>Schafer &amp; Kane Medium Combat Plating Beta</item>
  <item>Schafer &amp; Kane Medium Cargo Hull</item>
  <item>Schafer &amp; Kane Medium Stealth Plating</item>
  <item>Schafer &amp; Kane Medium Combat Plating Gamma</item>
  <item>Schafer &amp; Kane Medium Solar Plating</item>
  <item>Patchwork Heavy Plating</item>
  <item>Unmodified Large Hull</item>
  <item>Unicorp D-16 Heavy Plating</item>
  <item>Unicorp C-16 Heavy Plating</item>
  <item>Unicorp B-16 Heavy Plating</item>
  <item>Unicorp Large Cargo Hull</item>
  <item>Schafer &amp; Kane Heavy Combat Plating Alpha</item>
  <item>Schafer &amp; Kane Heavy Combat Plating Beta</item>
  <item>Schafer &amp; Kane Large Cargo Hull</item>
  <item>Schafer &amp; Kane Heavy Combat Plating Gamma</item>
  <item>Schafer &amp; Kane Heavy Solar Plating</item>
  <item>Schafer &amp; Kane Heavy Dissipation Plating</item>
  <item>Schafer &amp; Kane Superheavy Combat Plating</item>
 </tech>
 <tech name="All Ships">
  <item>Llama</item>
  <item>Hyena</item>
  <item>Schroedinger</item>
  <item>Gawain</item>
  <item>Drone</item>
  <item>Koala</item>
  <item>Quicksilver</item>
  <item>Proteron Derivative</item>
  <item>Sirius Fidelity</item>
  <item>Soromid Brigand</item>
  <item>Shark</item>
  <item>Pirate Shark</item>
  <item>Empire Shark</item>
  <item>Soromid Reaver</item>
  <item>Lancelot</item>
  <item>Empire Lancelot</item>
  <item>Vendetta</item>
  <item>Dvaered Vendetta</item>
  <item>Pirate Vendetta</item>
  <item>Sirius Shaman</item>
  <item>Soromid Marauder</item>
  <item>Ancestor</item>
  <item>Dvaered Ancestor</item>
  <item>Pirate Ancestor</item>
  <item>Phalanx</item>
  <item>Dvaered Phalanx</item>
  <item>Pirate Phalanx</item>
  <item>Sirius Preacher</item>
  <item>Soromid Odium</item>
  <item>Admonisher</item>
  <item>Pirate Admonisher</item>
  <item>Empire Admonisher</item>
  <item>Vigilance</item>
  <item>Dvaered Vigilance</item>
  <item>Proteron Kahan</item>
  <item>Soromid Nyx</item>
  <item>Pacifier</item>
  <item>Empire Pacifier</item>
  <item>Rhino</item>
  <item>Pirate Rhino</item>
  <item>Mule</item>
  <item>Kestrel</item>
  <item>Pirate Kestrel</item>
  <item>Proteron Archimedes</item>
  <item>Soromid Ira</item>
  <item>Hawking</item>
  <item>Empire Hawking</item>
  <item>Sirius Dogma</item>
  <item>Goddard</item>
  <item>Dvaered Goddard</item>
  <item>Sirius Divinity</item>
  <item>Soromid Arx</item>
  <item>Proteron Watson</item>
  <item>Empire Peacemaker</item>
 </tech>
 <tech name="All Commodities">
  <item>Food</item>
  <item>Ore</item>
  <item>Industrial Goods</item>
  <item>Medicine</item>
  <item>Luxury Goods</item>
 </tech>

 <!-- Weapon Trees -->
 <tech name="Laser 1">
  <item>Laser Cannon MK1</item>
  <item>Laser Turret MK1</item>
  <item>Ripper Cannon</item>
 </tech>
 <tech name="Laser 2">
  <item>Laser Cannon MK2</item>
  <item>Laser Cannon MK3</item>
  <item>Laser Turret MK2</item>
  <item>Laser Turret MK3</item>
  <item>Heavy Ripper Cannon</item>
 </tech>
 <tech name="Laser 3">
  <item>Heavy Laser</item>
  <item>Turbolaser</item>
 </tech>
 <tech name="Ion 1">
  <item>Ion Cannon</item>
  <item>Razor MK1</item>
  <item>Razor Turret MK1</item>
 </tech>
 <tech name="Ion 2">
  <item>Heavy Ion Cannon</item>
  <item>Razor MK2</item>
  <item>Razor MK3</item>
  <item>Razor Turret MK2</item>
  <item>Razor Turret MK3</item>
 </tech>
 <tech name="Ion 3">
  <item>Heavy Ion Turret</item>
 </tech>
 <tech name="Kinetic 1">
  <item>Gauss Gun</item>
  <item>Turreted Gauss Gun</item>
  <item>Mass Driver MK1</item>
 </tech>
 <tech name="Kinetic 2">
  <item>Vulcan Gun</item>
  <item>Turreted Vulcan Gun</item>
  <item>Shredder</item>
  <item>Mass Driver MK2</item>
  <item>Mass Driver MK3</item>
 </tech>
 <tech name="Kinetic 3">
  <item>Railgun</item>
  <item>Repeating Railgun</item>
  <item>Railgun Turret</item>
 </tech>
 <tech name="Plasma 1">
  <item>Plasma Blaster MK1</item>
  <item>Plasma Turret MK1</item>
 </tech>
 <tech name="Plasma 2">
  <item>Plasma Blaster MK2</item>
  <item>Plasma Blaster MK3</item>
  <!-- TODO
  <item>Plasma Cluster Cannon MK1</item>
  <item>Plasma Cluster Cannon MK2</item>
  <item>Plasma Cluster Cannon MK3</item>
  <item>BioPlasma Organ Stage 1</item>
  <item>BioPlasma Organ Stage 2</item>
  -->
  <item>Plasma Turret MK2</item>
 </tech>

 <!-- Generic Outfits -->
 <tech name="Basic Outfits 1">
  <item>Laser Cannon MK1</item>
  <item>Plasma Blaster MK1</item>
  <item>Gauss Gun</item>
  <item>Unicorp Fury Launcher</item>
  <item>Fury Missile</item>
  <item>Battery</item>
  <item>Solar Panel</item>
  <item>Fuel Pod</item>
  <item>Star Maps</item>
  <item>Large Civilian Vessel License</item>
  <item>GUI - Brushed</item>
  <item>Local System Map</item>
  </tech>
 <tech name="Basic Outfits 2">
  <item>Laser Cannon MK2</item>
  <item>Plasma Blaster MK2</item>
  <item>Unicorp Banshee Launcher</item>
  <item>Banshee Rocket</item>
  <item>Reactor Class I</item>
  <item>Shield Capacitor</item>
  <item>Plasteel Plating</item>
  <item>Engine Reroute</item>
  <item>Generic Afterburner</item>
  <item>Cargo Pod</item>
  <item>Boarding Androids MKI</item>
  <item>Star Maps</item>
  <item>Unicorp Scrambler</item>
  <item>Unicorp Jammer</item>
  <item>Large Civilian Vessel License</item>
  <item>GUI - Brushed</item>
  <item>Unicorp Medusa Launcher</item>
  <item>Jump Scanner</item>
  <item>Medusa Missile</item>
  <item>Local System Map</item>
  </tech>
 <tech name="Heavy Weapons 1">
  <item>Laser Turret MK1</item>
  <item>Turreted Gauss Gun</item>
  <item>Plasma Turret MK1</item>
  <item>Ion Cannon</item>
  <item>Railgun</item>
  <item>Ripper Cannon</item>
  <item>EMP Grenade Launcher</item>
  <item>EMP Grenade</item>
  <item>Enygma Systems Spearhead Launcher</item>
  <item>Spearhead Missile</item>
  <item>Medium Weapon License</item>
  <item>Medium Combat Vessel License</item>
  </tech>
 <tech name="Heavy Weapons 2">
  <item>Laser Turret MK2</item>
  <item>Mass Driver MK1</item>
  <item>Ion Cannon</item>
  <item>Heavy Ion Turret</item>
  <item>Railgun Turret</item>
  <item>Orion Beam</item>
  <item>Medium Weapon License</item>
  <item>Medium Combat Vessel License</item>
 </tech>
 <tech name="Low Tech Upgrades">
  <item>Battery</item>
  <item>Solar Panel</item>
  <item>Reactor Class I</item>
  <item>Shield Capacitor</item>
  <item>Shield Booster</item>
  <item>Plasteel Plating</item>
  <item>Engine Reroute</item>
  <item>Fuel Pod</item>
  <item>Cargo Pod</item>
  <item>Boarding Androids MKI</item>
  <item>Boarding Androids MKII</item>
  <item>Star Maps</item>
  <item>Unicorp Scrambler</item>
  <item>Unicorp Jammer</item>
  <item>Jump Scanner</item>
  <item>Light Combat Vessel License</item>
 </tech>
 <tech name="High Tech Upgrades 1">
  <item>Battery</item>
  <item>Battery II</item>
  <item>Solar Panel</item>
  <item>Reactor Class I</item>
  <item>Reactor Class II</item>
  <item>Shield Capacitor</item>
  <item>Shield Capacitor II</item>
  <item>Shield Booster</item>
  <item>Plasteel Plating</item>
  <item>Nanobond Plating</item>
  <item>Engine Reroute</item>
  <item>Improved Stabilizer</item>
  <item>Generic Afterburner</item>
  <item>Fuel Pod</item>
  <item>Cargo Pod</item>
  <item>Boarding Androids MKI</item>
  <item>Boarding Androids MKII</item>
  <item>Targeting Array</item>
  <item>Forward Shock Absorbers</item>
  <item>Power Regulation Override</item>
  <item>Star Maps</item>
  <item>Unicorp Scrambler</item>
  <item>Unicorp Jammer</item>
  <item>Lancelot Fighter Bay</item>
  <item>Lancelot Fighter</item>
  <item>Medium Weapon License</item>
 </tech>
 <tech name="High Tech Upgrades 2">
  <item>Battery III</item>
  <item>Reactor Class II</item>
  <item>Reactor Class III</item>
  <item>Shield Capacitor III</item>
  <item>Shield Capacitor IV</item>
  <item>Biometal Armour</item>
  <item>Droid Repair Crew</item>
  <item>Steering Thrusters</item>
  <item>Hellburner</item>
  <item>Improved Power Regulator</item>
  <item>Improved Refrigeration Cycle</item>
  <item>Star Maps</item>
  <item>Milspec Scrambler</item>
  <item>Milspec Jammer</item>
  <item>Lancelot Fighter Bay</item>
  <item>Lancelot Fighter</item>
  <item>Medium Weapon License</item>
 </tech>
 <tech name="Missiles 1">
  <item>Unicorp Banshee Launcher</item>
  <item>Banshee Rocket</item>
  <item>Unicorp Fury Launcher</item>
  <item>Fury Missile</item>
  <item>Unicorp Medusa Launcher</item>
  <item>Medusa Missile</item>
 </tech>
 <tech name="Missiles 2">
  <item>Unicorp Headhunter Launcher</item>
  <item>Headhunter Missile</item>
  <item>Unicorp Mace Launcher</item>
  <item>Mace Rocket</item>
  <item>Unicorp Caesar IV Launcher</item>
  <item>Caesar IV Torpedo</item>
  <item>Enygma Systems Spearhead Launcher</item>
  <item>Spearhead Missile</item>
  <item>TeraCom Medusa Launcher</item>
  <item>Medusa Missile</item>
 </tech>
 <tech name="Star Maps">
  <item>Map: Nebula Edge</item>
  <item>Map: Dvaered-Soromid trade route</item>
  <item>Map: Sirian border systems</item>
  <item>Map: The Frontier</item>
  <item>Map: Sol</item>
  <item>Map: Dvaered Core</item>
  <item>Map: Empire Core</item>
  <item>Local System Map</item>
 </tech>

 <!-- Ships -->
 <tech name="Basic Civilian Ships">
  <item>Ancestor</item>
  <item>Gawain</item>
  <item>Hyena</item>
  <item>Llama</item>
  <item>Schroedinger</item>
 </tech>
 <tech name="Basic Trade Ships">
  <item>Koala</item>
  <item>Llama</item>
 </tech>
 <tech name="Bulk Trade Ships">
  <item>Koala</item>
  <item>Quicksilver</item>
  <item>Rhino</item>
  <item>Mule</item>
 </tech>
 <tech name="Light Civilian Combat Ships">
  <item>Ancestor</item>
  <item>Hyena</item>
  <item>Shark</item>
  <item>Vendetta</item>
 </tech>
 <tech name="Heavy Civilian Combat Ships">
  <item>Phalanx</item>
  <item>Admonisher</item>
  <item>Hawking</item>
  <item>Lancelot</item>
  <item>Pacifier</item>
  <item>Vigilance</item>
  <item>Kestrel</item>
 </tech>
 <tech name="Goddard Ship">
  <item>Goddard</item>
 </tech>
 <tech name="Empire Military Ships">
  <item>Empire Admonisher</item>
  <item>Empire Hawking</item>
  <item>Empire Lancelot</item>
  <item>Empire Pacifier</item>
  <item>Empire Peacemaker</item>
  <item>Empire Shark</item>
 </tech>
 <tech name="Dvaered Military Ships">
  <item>Dvaered Ancestor</item>
  <item>Dvaered Goddard</item>
  <item>Dvaered Phalanx</item>
  <item>Dvaered Vendetta</item>
  <item>Dvaered Vigilance</item>
 </tech>
 <tech name="Pirate Ships">
  <item>Pirate Admonisher</item>
  <item>Pirate Ancestor</item>
  <item>Pirate Kestrel</item>
  <item>Pirate Phalanx</item>
  <item>Pirate Rhino</item>
  <item>Pirate Shark</item>
  <item>Pirate Vendetta</item>
 </tech>
 <tech name="Proteron Military Ships">
  <item>Proteron Archimedes</item>
  <item>Proteron Derivative</item>
  <item>Proteron Kahan</item>
  <item>Proteron Watson</item>
 </tech>
 <tech name="Sirius Military Ships">
  <item>Sirius Fidelity</item>
  <item>Sirius Shaman</item>
  <item>Sirius Preacher</item>
  <item>Sirius Divinity</item>
  <item>Sirius Dogma</item>
 </tech>
 <tech name="Soromid Military Ships">
  <item>Soromid Brigand</item>
  <item>Soromid Reaver</item>
  <item>Soromid Marauder</item>
  <item>Soromid Odium</item>
  <item>Soromid Nyx</item>
  <item>Soromid Ira</item>
  <item>Soromid Arx</item>
 </tech>

 <tech name="__Heavy Weapon License">
  <item>Heavy Weapon License</item>
 </tech>
 <tech name="__Heavy Combat Vessel License">
  <item>Heavy Combat Vessel License</item>
 </tech>
 <tech name="__Collective">
  <item>Neutron Disruptor</item>
  <item>Drone Fighter Bay</item>
  <item>Drone Fighter</item>
  <item>Drone</item>
 </tech>
</Techs><|MERGE_RESOLUTION|>--- conflicted
+++ resolved
@@ -133,11 +133,8 @@
   <item>Milspec Scrambler</item>
   <item>Unicorp Jammer</item>
   <item>Milspec Jammer</item>
-<<<<<<< HEAD
   <item>GUI - Brushed</item>
-=======
   <item>Jump Scanner</item>
->>>>>>> 49385946
   <item>Lancelot Fighter Bay</item>
   <item>Lancelot Fighter</item>
   <item>Drone Fighter Bay</item>
