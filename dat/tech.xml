--- conflicted
+++ resolved
@@ -624,11 +624,8 @@
   <item>Unicorp Mace Launcher</item>
   <item>TeraCom Mace Launcher</item>
   <item>Unicorp Caesar IV Launcher</item>
-<<<<<<< HEAD
   <item>TeraCom Imperator Launcher</item>
-=======
   <item>Enygma Systems Huntsman Launcher</item>
->>>>>>> a8d2c42b
   <item>Enygma Systems Spearhead Launcher</item>
   <item>TeraCom Banshee Launcher</item>
   <item>TeraCom Medusa Launcher</item>
