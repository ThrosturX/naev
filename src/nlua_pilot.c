/*
 * See Licensing and Copyright notice in naev.h
 */

/**
 * @file nlua_space.c
 *
 * @brief Handles the Lua space bindings.
 *
 * These bindings control the planets and systems.
 */

#include "nlua_pilot.h"

#include "naev.h"

#include <lauxlib.h>

#include "nlua.h"
#include "nluadef.h"
#include "nlua_faction.h"
#include "nlua_vec2.h"
#include "nlua_ship.h"
#include "nlua_system.h"
#include "nlua_planet.h"
#include "log.h"
#include "rng.h"
#include "pilot.h"
#include "player.h"
#include "space.h"
#include "ai.h"
#include "ai_extra.h"
#include "nlua_col.h"
#include "weapon.h"
#include "gui.h"
#include "camera.h"
#include "damagetype.h"


/*
 * From pilot.c
 */
extern Pilot** pilot_stack;
extern int pilot_nstack;


/*
 * Prototypes.
 */
static Task *pilotL_newtask( lua_State *L, Pilot* p, const char *task );


/* Pilot metatable methods. */
static int pilotL_getPlayer( lua_State *L );
static int pilotL_addFleetRaw( lua_State *L );
static int pilotL_addFleet( lua_State *L );
static int pilotL_remove( lua_State *L );
static int pilotL_clear( lua_State *L );
static int pilotL_toggleSpawn( lua_State *L );
static int pilotL_getPilots( lua_State *L );
static int pilotL_eq( lua_State *L );
static int pilotL_name( lua_State *L );
static int pilotL_id( lua_State *L );
static int pilotL_exists( lua_State *L );
static int pilotL_target( lua_State *L );
static int pilotL_inrange( lua_State *L );
static int pilotL_nav( lua_State *L );
static int pilotL_weapset( lua_State *L );
static int pilotL_rename( lua_State *L );
static int pilotL_position( lua_State *L );
static int pilotL_velocity( lua_State *L );
static int pilotL_dir( lua_State *L );
static int pilotL_temp( lua_State *L );
static int pilotL_faction( lua_State *L );
static int pilotL_setPosition( lua_State *L );
static int pilotL_setVelocity( lua_State *L );
static int pilotL_setDir( lua_State *L );
static int pilotL_broadcast( lua_State *L );
static int pilotL_comm( lua_State *L );
static int pilotL_setFaction( lua_State *L );
static int pilotL_setHostile( lua_State *L );
static int pilotL_setFriendly( lua_State *L );
static int pilotL_setInvincible( lua_State *L );
static int pilotL_setInvisible( lua_State *L );
static int pilotL_setVisplayer( lua_State *L );
static int pilotL_setVisible( lua_State *L );
static int pilotL_setHilight( lua_State *L );
static int pilotL_getColour( lua_State *L );
static int pilotL_getHostile( lua_State *L );
static int pilotL_flags( lua_State *L );
static int pilotL_setActiveBoard( lua_State *L );
static int pilotL_setNoDeath( lua_State *L );
static int pilotL_disable( lua_State *L );
static int pilotL_setNoJump( lua_State *L );
static int pilotL_setNoLand( lua_State *L );
static int pilotL_addOutfit( lua_State *L );
static int pilotL_rmOutfit( lua_State *L );
static int pilotL_setFuel( lua_State *L );
static int pilotL_changeAI( lua_State *L );
static int pilotL_setHealth( lua_State *L );
static int pilotL_setEnergy( lua_State *L );
static int pilotL_setNoboard( lua_State *L );
static int pilotL_setNodisable( lua_State *L );
static int pilotL_getHealth( lua_State *L );
static int pilotL_getEnergy( lua_State *L );
static int pilotL_getLockon( lua_State *L );
static int pilotL_getStats( lua_State *L );
static int pilotL_cargoFree( lua_State *L );
static int pilotL_cargoHas( lua_State *L );
static int pilotL_cargoAdd( lua_State *L );
static int pilotL_cargoRm( lua_State *L );
static int pilotL_cargoList( lua_State *L );
static int pilotL_ship( lua_State *L );
static int pilotL_idle( lua_State *L );
static int pilotL_control( lua_State *L );
static int pilotL_memory( lua_State *L );
static int pilotL_memoryCheck( lua_State *L );
static int pilotL_taskclear( lua_State *L );
static int pilotL_goto( lua_State *L );
static int pilotL_face( lua_State *L );
static int pilotL_brake( lua_State *L );
static int pilotL_follow( lua_State *L );
static int pilotL_attack( lua_State *L );
static int pilotL_runaway( lua_State *L );
static int pilotL_hyperspace( lua_State *L );
static int pilotL_land( lua_State *L );
static int pilotL_hailPlayer( lua_State *L );
static int pilotL_hookClear( lua_State *L );
static const luaL_reg pilotL_methods[] = {
   /* General. */
   { "player", pilotL_getPlayer },
   { "addRaw", pilotL_addFleetRaw },
   { "add", pilotL_addFleet },
   { "rm", pilotL_remove },
   { "get", pilotL_getPilots },
   { "__eq", pilotL_eq },
   /* Info. */
   { "name", pilotL_name },
   { "id", pilotL_id },
   { "exists", pilotL_exists },
   { "target", pilotL_target },
   { "inrange", pilotL_inrange },
   { "nav", pilotL_nav },
   { "weapset", pilotL_weapset },
   { "rename", pilotL_rename },
   { "pos", pilotL_position },
   { "vel", pilotL_velocity },
   { "dir", pilotL_dir },
   { "temp", pilotL_temp },
   { "faction", pilotL_faction },
   { "health", pilotL_getHealth },
   { "energy", pilotL_getEnergy },
   { "lockon", pilotL_getLockon },
   { "stats", pilotL_getStats },
   { "colour", pilotL_getColour },
   { "hostile", pilotL_getHostile },
   { "flags", pilotL_flags },
   /* System. */
   { "clear", pilotL_clear },
   { "toggleSpawn", pilotL_toggleSpawn },
   /* Modify. */
   { "changeAI", pilotL_changeAI },
   { "setHealth", pilotL_setHealth },
   { "setEnergy", pilotL_setEnergy },
   { "setNoboard", pilotL_setNoboard },
   { "setNodisable", pilotL_setNodisable },
   { "setPos", pilotL_setPosition },
   { "setVel", pilotL_setVelocity },
   { "setDir", pilotL_setDir },
   { "setFaction", pilotL_setFaction },
   { "setHostile", pilotL_setHostile },
   { "setFriendly", pilotL_setFriendly },
   { "setInvincible", pilotL_setInvincible },
   { "setInvisible", pilotL_setInvisible },
   { "setVisplayer", pilotL_setVisplayer },
   { "setVisible", pilotL_setVisible },
   { "setHilight", pilotL_setHilight },
   { "setActiveBoard", pilotL_setActiveBoard },
   { "setNoDeath", pilotL_setNoDeath },
   { "disable", pilotL_disable },
   { "setNoJump", pilotL_setNoJump },
   { "setNoLand", pilotL_setNoLand },
   /* Talk. */
   { "broadcast", pilotL_broadcast },
   { "comm", pilotL_comm },
   /* Outfits. */
   { "addOutfit", pilotL_addOutfit },
   { "rmOutfit", pilotL_rmOutfit },
   { "setFuel", pilotL_setFuel },
   /* Ship. */
   { "cargoList", pilotL_cargoList },
   { "ship", pilotL_ship },
   { "cargoFree", pilotL_cargoFree },
   { "cargoHas", pilotL_cargoHas },
   { "cargoAdd", pilotL_cargoAdd },
   { "cargoRm", pilotL_cargoRm },
   { "cargoList", pilotL_cargoList },
   /* Manual AI control. */
   { "idle", pilotL_idle },
   { "control", pilotL_control },
   { "memory", pilotL_memory },
   { "memoryCheck", pilotL_memoryCheck },
   { "taskClear", pilotL_taskclear },
   { "goto", pilotL_goto },
   { "face", pilotL_face },
   { "brake", pilotL_brake },
   { "follow", pilotL_follow },
   { "attack", pilotL_attack },
   { "runaway", pilotL_runaway },
   { "hyperspace", pilotL_hyperspace },
   { "land", pilotL_land },
   /* Misc. */
   { "hailPlayer", pilotL_hailPlayer },
   { "hookClear", pilotL_hookClear },
   {0,0}
}; /**< Pilot metatable methods. */
static const luaL_reg pilotL_cond_methods[] = {
   /* General. */
   { "player", pilotL_getPlayer },
   { "get", pilotL_getPilots },
   { "__eq", pilotL_eq },
   /* Info. */
   { "name", pilotL_name },
   { "id", pilotL_id },
   { "exists", pilotL_exists },
   { "target", pilotL_target },
   { "inrange", pilotL_inrange },
   { "nav", pilotL_nav },
   { "weapset", pilotL_weapset },
   { "pos", pilotL_position },
   { "vel", pilotL_velocity },
   { "dir", pilotL_dir },
   { "temp", pilotL_temp },
   { "faction", pilotL_faction },
   { "health", pilotL_getHealth },
   { "energy", pilotL_getEnergy },
   { "lockon", pilotL_getLockon },
   { "stats", pilotL_getStats },
   { "colour", pilotL_getColour },
   { "hostile", pilotL_getHostile },
   { "flags", pilotL_flags },
   /* Ship. */
   { "ship", pilotL_ship },
   { "cargoFree", pilotL_cargoFree },
   { "cargoHas", pilotL_cargoHas },
   { "cargoList", pilotL_cargoList },
   /* Manual AI control. */
   { "memoryCheck", pilotL_memoryCheck },
   {0,0}
};




/**
 * @brief Loads the space library.
 *
 *    @param L State to load space library into.
 *    @return 0 on success.
 */
int nlua_loadPilot( lua_State *L, int readonly )
{
   /* Create the metatable */
   luaL_newmetatable(L, PILOT_METATABLE);

   /* Create the access table */
   lua_pushvalue(L,-1);
   lua_setfield(L,-2,"__index");

   /* Register the values */
   if (readonly)
      luaL_register(L, NULL, pilotL_cond_methods);
   else
      luaL_register(L, NULL, pilotL_methods);

   /* Clean up. */
   lua_setfield(L, LUA_GLOBALSINDEX, PILOT_METATABLE);

   /* Pilot always loads ship. */
   nlua_loadShip(L,readonly);

   return 0;
}


/**
 * @brief Lua bindings to interact with pilots.
 *
 * This will allow you to create and manipulate pilots in-game.
 *
 * An example would be:
 * @code
 * p = pilot.add( "Sml Trader Convoy" ) -- Create a trader convoy
 * for k,v in pairs(p) do
 *    v:setFriendly() -- Make it friendly
 * end
 * @endcode
 *
 * @luamod pilot
 */
/**
 * @brief Gets pilot at index.
 *
 *    @param L Lua state to get pilot from.
 *    @param ind Index position to find the pilot.
 *    @return Pilot found at the index in the state.
 */
LuaPilot* lua_topilot( lua_State *L, int ind )
{
   return (LuaPilot*) lua_touserdata(L,ind);
}
/**
 * @brief Gets pilot at index or raises error if there is no pilot at index.
 *
 *    @param L Lua state to get pilot from.
 *    @param ind Index position to find pilot.
 *    @return Pilot found at the index in the state.
 */
LuaPilot* luaL_checkpilot( lua_State *L, int ind )
{
   if (lua_ispilot(L,ind))
      return lua_topilot(L,ind);
   luaL_typerror(L, ind, PILOT_METATABLE);
   return NULL;
}
/**
 * @brief Makes sure the pilot is valid or raises a Lua error.
 *
 *    @param L State currently running.
 *    @param ind Index of the pilot to validate.
 *    @return The pilot (doesn't return if fails - raises Lua error ).
 */
Pilot* luaL_validpilot( lua_State *L, int ind )
{
   LuaPilot *lp;
   Pilot *p;

   /* Get the pilot. */
   lp = luaL_checkpilot(L,ind);
   p  = pilot_get(lp->pilot);
   if (p==NULL) {
      NLUA_ERROR(L,"Pilot is invalid.");
      return NULL;
   }

   return p;
}
/**
 * @brief Pushes a pilot on the stack.
 *
 *    @param L Lua state to push pilot into.
 *    @param pilot Pilot to push.
 *    @return Newly pushed pilot.
 */
LuaPilot* lua_pushpilot( lua_State *L, LuaPilot pilot )
{
   LuaPilot *p;
   p = (LuaPilot*) lua_newuserdata(L, sizeof(LuaPilot));
   *p = pilot;
   luaL_getmetatable(L, PILOT_METATABLE);
   lua_setmetatable(L, -2);
   return p;
}
/**
 * @brief Checks to see if ind is a pilot.
 *
 *    @param L Lua state to check.
 *    @param ind Index position to check.
 *    @return 1 if ind is a pilot.
 */
int lua_ispilot( lua_State *L, int ind )
{
   int ret;

   if (lua_getmetatable(L,ind)==0)
      return 0;
   lua_getfield(L, LUA_REGISTRYINDEX, PILOT_METATABLE);

   ret = 0;
   if (lua_rawequal(L, -1, -2))  /* does it have the correct mt? */
      ret = 1;

   lua_pop(L, 2);  /* remove both metatables */
   return ret;
}

/**
 * @brief Gets the player's pilot.
 *
 * @usage player = pilot.player()
 *
 *    @luareturn Pilot pointing to the player.
 * @luafunc player()
 */
static int pilotL_getPlayer( lua_State *L )
{
   LuaPilot lp;

   if (player.p == NULL) {
      lua_pushnil(L);
      return 1;
   }

   lp.pilot = player.p->id;
   lua_pushpilot(L,lp);
   return 1;
}


/**
 * @brief Adds a ship with an AI and faction to the system (instead of a predefined fleet).
 *
 * @usage p = pilot.addRaw( "Empire Shark", "empire", nil, "Empire" ) -- Creates a pilot analogous to the Empire Shark fleet.
 *
 *    @luaparam shipname Name of the ship to add.
 *    @luaparam ai AI to give the pilot.
 *    @luaparam param Position to create the pilot at. See pilot.add for further information.
 *    @luaparam faction Faction to give the pilot.
 *    @luareturn Table populated with the created pilot.
 * @luafunc addRaw( shipname, ai, param, faction )
 */
static int pilotL_addFleetRaw(lua_State *L )
{
   int i, ret;
   LuaPilot lp;

   for (i=0; i<5; i++)
      lua_pushnil( L );
   ret = pilotL_addFleet( L );
   if (ret > 0) { /* Pilot ID is valid. */
      lua_newtable(L);

      /* we push each pilot created into a table and return it */
      lua_pushnumber(L,1); /* index, starts with 1 */
      lp.pilot = ret;
      lua_pushpilot(L,lp); /* value = LuaPilot */
      lua_rawset(L,-3); /* store the value in the table */
      return 1;
   }
   return 0;
}


/**
 * @brief Adds a fleet to the system.
 *
 * You can then iterate over the pilots to change parameters like so:
 * @code
 * p = pilot.add( "Sml Trader Convoy" )
 * for k,v in pairs(p) do
 *    v:setHostile()
 * end
 * @endcode
 *
 * How param works (by type of value passed): <br/>
 *  - nil: spawns pilot randomly entering from jump points with presence of their faction or taking off from non-hostile planets <br/>
 *  - planet: pilot takes off from the planet <br/>
 *  - system: jumps pilot in from the system <br/>
 *  - vec2: pilot is created at the position (no jump/takeoff) <br/>
 *  - true: Acts like nil, but does not avoid jump points with no presence <br/>
 *
 * @usage p = pilot.add( "Pirate Hyena" ) -- Just adds the pilot (will jump in or take off).
 * @usage p = pilot.add( "Trader Llama", "dummy" ) -- Overrides AI with dummy ai.
 * @usage p = pilot.add( "Sml Trader Convoy", nil, vec2.new( 1000, 200 ) ) -- Pilot won't jump in, will just appear.
 * @usage p = pilot.add( "Empire Pacifier", nil, system.get("Goddard") ) -- Have the pilot jump in from the system.
 * @usage p = pilot.add( "Goddard Goddard", nil, planet.get("Zhiru") ) -- Have the pilot take off from a planet.
 *
 *    @luaparam fleetname Name of the fleet to add.
 *    @luaparam ai If set will override the standard fleet AI.  nil means use default.
 *    @luaparam param Position to create pilot at, if it's a system it'll try to jump in from that system, if it's
 *              a planet it'll try to take off from it.
 *    @luareturn Table populated with all the pilots created.  The keys are ordered numbers.
 * @luafunc add( fleetname, ai, param )
 */
static int pilotL_addFleet( lua_State *L )
{
   Fleet *flt;
   Ship *ship;
   const char *fltname, *fltai, *faction;
   int i, first, raw;
   unsigned int p;
   double a, r;
   Vector2d vv,vp, vn;
   FleetPilot *plt;
   LuaPilot lp;
   LuaFaction lf;
   LuaVector *lv;
   LuaSystem *ls;
   StarSystem *ss;
   Planet *planet;
   int jump;
   PilotFlags flags;
   int *jumpind, njumpind;
   int *ind, nind;
   double chance;
   int ignore_rules;

   /* Default values. */
   pilot_clearFlagsRaw( flags );
   vectnull(&vn); /* Need to determine angle. */
   jump = -1;
   a    = 0.;
   raw  = 0;

   /* Parse first argument - Fleet Name */
   fltname = luaL_checkstring(L,1);

   /* pull the fleet */
   if (lua_gettop(L) >= 5) {
      raw = 1;
      ship = ship_get( fltname );
      if (ship == NULL) {
         NLUA_ERROR(L,"Ship '%s' not found!", fltname);
         return 0;
      }
      faction = luaL_checkstring(L,4);
      lf.f = faction_get(faction);
      if (lf.f < 0) {
         NLUA_ERROR(L,"Faction '%s' not found in stack.", faction );
         return 0;
      }
   }
   else {
      flt = fleet_get( fltname );
      if (flt == NULL) {
         NLUA_ERROR(L,"Fleet '%s' doesn't exist.", fltname);
         return 0;
      }
      lf.f = flt->faction;
   }

   /* Parse second argument - Fleet AI Override */
   if ((lua_gettop(L) < 2) || lua_isnil(L,2))
      fltai = NULL;
   else
      fltai = luaL_checkstring(L,2);

   /* Handle third argument. */
   if (lua_isvector(L,3)) {
      lv = lua_tovector(L,3);
      vectcpy( &vp, &lv->vec );
      a = RNGF() * 2.*M_PI;
      vectnull( &vv );
   }
   else if (lua_issystem(L,3)) {
      ls    = lua_tosystem(L,3);
      ss    = system_getIndex( ls->id );
      for (i=0; i<cur_system->njumps; i++) {
         if (cur_system->jumps[i].target == ss) {
            jump = i;
            break;
         }
      }
      if (jump < 0) {
         if (cur_system->njumps > 0) {
            WARN("Fleet '%s' jumping in from non-adjacent system '%s' to '%s'.",
                  fltname, ss->name, cur_system->name );
            jump = RNG_SANE(0,cur_system->njumps-1);
         }
         else
            WARN("Fleet '%s' attempting to jump in from '%s', but '%s' has no jump points.",
                  fltname, ss->name, cur_system->name );
      }
   }
   else if (lua_isplanet(L,3)) {
      planet  = luaL_validplanet(L,3);
      pilot_setFlagRaw( flags, PILOT_TAKEOFF );
      a = RNGF() * 2. * M_PI;
      r = RNGF() * planet->radius;
      vect_cset( &vp,
            planet->pos.x + r * cos(a),
            planet->pos.y + r * sin(a) );
      a = RNGF() * 2.*M_PI;
      vectnull( &vv );
   }
   /* Random. */
   else {
      /* Check if we should ignore the strict rules. */
      ignore_rules = 0;
      if (lua_isboolean(L,3) && lua_toboolean(L,3))
         ignore_rules = 1;

      /* Build landable planet table. */
      ind   = NULL;
      nind  = 0;
      if (cur_system->nplanets > 0) {
         ind = malloc( sizeof(int) * cur_system->nplanets );
         for (i=0; i<cur_system->nplanets; i++)
            if (planet_hasService(cur_system->planets[i],PLANET_SERVICE_INHABITED) &&
                  !areEnemies(lf.f,cur_system->planets[i]->faction))
               ind[ nind++ ] = i;
      }

      /* Build jumpable jump table. */
      jumpind  = NULL;
      njumpind = 0;
      if (cur_system->njumps > 0) {
         jumpind = malloc( sizeof(int) * cur_system->njumps );
         for (i=0; i<cur_system->njumps; i++)
            if (!ignore_rules && (system_getPresence( cur_system->jumps[i].target, lf.f ) > 0))
               jumpind[ njumpind++ ] = i;
      }

      /* Crazy case no landable nor presence, we'll just jump in randomly. */
      if ((nind == 0) && (njumpind==0)) {
         if (cur_system->njumps > 0) {
            jumpind = malloc( sizeof(int) * cur_system->njumps );
            for (i=0; i<cur_system->njumps; i++)
               jumpind[ njumpind++ ] = i;
         }
         else {
            WARN("Creating pilot in system with no jumps nor planets to take off from!");
            vectnull( &vp );
            a = RNGF() * 2.*M_PI;
            vectnull( &vv );
         }
      }

      /* Calculate jump chance. */
      if ((ind != NULL) || (jumpind != NULL)) {
         chance = njumpind;
         chance = chance / (chance + nind);

         /* Random jump in. */
         if ((ind == NULL) || ((RNGF() <= chance) && (jumpind != NULL)))
            jump = jumpind[ RNG_SANE(0,njumpind-1) ];
         /* Random take off. */
         else if (ind !=NULL && nind != 0) {
            planet = cur_system->planets[ ind[ RNG_SANE(0,nind-1) ] ];
            pilot_setFlagRaw( flags, PILOT_TAKEOFF );
            a = RNGF() * 2. * M_PI;
            r = RNGF() * planet->radius;
            vect_cset( &vp,
                  planet->pos.x + r * cos(a),
                  planet->pos.y + r * sin(a) );
            a = RNGF() * 2.*M_PI;
            vectnull( &vv );
         }
      }

      /* Free memory allocated. */
      if (ind != NULL )
         free( ind );
      if (jumpind != NULL)
         free( jumpind );
   }

   /* Set up velocities and such. */
   if (jump >= 0) {
      space_calcJumpInPos( cur_system, cur_system->jumps[jump].target, &vp, &vv, &a );
      pilot_setFlagRaw( flags, PILOT_HYP_END );
   }

   /* Make sure angle is sane. */
   a = fmod( a, 2.*M_PI );
   if (a < 0.)
      a += 2.*M_PI;

   if (!raw) {
      /* now we start adding pilots and toss ids into the table we return */
      first = 1;
      lua_newtable(L);
      for (i=0; i<flt->npilots; i++) {
         plt = &flt->pilots[i];

         /* Fleet displacement - first ship is exact. */
         if (!first)
            vect_cadd(&vp, RNG(75,150) * (RNG(0,1) ? 1 : -1),
                  RNG(75,150) * (RNG(0,1) ? 1 : -1));
         first = 0;

         /* Create the pilot. */
         p = fleet_createPilot( flt, plt, a, &vp, &vv, fltai, flags, -1 );

         /* we push each pilot created into a table and return it */
         lua_pushnumber(L,i+1); /* index, starts with 1 */
         lp.pilot = p;
         lua_pushpilot(L,lp); /* value = LuaPilot */
         lua_rawset(L,-3); /* store the value in the table */
      }
   }
   else {
      /* Create the pilot. */
      p = pilot_create( ship, fltname, lf.f, fltai, a, &vp, &vv, flags, -1 );
      return p;
   }
   return 1;
}


/**
 * @brief Removes a pilot without explosions or anything.
 *
 * @usage p:rm() -- pilot will be destroyed
 *
 *    @luaparam p Pilot to remove.
 * @luafunc rm( p )
 */
static int pilotL_remove( lua_State *L )
{
   Pilot *p;

   /* Get the pilot. */
   p = luaL_validpilot(L,1);

   /* Make sure it's not the player. */
   if (player.p == p) {
      NLUA_ERROR( L, "Trying to remove the bloody player!" );
      return 0;
   }

   /* Deletes the pilot. */
   pilot_delete(p);

   return 0;
}
/**
 * @brief Clears the current system of pilots.  Used for epic battles and such.
 *
 * Be careful with this command especially in big systems. It will most likely
 *  cause issues if multiple missions are in the same system.
 *
 * @note Clears all global pilot hooks too.
 *
 * @usage pilot.clear()
 *
 * @luafunc clear()
 */
static int pilotL_clear( lua_State *L )
{
   (void) L;
   pilots_clear();
   weapon_clear();
   return 0;
}
/**
 * @brief Disables or enables pilot spawning in the current system.
 *
 * If player jumps the spawn is enabled again automatically.
 *
 * @usage pilot.togglespawn( false )
 *
 *    @luaparam enable true enables spawn, false disables it.
 *    @luareturn The current spawn state.
 * @luafunc toggleSpawn( enable )
 */
static int pilotL_toggleSpawn( lua_State *L )
{
   /* Setting it directly. */
   if ((lua_gettop(L) > 0) && lua_isboolean(L,1))
      space_spawn = lua_toboolean(L,1);
   /* Toggling. */
   else
      space_spawn = !space_spawn;

   lua_pushboolean(L, space_spawn);
   return 1;
}
/**
 * @brief Gets the pilots available in the system by a certain criteria.
 *
 * @usage p = pilot.get() -- Gets all the pilots
 * @usage p = pilot.get( { faction.get("Empire") } ) -- Only gets empire pilots.
 * @usage p = pilot.get( nil, true ) -- Gets all pilots including disabled
 * @usage p = pilot.get( { faction.get("Empire") }, true ) -- Only empire pilots with disabled
 *
 *    @luaparam factions If f is a table of factions, it will only get pilots matching those factions.  Otherwise it gets all the pilots.
 *    @luaparam disabled Whether or not to get disabled ships (default is off if parameter is omitted).
 *    @luareturn A table containing the pilots.
 * @luafunc get( factions, disabled )
 */
static int pilotL_getPilots( lua_State *L )
{
   int i, j, k, d;
   int *factions;
   int nfactions;
   LuaFaction *f;
   LuaPilot p;

   /* Whether or not to get disabled. */
   d = lua_toboolean(L,2);

   /* Check for belonging to faction. */
   if (lua_istable(L,1) || lua_isfaction(L,1)) {
      if (lua_isfaction(L,1)) {
         nfactions = 1;
         factions = malloc( sizeof(int) * nfactions );
         f = lua_tofaction(L,1);
         factions[0] = f->f;
      }
      else {
         /* Get table length and preallocate. */
         nfactions = (int) lua_objlen(L,1);
         factions = malloc( sizeof(int) * nfactions );
         /* Load up the table. */
         lua_pushnil(L);
         i = 0;
         while (lua_next(L, -2) != 0) {
            if (lua_isfaction(L,-1)) {
               f = lua_tofaction(L, -1);
               factions[i++] = f->f;
            }
            lua_pop(L,1);
         }
      }

      /* Now put all the matching pilots in a table. */
      lua_newtable(L);
      k = 1;
      for (i=0; i<pilot_nstack; i++) {
         for (j=0; j<nfactions; j++) {
            if ((pilot_stack[i]->faction == factions[j]) &&
                  (d || !pilot_isDisabled(pilot_stack[i])) &&
                  !pilot_isFlag(pilot_stack[i], PILOT_DELETE)) {
               lua_pushnumber(L, k++); /* key */
               p.pilot = pilot_stack[i]->id;
               lua_pushpilot(L, p); /* value */
               lua_rawset(L,-3); /* table[key] = value */
            }
         }
      }

      /* clean up. */
      free(factions);
   }
   else if ((lua_isnil(L,1)) || (lua_gettop(L) == 0)) {
      /* Now put all the matching pilots in a table. */
      lua_newtable(L);
      k = 1;
      for (i=0; i<pilot_nstack; i++) {
         if ((d || !pilot_isDisabled(pilot_stack[i])) &&
               !pilot_isFlag(pilot_stack[i], PILOT_DELETE)) {
            lua_pushnumber(L, k++); /* key */
            p.pilot = pilot_stack[i]->id;
            lua_pushpilot(L, p); /* value */
            lua_rawset(L,-3); /* table[key] = value */
         }
      }
   }
   else {
      NLUA_INVALID_PARAMETER(L);
   }

   return 1;
}

/**
 * @brief Checks to see if pilot and p are the same.
 *
 * @usage if p == p2 then -- Pilot 'p' and 'p2' match.
 *
 *    @luaparam p Pilot to compare.
 *    @luaparam comp Pilot to compare against.
 *    @luareturn true if they are the same.
 * @luafunc __eq( p, comp )
 */
static int pilotL_eq( lua_State *L )
{
   LuaPilot *p1, *p2;

   /* Get parameters. */
   p1 = luaL_checkpilot(L,1);
   p2 = luaL_checkpilot(L,2);

   /* Push result. */
   lua_pushboolean(L, p1->pilot == p2->pilot);
   return 1;
}

/**
 * @brief Gets the pilot's current name.
 *
 * @usage name = p:name()
 *
 *    @luaparam p Pilot to get the name of.
 *    @luareturn The current name of the pilot.
 * @luafunc name( p )
 */
static int pilotL_name( lua_State *L )
{
   Pilot *p;

   /* Parse parameters. */
   p = luaL_validpilot(L,1);

   /* Get name. */
   lua_pushstring(L, p->name);
   return 1;
}

/**
 * @brief Gets the ID of the pilot.
 *
 * @usage id = p:id()
 *
 *    @luaparam p Pilot to get the ID of.
 *    @luareturn The ID of the current pilot.
 * @luafunc id( p )
 */
static int pilotL_id( lua_State *L )
{
   Pilot *p;

   /* Parse parameters. */
   p = luaL_validpilot(L,1);

   /* Get name. */
   lua_pushnumber(L, p->id);
   return 1;
}

/**
 * @brief Checks to see if pilot is still in the system and alive.
 *
 * Pilots cease to exist if they die or jump out.
 *
 * @usage if p:exists() then -- Pilot still exists
 *
 *    @luaparam p Pilot to check to see if is still exists.
 *    @luareturn true if pilot is still exists.
 * @luafunc exists( p )
 */
static int pilotL_exists( lua_State *L )
{
   LuaPilot *lp;
   Pilot *p;
   int exists;

   /* Parse parameters. */
   lp = luaL_checkpilot(L,1);
   p  = pilot_get( lp->pilot );

   /* Must still be kicking and alive. */
   if (p==NULL)
      exists = 0;
   else if (pilot_isFlag( p, PILOT_DEAD ))
      exists = 0;
   else
      exists = 1;

   /* Check if the pilot exists. */
   lua_pushboolean(L, exists);
   return 1;
}


/**
 * @brief Gets the pilot target of the pilot.
 *
 * @usage target = p:target()
 *
 *    @luaparam p Pilot to get target of.
 *    @luareturn nil if no target is selected, otherwise the target of the target.
 * @luafunc target( p )
 */
static int pilotL_target( lua_State *L )
{
   Pilot *p;
   LuaPilot lp;
   p = luaL_validpilot(L,1);
   if (p->target == 0)
      return 0;
   lp.pilot = p->target;
   /* Must be targeted. */
   if (p->target == p->id)
      return 0;
   /* Must be valid. */
   if (pilot_get(p->target) == NULL)
      return 0;
   /* Push target. */
   lua_pushpilot(L, lp);
   return 1;
}


/**
 * @brief Checks to see if pilot is in range of pilot.
 *
 * @usage detected, fuzzy = p:inrange( target )
 *
 *    @luaparam p Pilot to see if another pilot is in range.
 *    @luareturn Checks to see if the target is detected and if it's scanned.
 * @luafunc inrange( p, target )
 */
static int pilotL_inrange( lua_State *L )
{
   Pilot *p, *t;
   int ret;

   /* Parse parameters. */
   p = luaL_validpilot(L,1);
   t = luaL_validpilot(L,2);

   /* Check if in range. */
   ret = pilot_inRangePilot( p, t );
   if (ret == 1) {
      lua_pushboolean(L,1);
      lua_pushboolean(L,0);
   }
   else if (ret == 0) {
      lua_pushboolean(L,0);
      lua_pushboolean(L,0);
   }
   else {
      lua_pushboolean(L,1);
      lua_pushboolean(L,1);
   }
   return 2;
}


/**
 * @brief Gets the nav target of the pilot.
 *
 * @usage planet, hyperspace = p:nav()
 *
 *    @luaparam p Pilot to get nav info of.
 *    @luareturn The planet target followed by the hyperspace target or nil if not targeted.
 * @luafunc nav( p )
 */
static int pilotL_nav( lua_State *L )
{
   LuaPlanet lp;
   LuaSystem ls;
   Pilot *p;

   /* Get pilot. */
   p = luaL_validpilot(L,1);
   if (p->target == 0)
      return 0;

   /* Get planet target. */
   if (p->nav_planet < 0)
      lua_pushnil(L);
   else {
      lp.id = cur_system->planets[ p->nav_planet ]->id;
      lua_pushplanet( L, lp  );
   }

   /* Get hyperspace target. */
   if (p->nav_hyperspace < 0)
      lua_pushnil(L);
   else {
      ls.id = cur_system->jumps[ p->nav_hyperspace ].targetid;
      lua_pushsystem( L, ls );
   }

   return 2;
}


/**
 * @brief Gets the weapset weapon of the pilot.
 *
 * The weapon sets have the following structure: <br />
 * <ul>
 *  <li> name: name of the set. <br />
 *  <li> cooldown: [0:1] value indicating if ready to shoot (1 is ready). <br />
 *  <li> ammo: Name of the ammo or nil if not applicable. <br />
 *  <li> left: Absolute ammo left or nil if not applicable. <br />
 *  <li> left_p: Relative ammo left [0:1] or nil if not applicable <br />
 *  <li> lockon: Lockon [0:1] for seeker weapons or nil if not applicable. <br />
 *  <li> in_arc: Whether or not the target is in targetting arc or nil if not applicable. <br />
 *  <li> level: Level of the weapon (1 is primary, 2 is secondary). <br />
 *  <li> temp: Temperature of the weapon. <br />
 *  <li> type: Type of the weapon. <br />
 *  <li> dtype: Damage type of the weapon. <br />
 *  <li> track: Tracking level of the weapon. <br />
 * </ul>
 *
 * An example would be:
 * <pre><code>
 * ws_name, ws = p:weapset( true )
 * print( "Weapnset Name: " .. ws_name )
 * for _,w in ipairs(ws) do
 *    print( "Name: " .. w.name )
 *    print( "Cooldown: " .. tostring(cooldown) )
 *    print( "Level: " .. tostring(level) )
 * end
 * </code></pre>
 *
 * @usage set_name, slots = p:weapset( true ) -- Gets info for all active weapons
 * @usage set_name, slots = p:weapset() -- Get info about the current set
 * @usage set_name, slots = p:weapset( 5 ) -- Get info about the set number 5
 *
 *    @luaparam p Pilot to get weapset weapon of.
 *    @luaparam id ID of the set to get information of. Defaults to currently active set.
 *    @luareturn The name of the set and a table with each slot's information.
 * @luafunc weapset( p, id)
 */
static int pilotL_weapset( lua_State *L )
{
   Pilot *p, *target;
   int i, j, k, n;
   PilotWeaponSetOutfit *po_list;
   PilotOutfitSlot *slot;
   Outfit *ammo, *o;
   double delay, firemod, enermod, t;
   int id, all, level, level_match;
   int is_lau, is_fb;

   /* Defaults. */
   po_list = NULL;

   /* Parse parameters. */
   all = 0;
   p   = luaL_validpilot(L,1);
   if (lua_gettop(L) > 1) {
      if (lua_isnumber(L,2))
         id = luaL_checkinteger(L,2) - 1;
      else if (lua_isboolean(L,2)) {
         all = lua_toboolean(L,2);
         id  = p->active_set;
      }
      else
         NLUA_INVALID_PARAMETER(L);
   }
   else
      id = p->active_set;
   id = CLAMP( 0, PILOT_WEAPON_SETS, id );

   /* Get target. */
   if (p->target != p->id)
      target = pilot_get( p->target );
   else
      target = NULL;

   /* Push name. */
   lua_pushstring( L, pilot_weapSetName( p, id ) );

   /* Push set. */
   if (all)
      n = p->noutfits;
   else
      po_list = pilot_weapSetList( p, id, &n );

   k = 0;
   lua_newtable(L);
   for (j=0; j<=PILOT_WEAPSET_MAX_LEVELS; j++) {
      /* Level to match. */
      level_match = (j==PILOT_WEAPSET_MAX_LEVELS) ? -1 : j;

      /* Iterate over weapons. */
      for (i=0; i<n; i++) {
         /* Get base look ups. */
         if (all) {
            slot     = p->outfits[i];
            o        = slot->outfit;
            if (o == NULL)
               continue;
            is_lau   = outfit_isLauncher(o);
            is_fb    = outfit_isFighterBay(o);

            /* Must be valid weapon. */
            if (!(outfit_isBolt(o) || outfit_isBeam(o) ||
                  is_lau || is_fb))
               continue;

            level    = slot->level;
         }
         else {
            slot     = po_list[i].slot;
            o        = slot->outfit;
            if (o == NULL)
               continue;
            is_lau   = outfit_isLauncher(o);
            is_fb    = outfit_isFighterBay(o);
            level    = po_list[i].level;
         }

         /* Must match level. */
         if (level != level_match)
            continue;

         /* Set up for creation. */
         lua_pushnumber(L,++k);
         lua_newtable(L);

         /* Name. */
         lua_pushstring(L,"name");
         lua_pushstring(L,slot->outfit->name);
         lua_rawset(L,-3);

         /* Set cooldown. */
         lua_pushstring(L,"cooldown");
         pilot_getRateMod( &firemod, &enermod, p, slot->outfit );
         delay = outfit_delay(slot->outfit) * firemod;
         if (delay > 0.)
            lua_pushnumber( L, CLAMP( 0., 1., 1. - slot->timer / delay ) );
         else
            lua_pushnumber( L, 1. );
         lua_rawset(L,-3);

         /* Ammo name. */
         ammo = outfit_ammo(slot->outfit);
         if (ammo != NULL) {
            lua_pushstring(L,"ammo");
            lua_pushstring(L,ammo->name);
            lua_rawset(L,-3);
         }

         /* Ammo quantity absolute. */
         if ((is_lau || is_fb) &&
               (slot->u.ammo.outfit != NULL)) {
            lua_pushstring(L,"left");
            lua_pushnumber( L, slot->u.ammo.quantity );
            lua_rawset(L,-3);

         /* Ammo quantity relative. */
            lua_pushstring(L,"left_p");
            lua_pushnumber( L, (double)slot->u.ammo.quantity / (double)outfit_amount(slot->outfit) );
            lua_rawset(L,-3);
         }

         /* Launcher lockon. */
         if (is_lau) {
            t = slot->u.ammo.lockon_timer;
            lua_pushstring(L, "lockon");
            if (t <= 0.)
               lua_pushnumber(L, 1.);
            else
               lua_pushnumber(L, 1. - (t / slot->outfit->u.lau.lockon));
            lua_rawset(L,-3);

         /* Is in arc. */
            lua_pushstring(L, "in_arc");
            lua_pushboolean(L, slot->u.ammo.in_arc);
            lua_rawset(L,-3);
         }

         /* Level. */
         lua_pushstring(L,"level");
         lua_pushnumber(L, level+1);
         lua_rawset(L,-3);

         /* Temperature. */
         lua_pushstring(L,"temp");
         lua_pushnumber(L, pilot_heatFirePercent(slot->heat_T));
         lua_rawset(L,-3);

         /* Type. */
         lua_pushstring(L, "type");
         lua_pushstring(L, outfit_getType(slot->outfit));
         lua_rawset(L,-3);

         /* Damage type. */
         lua_pushstring(L, "dtype");
         if (is_lau && (slot->u.ammo.outfit != NULL))
<<<<<<< HEAD
            lua_pushstring(L, outfit_damageTypeToStr( outfit_damage(slot->u.ammo.outfit)->type ));
         else
            lua_pushstring(L, outfit_damageTypeToStr( outfit_damage(slot->outfit)->type ));
=======
            lua_pushstring(L, dtype_damageTypeToStr( outfit_damage(slot->u.ammo.outfit)->type ));
         else
            lua_pushstring(L, dtype_damageTypeToStr( outfit_damage(slot->outfit)->type ));
>>>>>>> 4e8e1a6f
         lua_rawset(L,-3);

         /* Track. */
         if (slot->outfit->type == OUTFIT_TYPE_TURRET_BOLT) {
            lua_pushstring(L, "track");
            if (target != NULL)
               lua_pushnumber(L, pilot_ewWeaponTrack( p, target, slot->outfit->u.blt.track ));
            else
               lua_pushnumber(L, -1);
            lua_rawset(L,-3);
         }

         /* Set table in table. */
         lua_rawset(L,-3);
      }
   }
   return 2;
}


/**
 * @brief Changes the pilot's name.
 *
 * @usage p:rename( "Black Beard" )
 *
 *    @luaparam p Pilot to change name of.
 *    @luaparam name Name to change to.
 * @luafunc rename( p, name )
 */
static int pilotL_rename( lua_State *L )
{
   const char *name;
   Pilot *p;

   /* Parse parameters */
   p     = luaL_validpilot(L,1);
   name  = luaL_checkstring(L,2);

   /* Change name. */
   if (p->name != NULL)
      free(p->name);
   p->name = strdup(name);

   return 0;
}

/**
 * @brief Gets the pilot's position.
 *
 * @usage v = p:pos()
 *
 *    @luaparam p Pilot to get the position of.
 *    @luareturn The pilot's current position as a vec2.
 * @luafunc pos( p )
 */
static int pilotL_position( lua_State *L )
{
   Pilot *p;
   LuaVector v;

   /* Parse parameters */
   p     = luaL_validpilot(L,1);

   /* Push position. */
   vectcpy( &v.vec, &p->solid->pos );
   lua_pushvector(L, v);
   return 1;
}

/**
 * @brief Gets the pilot's velocity.
 *
 * @usage vel = p:vel()
 *
 *    @luaparam p Pilot to get the velocity of.
 *    @luareturn The pilot's current velocity as a vec2.
 * @luafunc vel( p )
 */
static int pilotL_velocity( lua_State *L )
{
   Pilot *p;
   LuaVector v;

   /* Parse parameters */
   p     = luaL_validpilot(L,1);

   /* Push velocity. */
   vectcpy( &v.vec, &p->solid->vel );
   lua_pushvector(L, v);
   return 1;
}

/**
 * @brief Gets the pilot's direction.
 *
 * @usage d = p:dir()
 *
 *    @luaparam p Pilot to get the direction of.
 *    @luareturn The pilot's current direction as a number (in radians).
 * @luafunc dir( p )
 */
static int pilotL_dir( lua_State *L )
{
   Pilot *p;

   /* Parse parameters */
   p     = luaL_validpilot(L,1);

   /* Push direction. */
   lua_pushnumber( L, p->solid->dir );
   return 1;
}

/**
 * @brief Gets the temperature of a pilot.
 *
 * @usage t = p:temp()
 *
 *    @luaparam p Pilot to get temperature of.
 *    @luareturn The pilot's current temperature (in kelvin).
 */
static int pilotL_temp( lua_State *L )
{
   Pilot *p;

   /* Parse parameters */
   p     = luaL_validpilot(L,1);

   /* Push direction. */
   lua_pushnumber( L, p->heat_T );
   return 1;
}

/**
 * @brief Gets the pilot's faction.
 *
 * @usage f = p:faction()
 *
 *    @luaparam p Pilot to get the faction of.
 *    @luareturn The faction of the pilot.
 * @luafunc faction( p )
 */
static int pilotL_faction( lua_State *L )
{
   Pilot *p;
   LuaFaction f;

   /* Parse parameters */
   p     = luaL_validpilot(L,1);

   /* Push faction. */
   f.f   = p->faction;
   lua_pushfaction(L,f);
   return 1;
}

/**
 * @brief Sets the pilot's position.
 *
 * @usage p:setPos( vec2.new( 300, 200 ) )
 *
 *    @luaparam p Pilot to set the position of.
 *    @luaparam pos Position to set.
 * @luafunc setPos( p, pos )
 */
static int pilotL_setPosition( lua_State *L )
{
   Pilot *p;
   LuaVector *v;

   /* Parse parameters */
   p     = luaL_validpilot(L,1);
   v     = luaL_checkvector(L,2);

   /* Warp pilot to new position. */
   vectcpy( &p->solid->pos, &v->vec );

   /* Update if necessary. */
   if (pilot_isPlayer(p))
      cam_update( 0. );

   return 0;
}

/**
 * @brief Sets the pilot's velocity.
 *
 * @usage p:setVel( vec2.new( 300, 200 ) )
 *
 *    @luaparam p Pilot to set the velocity of.
 *    @luaparam vel Velocity to set.
 * @luafunc setVel( p, vel )
 */
static int pilotL_setVelocity( lua_State *L )
{
   Pilot *p;
   LuaVector *v;

   /* Parse parameters */
   p     = luaL_validpilot(L,1);
   v     = luaL_checkvector(L,2);

   /* Warp pilot to new position. */
   vectcpy( &p->solid->vel, &v->vec );
   return 0;
}

/**
 * @brief Sets the pilot's direction.
 *
 * @note Right is 0, top is 90, left is 180, bottom is 270.
 *
 * @usage p:setDir( 180. )
 *
 *    @luaparam p Pilot to set the direction of.
 *    @luaparam dir Direction to set.
 * @luafunc setDir( p, dir )
 */
static int pilotL_setDir( lua_State *L )
{
   Pilot *p;
   double d;

   /* Parse parameters */
   p     = luaL_validpilot(L,1);
   d     = luaL_checknumber(L,2);

   /* Set direction. */
   p->solid->dir = fmodf( d*M_PI/180., 2*M_PI );
   if (p->solid->dir < 0.)
      p->solid->dir += 2*M_PI;

   return 0;
}

/**
 * @brief Makes the pilot broadcast a message.
 *
 * @usage p:broadcast( "Mayday! Requesting assistance!" )
 * @usage p:broadcast( "Help!", true ) -- Will ignore interference
 *
 *    @luaparam p Pilot to broadcast the message.
 *    @luaparam msg Message to broadcast.
 *    @luaparam ignore_int Whether or not it should ignore interference.
 * @luafunc broadcast( p, msg, ignore_int )
 */
static int pilotL_broadcast( lua_State *L )
{
   Pilot *p;
   const char *msg;
   int ignore_int;

   /* Parse parameters. */
   p           = luaL_validpilot(L,1);
   msg         = luaL_checkstring(L,2);
   ignore_int  = lua_toboolean(L,3);

   /* Broadcast message. */
   pilot_broadcast( p, msg, ignore_int );
   return 0;
}

/**
 * @brief Sends a message to the target or player if no target is passed.
 *
 * @usage p:comm( "How are you doing?" ) -- Messages the player
 * @usage p:comm( "You got this?", true ) -- Messages the player ignoring interference
 * @usage p:comm( target, "Heya!" ) -- Messages target
 * @usage p:comm( target, "Got this?", true ) -- Messages target ignoring interference
 *
 *    @luaparam p Pilot to message the player.
 *    @ulaparam target Target to send message to.
 *    @luaparam msg Message to send.
 * @luafunc comm( p, target, msg )
 */
static int pilotL_comm( lua_State *L )
{
   Pilot *p, *t;
   LuaPilot *target;
   const char *msg;
   int ignore_int;

   /* Parse parameters. */
   p = luaL_validpilot(L,1);
   if (lua_isstring(L,2)) {
      target = NULL;
      msg   = luaL_checkstring(L,2);
      ignore_int = lua_toboolean(L,3);
   }
   else {
      target = luaL_checkpilot(L,2);
      msg   = luaL_checkstring(L,3);
      ignore_int = lua_toboolean(L,4);
   }

   /* Check to see if pilot is valid. */
   if (target == NULL)
      t = player.p;
   else {
      t = pilot_get(target->pilot);
      if (t == NULL) {
         NLUA_ERROR(L,"Pilot param 2 not found in pilot stack!");
         return 0;
      }
   }

   /* Broadcast message. */
   pilot_message( p, t->id, msg, ignore_int );
   return 0;
}

/**
 * @brief Sets the pilot's faction.
 *
 * @usage p:setFaction( "Empire" )
 * @usage p:setFaction( faction.get( "Dvaered" ) )
 *
 *    @luaparam p Pilot to change faction of.
 *    @luaparam faction Faction to set by name or faction.
 * @luafunc setFaction( p, faction )
 */
static int pilotL_setFaction( lua_State *L )
{
   Pilot *p;
   LuaFaction *f;
   int fid;
   const char *faction;

   /* Parse parameters. */
   p = luaL_validpilot(L,1);
   if (lua_isstring(L,2)) {
      faction = lua_tostring(L,2);
      fid = faction_get(faction);
   }
   else if (lua_isfaction(L,2)) {
      f = lua_tofaction(L,2);
      fid = f->f;
   }
   else NLUA_INVALID_PARAMETER(L);

   /* Set the new faction. */
   p->faction = fid;

   return 0;
}


/**
 * @brief Sets the pilot as hostile to player.
 *
 * @usage p:setHostile()
 *
 *    @luaparam p Pilot to set as hostile.
 * @luafunc setHostile( p )
 */
static int pilotL_setHostile( lua_State *L )
{
   Pilot *p;

   /* Get the pilot. */
   p = luaL_validpilot(L,1);

   /* Set as hostile. */
   pilot_rmFlag(p, PILOT_FRIENDLY);
   pilot_setHostile(p);

   return 0;
}


/**
 * @brief Sets the pilot as friendly to player.
 *
 * @usage p:setFriendly()
 *
 *    @luaparam p Pilot to set as friendly.
 * @luafunc setFriendly( p )
 */
static int pilotL_setFriendly( lua_State *L )
{
   Pilot *p;

   /* Get the pilot. */
   p = luaL_validpilot(L,1);

   /* Remove hostile and mark as friendly. */
   pilot_setFriendly(p);

   return 0;
}


/**
 * @brief Sets the pilot's invincibility status.
 *
 * @usage p:setInvincible() -- p can not be hit anymore
 * @usage p:setInvincible(true) -- p can not be hit anymore
 * @usage p:setInvincible(false) -- p can be hit again
 *
 *    @luaparam p Pilot to set invincibility status of.
 *    @luaparam state State to set invincibility, if omitted defaults to true.
 * @luafunc setInvincible( p, state )
 */
static int pilotL_setInvincible( lua_State *L )
{
   Pilot *p;
   int state;

   /* Get the pilot. */
   p = luaL_validpilot(L,1);

   /* Get state. */
   if (lua_gettop(L) > 1)
      state = lua_toboolean(L, 2);
   else
      state = 1;

   /* Set status. */
   if (state)
      pilot_setFlag(p, PILOT_INVINCIBLE);
   else
      pilot_rmFlag(p, PILOT_INVINCIBLE);

   return 0;
}


/**
 * @brief Sets the pilot's invisibility status.
 *
 * An invisible pilot is neither updated nor drawn. It stays frozen in time
 *  until the invisibility is lifted.
 *
 * @usage p:setInvisible() -- p will disappear
 * @usage p:setInvisible(true) -- p will disappear
 * @usage p:setInvisible(false) -- p will appear again
 *
 *    @luaparam p Pilot to set invisibility status of.
 *    @luaparam state State to set invisibility, if omitted defaults to true.
 * @luafunc setInvisible( p, state )
 */
static int pilotL_setInvisible( lua_State *L )
{
   Pilot *p;
   int state;

   /* Get the pilot. */
   p = luaL_validpilot(L,1);

   /* Get state. */
   if (lua_gettop(L) > 1)
      state = lua_toboolean(L, 2);
   else
      state = 1;

   /* Set status. */
   if (state)
      pilot_setFlag(p, PILOT_INVISIBLE);
   else
      pilot_rmFlag(p, PILOT_INVISIBLE);

   return 0;
}


/**
 * @brief Marks the pilot as always visible for the player.
 *
 * This cancels out ewarfare visibility ranges and only affects the visibility of the player.
 *
 * @usage p:setVisplayer( true )
 *
 *    @luaparam p Pilot to set player visibility status of.
 *    @luaparam state State to set player visibility, defaults to true.
 * @luafunc setVisplayer( p, state )
 */
static int pilotL_setVisplayer( lua_State *L )
{
   Pilot *p;
   int state;

   /* Get the pilot. */
   p = luaL_validpilot(L,1);

   /* Get state. */
   if (lua_gettop(L) > 1)
      state = lua_toboolean(L, 2);
   else
      state = 1;

   /* Set status. */
   if (state)
      pilot_setFlag(p, PILOT_VISPLAYER);
   else
      pilot_rmFlag(p, PILOT_VISPLAYER);

   return 0;
}


/**
 * @brief Marks the pilot as always visible for other pilots.
 *
 * This cancels out ewarfare visibility ranges and affects every pilot.
 *
 * @usage p:setVisible( true )
 *
 *    @luaparam p Pilot to set visibility status of.
 *    @luaparam state State to set visibility, defaults to true.
 * @luafunc setVisible( p, state )
 */
static int pilotL_setVisible( lua_State *L )
{
   Pilot *p;
   int state;

   /* Get the pilot. */
   p = luaL_validpilot(L,1);

   /* Get state. */
   if (lua_gettop(L) > 1)
      state = lua_toboolean(L, 2);
   else
      state = 1;

   /* Set status. */
   if (state)
      pilot_setFlag(p, PILOT_VISIBLE);
   else
      pilot_rmFlag(p, PILOT_VISIBLE);

   return 0;
}


/**
 * @brief Makes pilot stand out on radar and the likes.
 *
 * This makes the pilot stand out in the map overlay and radar to increase noticability.
 *
 * @usage p:setHilight( true )
 *
 *    @luaparam p Pilot to set hilight status of.
 *    @luaparam state State to set hilight, defaults to true.
 * @luafunc setHilight( p, state )
 */
static int pilotL_setHilight( lua_State *L )
{
   Pilot *p;
   int state;

   /* Get the pilot. */
   p = luaL_validpilot(L,1);

   /* Get state. */
   if (lua_gettop(L) > 1)
      state = lua_toboolean(L, 2);
   else
      state = 1;

   /* Set status. */
   if (state)
      pilot_setFlag(p, PILOT_HILIGHT);
   else
      pilot_rmFlag(p, PILOT_HILIGHT);

   return 0;
}


/**
 * @brief Allows the pilot to be boarded when not disabled.
 *
 * @usage p:setActiveBoard( true )
 *
 *    @luaparam p Pilot to set boardability of.
 *    @luaparam state State to set boardability, defaults to true.
 * @luafunc setActiveBoard( p, state )
 */
static int pilotL_setActiveBoard( lua_State *L )
{
   Pilot *p;
   int state;

   /* Get the pilot. */
   p = luaL_validpilot(L,1);

   /* Get state. */
   if (lua_gettop(L) > 1)
      state = lua_toboolean(L, 2);
   else
      state = 1;

   /* Set status. */
   if (state)
      pilot_setFlag(p, PILOT_BOARDABLE);
   else
      pilot_rmFlag(p, PILOT_BOARDABLE);

   return 0;
}


/**
 * @brief Makes it so the pilot never dies, stays at 1. armour.
 *
 * @usage p:setNoDeath( true ) -- Pilot will never die
 *
 *    @luaparam p Pilot to set never die state of.
 *    @luaparam state Whether or not to set never die state.
 * @luafunc setNoDeath( p, state )
 */
static int pilotL_setNoDeath( lua_State *L )
{
   Pilot *p;
   int state;

   /* Get the pilot. */
   p = luaL_validpilot(L,1);

   /* Get state. */
   if (lua_gettop(L) > 1)
      state = lua_toboolean(L, 2);
   else
      state = 1;

   /* Set status. */
   if (state)
      pilot_setFlag(p, PILOT_NODEATH);
   else
      pilot_rmFlag(p, PILOT_NODEATH);

   return 0;
}


/**
 * @brief Disables a pilot.
 *
 * @usage p:disable()
 *
 *    @luaparam p Pilot to disable.
 * @luafunc disable( p )
 */
static int pilotL_disable( lua_State *L )
{
   Pilot *p;

   /* Get the pilot. */
   p = luaL_validpilot(L,1);

   /* Disable the pilot. */
   p->shield = 0.;
   p->stress = p->armour;
   pilot_updateDisable(p, 0);

   return 0;
}


/**
 * @brief Enables or disables a pilot's hyperspace engine.
 *
 * @usage p:setNoJump( true )
 *
 *    @luaparam p Pilot to modify.
 * @luafunc setNoJump( p, state )
 */
static int pilotL_setNoJump( lua_State *L )
{
   Pilot *p;
   int state;

   /* Get the pilot. */
   p = luaL_validpilot(L,1);

   /* Get state. */
   if (lua_gettop(L) > 1)
      state = lua_toboolean(L, 2);
   else
      state = 1;

   /* Set status. */
   if (state)
      pilot_setFlag(p, PILOT_NOJUMP);
   else
      pilot_rmFlag(p, PILOT_NOJUMP);

   return 0;
}


/**
 * @brief Enables or disables landing for a pilot.
 *
 * @usage p:setNoLand( true )
 *
 *    @luaparam p Pilot to modify.
 * @luafunc setNoLand( p, state )
 */
static int pilotL_setNoLand( lua_State *L )
{
   Pilot *p;
   int state;

   /* Get the pilot. */
   p = luaL_validpilot(L,1);

   /* Get state. */
   if (lua_gettop(L) > 1)
      state = lua_toboolean(L, 2);
   else
      state = 1;

   /* Set status. */
   if (state)
      pilot_setFlag(p, PILOT_NOLAND);
   else
      pilot_rmFlag(p, PILOT_NOLAND);

   return 0;
}


/**
 * @brief Adds an outfit to a pilot.
 *
 * @usage added = p:addOutfit( "Laser Cannon", 5 ) -- Adds 5 laser cannons to p
 *
 *    @luaparam p Pilot to add outfit to.
 *    @luaparam outfit Name of the outfit to add.
 *    @luaparam q Amount of the outfit to add (defaults to 1).
 *    @luaparam bypass Whether to skip CPU and slot size checks before adding an outfit (defaults to false).
 *    @luareturn The number of outfits added.
 * @luafunc addOutfit( p, outfit, q )
 */
static int pilotL_addOutfit( lua_State *L )
{
   int i;
   Pilot *p;
   const char *outfit;
   Outfit *o;
   int ret;
   int q, added, bypass;

   /* Get parameters. */
   p      = luaL_validpilot(L,1);
   outfit = luaL_checkstring(L,2);
   q      = 1;
   if (lua_gettop(L) > 2 && !lua_isnil(L,2))
      q = luaL_checkint(L,3);
   if (lua_gettop(L) > 3)
      bypass = lua_toboolean(L, 4);
   else
      bypass = 0;

   /* Get the outfit. */
   o = outfit_get( outfit );
   if (o == NULL)
      return 0;

   /* Add outfit. */
   added = 0;
   for (i=0; i<p->noutfits; i++) {
      /* Must still have to add outfit. */
      if (q <= 0)
         break;

      /* Must not have outfit already. */
      if (p->outfits[i]->outfit != NULL)
         continue;

      if (!bypass) {
         /* Must fit slot. */
         if (!outfit_fitsSlot( o, &p->outfits[i]->slot ))
            continue;

         /* Test if can add outfit. */
         ret = pilot_addOutfitTest( p, o, p->outfits[i], 0 );
         if (ret)
            break;
      }
      /* Only do a basic check. */
      else
         if (!outfit_fitsSlotType( o, &p->outfits[i]->slot ))
            continue;

      /* Add outfit - already tested. */
      ret = pilot_addOutfitRaw( p, o, p->outfits[i] );
      pilot_calcStats( p );

      /* Add ammo if needed. */
      if ((ret==0) && (outfit_ammo(o) != NULL))
         pilot_addAmmo( p, p->outfits[i], outfit_ammo(o), outfit_amount(o) );

      /* We added an outfit. */
      q--;
      added++;
   }

   /* Update the weapon sets. */
   if ((added > 0) && p->autoweap)
      pilot_weaponAuto(p);

   lua_pushnumber(L,added);
   return 1;
}


/**
 * @brief Removes an outfit from a pilot.
 *
 * "all" will remove all outfits.
 *
 * @usage p:rmOutfit( "all" ) -- Leaves the pilot naked.
 * @usage p:rmOutfit( "Neutron Disruptor" ) -- Removes a neutron disruptor.
 * @usage p:rmOutfit( "Neutron Disruptor", 2 ) -- Removes two neutron disruptor.
 *
 *    @luaparam p Pilot to remove outfit from.
 *    @luaparam outfit Name of the outfit to remove.
 *    @luaparam q Quantity of the outfit to remove.
 *    @luareturn The number of outfits removed.
 * @luafunc rmOutfit( p, outfit, q )
 */
static int pilotL_rmOutfit( lua_State *L )
{
   int i;
   Pilot *p;
   const char *outfit;
   Outfit *o;
   int q, removed;

   /* Get parameters. */
   removed = 0;
   p      = luaL_validpilot(L,1);
   outfit = luaL_checkstring(L,2);
   q      = 1;
   if (lua_gettop(L) > 2)
      q = luaL_checkint(L,3);

   /* If outfit is "all", we remove everything. */
   if (strcmp(outfit,"all")==0) {
      for (i=0; i<p->noutfits; i++) {
         pilot_rmOutfitRaw( p, p->outfits[i] );
         removed++;
      }
      pilot_calcStats( p ); /* Recalculate stats. */
   }
   else {
      /* Get the outfit. */
      o = outfit_get( outfit );
      if (o == NULL) {
         NLUA_ERROR(L,"Outfit isn't found in outfit stack.");
         return 0;
      }

      /* Remove the outfit outfit. */
      for (i=0; i<p->noutfits; i++) {
         /* Must still need to remove. */
         if (q <= 0)
            break;

         /* Not found. */
         if (p->outfits[i]->outfit != o)
            continue;

         /* Remove outfit. */
         pilot_rmOutfit( p, p->outfits[i] );
         q--;
         removed++;
      }
   }
   lua_pushnumber( L, removed );
   return 1;
}


/**
 * @brief Sets the fuel of a pilot.
 *
 * @usage p:setFuel( true ) -- Sets fuel to max
 *
 *    @luaparam p Pilot to set fuel of.
 *    @luaparam f true sets fuel to max, false sets fuel to 0, a number sets
 *              fuel to that amount in units.
 *    @luareturn The amount of fuel the pilot has.
 * @luafunc setFuel( p, f )
 */
static int pilotL_setFuel( lua_State *L )
{
   Pilot *p;

   /* Get the pilot. */
   p = luaL_validpilot(L,1);

   /* Get the parameter. */
   if (lua_isboolean(L,2)) {
      if (lua_toboolean(L,2))
         p->fuel = p->fuel_max;
      else
         p->fuel = 0.;
   }
   else if (lua_isnumber(L,2)) {
      p->fuel = CLAMP( 0., p->fuel_max, lua_tonumber(L,2) );
   }
   else
      NLUA_INVALID_PARAMETER(L);

   /* Return amount of fuel. */
   lua_pushnumber(L, p->fuel);
   return 1;
}


/**
 * @brief Changes the pilot's AI.
 *
 * @usage p:changeAI( "empire" ) -- set the pilot to use the Empire AI
 *
 * @luafunc changeAI( p, newai )
 */
static int pilotL_changeAI( lua_State *L )
{
   Pilot *p;
   const char *str;
   int ret;

   /* Get parameters. */
   p  = luaL_validpilot(L,1);
   str = luaL_checkstring(L,2);

   /* Get rid of current AI. */
   ai_destroy(p);

   /* Create the new AI. */
   ret = ai_pinit( p, str );
   lua_pushboolean(L, ret);
   return 1;
}


/**
 * @brief Sets the health of a pilot.
 *
 * This recovers the pilot's disabled state, although he may become disabled afterwards.
 *
 * @usage p:setHealth( 100, 100 ) -- Sets pilot to full health
 * @usage p:setHealth(  70,   0 ) -- Sets pilot to 70% armour
 * @usage p:setHealth( 100, 100, 0 ) -- Sets pilot to full health and no stress
 *
 *    @luaparam p Pilot to set health of.
 *    @luaparam armour Value to set armour to, should be double from 0-100 (in percent).
 *    @luaparam shield Value to set shield to, should be double from 0-100 (in percent).
 *    @luaparam stress Optional value to set stress (disable damage) to, should be double from 0-100 (in percent of current armour). If missing, defaults to 0.
 * @luafunc setHealth( p, armour, shield, stress )
 */
static int pilotL_setHealth( lua_State *L )
{
   Pilot *p;
   double a, s, st;

   /* Handle parameters. */
   p  = luaL_validpilot(L,1);
   a  = luaL_checknumber(L, 2);
   s  = luaL_checknumber(L, 3);
   if (lua_gettop(L) > 3)
      st = luaL_checknumber(L, 4);
   else
      st = 0;

   a  /= 100.;
   s  /= 100.;
   st /= 100.;

   /* Set health. */
   p->armour = a * p->armour_max;
   p->shield = s * p->shield_max;
   p->stress = st * p->armour;

   /* Update disable status. */
   pilot_updateDisable(p, 0);

   return 0;
}


/**
 * @brief Sets the energy of a pilot.
 *
 * @usage p:setEnergy( 100 ) -- Sets pilot to full energy.
 * @usage p:setEnergy(  70 ) -- Sets pilot to 70% energy.
 *
 *    @luaparam p Pilot to set energy of.
 *    @luaparam energy Value to set energy to, should be double from 0-100 (in percent).
 *
 * @luafunc setEnergy( p, energy )
 */
static int pilotL_setEnergy( lua_State *L )
{
   Pilot *p;
   double e;

   /* Handle parameters. */
   p  = luaL_validpilot(L,1);
   e  = luaL_checknumber(L, 2);
   e /= 100.;

   /* Set energy. */
   p->energy = e * p->energy_max;

   return 0;
}


/**
 * @brief Sets the ability to board the pilot.
 *
 * No parameter is equivalent to true.
 *
 * @usage p:setNoboard( true ) -- Pilot can not be boarded by anyone
 *
 *    @luaparam p Pilot to set disable boarding.
 *    @luaparam noboard If true it disallows boarding of the pilot, otherwise
 *              it allows boarding which is the default.
 * @luafunc setNoboard( p, noboard )
 */
static int pilotL_setNoboard( lua_State *L )
{
   Pilot *p;
   int disable;

   /* Handle parameters. */
   p  = luaL_validpilot(L,1);
   if (lua_gettop(L)==1)
      disable = 1;
   else
      disable = lua_toboolean(L, 2);

   /* See if should mark as boarded. */
   if (disable)
      pilot_setFlag(p, PILOT_NOBOARD);
   else
      pilot_rmFlag(p, PILOT_NOBOARD);

   return 0;
}


/**
 * @brief Sets the ability of the pilot to be disabled.
 *
 * No parameter is equivalent to true.
 *
 * @usage p:setNodisable( true ) -- Pilot can not be disabled anymore.
 *
 *    @luaparam p Pilot to set disable disabling.
 *    @luaparam disable If true it disallows disabled of the pilot, otherwise
 *              it allows disabling which is the default.
 * @luafunc setNodisable( p, disable )
 */
static int pilotL_setNodisable( lua_State *L )
{
   Pilot *p;
   int disable;

   /* Handle parameters. */
   p  = luaL_validpilot(L,1);
   if (lua_gettop(L)==1)
      disable = 1;
   else
      disable = lua_toboolean(L, 2);

   /* See if should mark as boarded. */
   if (disable)
      pilot_setFlag(p, PILOT_NODISABLE);
   else
      pilot_rmFlag(p, PILOT_NODISABLE);

   return 0;
}


/**
 * @brief Gets the pilot's health.
 *
 * @usage armour, shield, stress, dis = p:health()
 *
 *    @luaparam p Pilot to get health of.
 *    @luareturn The armour, shield nd stress of the pilot in % [0:100], followed by a boolean indicating if pilot is disabled.
 * @luafunc health( p )
 */
static int pilotL_getHealth( lua_State *L )
{
   Pilot *p;

   /* Get the pilot. */
   p  = luaL_validpilot(L,1);

   /* Return parameters. */
   lua_pushnumber(L, p->armour / p->armour_max * 100. );
   lua_pushnumber(L, p->shield / p->shield_max * 100. );
   lua_pushnumber(L, MIN( 1., p->stress / p->armour ) * 100. );
   lua_pushboolean(L, pilot_isDisabled(p));

   return 4;
}


/**
 * @brief Gets the pilot's energy.
 *
 * @usage energy = p:energy()
 *
 *    @luaparam p Pilot to get energy of.
 *    @luareturn The energy of the pilot in % [0:100].
 * @luafunc energy( p )
 */
static int pilotL_getEnergy( lua_State *L )
{
   Pilot *p;

   /* Get the pilot. */
   p  = luaL_validpilot(L,1);

   /* Return parameter. */
   lua_pushnumber(L, p->energy / p->energy_max * 100. );

   return 1;
}


/**
 * @brief Gets the lockons on the pilot.
 *
 * @usage lockon = p:lockon()
 *
 *    @luaparam p Pilot to get lockons of.
 *    @luareturn The number of lockons on the pilot.
 * @luafunc lockon( p )
 */
static int pilotL_getLockon( lua_State *L )
{
   Pilot *p;

   /* Get the pilot. */
   p  = luaL_validpilot(L,1);

   /* Return. */
   lua_pushnumber(L, p->lockons );
   return 1;
}


#define PUSH_DOUBLE( L, name, value ) \
lua_pushstring( L, name ); \
lua_pushnumber( L, value ); \
lua_rawset( L, -3 )
/**
 * @brief Gets stats of the pilot.
 *
 * Some of the stats are:<br />
 * <ul>
 *  <li> cpu <br />
 *  <li> cpu_max <br />
 *  <li> fuel <br />
 *  <li> fuel_max <br />
 *  <li> thrust <br />
 *  <li> speed <br />
 *  <li> turn <br />
 *  <li> armour <br />
 *  <li> shield <br />
 *  <li> energy <br />
 *  <li> armour_regen <br />
 *  <li> shield_regen <br />
 *  <li> energy_regen <br />
 *  <li> jam_range <br />
 *  <li> jam_chance <br />
 *  <li> jump_delay <br />
 * </ul>
 *
 * @usage stats = p:stats() print(stats.armour)
 *
 *    @luaparam p Pilot to get stats of.
 *    @luareturn A table containing the stats of p.
 * @luafunc stats( p )
 */
static int pilotL_getStats( lua_State *L )
{
   Pilot *p;

   /* Get the pilot. */
   p  = luaL_validpilot(L,1);

   /* Create table with information. */
   lua_newtable(L);
   /* Core. */
   PUSH_DOUBLE( L, "cpu", p->cpu );
   PUSH_DOUBLE( L, "cpu_max", p->cpu_max );
   PUSH_DOUBLE( L, "fuel", p->fuel );
   PUSH_DOUBLE( L, "fuel_max", p->fuel_max );
   PUSH_DOUBLE( L, "mass", p->solid->mass );
   /* Movement. */
   PUSH_DOUBLE( L, "thrust", p->thrust );
   PUSH_DOUBLE( L, "speed", p->speed );
   PUSH_DOUBLE( L, "turn", p->turn );
   PUSH_DOUBLE( L, "speed_max", solid_maxspeed(p->solid, p->speed, p->thrust) );
   /* Health. */
   PUSH_DOUBLE( L, "armour", p->armour_max );
   PUSH_DOUBLE( L, "shield", p->shield_max );
   PUSH_DOUBLE( L, "energy", p->energy_max );
   PUSH_DOUBLE( L, "armour_regen", p->armour_regen );
   PUSH_DOUBLE( L, "shield_regen", p->shield_regen );
   PUSH_DOUBLE( L, "energy_regen", p->energy_regen );
   /* Jam. */
   PUSH_DOUBLE( L, "jam_range", p->jam_range );
   PUSH_DOUBLE( L, "jam_chance", p->jam_chance );
   /* Stats. */
   PUSH_DOUBLE( L, "jump_delay", ntime_convertSTU( pilot_hyperspaceDelay(p) ) );

   return 1;
}
#undef PUSH_DOUBLE


/**
 * @brief Gets the free cargo space the pilot has.
 *
 *    @luaparam p The pilot to get the free cargo space of.
 *    @luareturn The free cargo space in tons of the player.
 * @luafunc cargoFree( p )
 */
static int pilotL_cargoFree( lua_State *L )
{
   Pilot *p;
   p = luaL_validpilot(L,1);

   lua_pushnumber(L, pilot_cargoFree(p) );
   return 1;
}


/**
 * @brief Checks to see how many tons of a specific type of cargo the pilot has.
 *
 *    @luaparam p The pilot to get the cargo count of.
 *    @luaparam type Type of cargo to count.
 *    @luareturn The amount of cargo the player has.
 * @luafunc cargoHas( p, type )
 */
static int pilotL_cargoHas( lua_State *L )
{
   Pilot *p;
   const char *str;
   int quantity;

   p = luaL_validpilot(L,1);
   str = luaL_checkstring( L, 2 );
   quantity = pilot_cargoOwned( p, str );
   lua_pushnumber( L, quantity );
   return 1;
}


/**
 * @brief Tries to add cargo to the pilot's ship.
 *
 * @usage n = pilot.cargoAdd( player.pilot(), "Food", 20 )
 *
 *    @luaparam p The pilot to add cargo to.
 *    @luaparam type Name of the cargo to add.
 *    @luaparam quantity Quantity of cargo to add.
 *    @luareturn The quantity of cargo added.
 * @luafunc cargoAdd( p, type, quantity )
 */
static int pilotL_cargoAdd( lua_State *L )
{
   Pilot *p;
   const char *str;
   int quantity;
   Commodity *cargo;

   /* Parse parameters. */
   p = luaL_validpilot(L,1);
   str      = luaL_checkstring( L, 2 );
   quantity = luaL_checknumber( L, 3 );

   /* Get cargo. */
   cargo    = commodity_get( str );
   if (cargo == NULL) {
      NLUA_ERROR( L, "Cargo '%s' does not exist!", str );
      return 0;
   }

   if (quantity < 0) {
      NLUA_ERROR( L, "Quantity must be positive for pilot.cargoAdd (if removing, use pilot.cargoRm)" );
      return 0;
   }

   /* Try to add the cargo. */
   quantity = pilot_cargoAdd( p, cargo, quantity );
   lua_pushnumber( L, quantity );
   return 1;
}


/**
 * @brief Tries to remove cargo from the pilot's ship.
 *
 * @usage n = pilot.cargoRm( player.pilot(), "Food", 20 )
 *
 *    @luaparam p The pilot to remove cargo from.
 *    @luaparam type Name of the cargo to remove.
 *    @luaparam quantity Quantity of the cargo to remove.
 *    @luareturn The number of cargo removed.
 * @luafunc cargoRm( p, type, quantity )
 */
static int pilotL_cargoRm( lua_State *L )
{
   Pilot *p;
   const char *str;
   int quantity;
   Commodity *cargo;

   /* Parse parameters. */
   p = luaL_validpilot(L,1);
   str      = luaL_checkstring( L, 2 );
   quantity = luaL_checknumber( L, 3 );

   /* Get cargo. */
   cargo    = commodity_get( str );
   if (cargo == NULL) {
      NLUA_ERROR( L, "Cargo '%s' does not exist!", str );
      return 0;
   }

   if (quantity < 0) {
      NLUA_ERROR( L, "Quantity must be positive for pilot.cargoRm (if adding, use pilot.cargoAdd)" );
      return 0;
   }

   /* Try to add the cargo. */
   quantity = pilot_cargoRm( p, cargo, quantity );
   lua_pushnumber( L, quantity );
   return 1;
}


/**
 * @brief Lists the cargo the pilot has.
 *
 * The list has the following members:<br />
 * <ul>
 * <li><b>name:</b> name of the cargo.
 * <li><b>q:</b> quantity of the cargo.
 * <li><b>m:</b> true if cargo is for a mission.
 * </ul>
 *
 * @usage for _,v in ipairs(pilot.cargoList(player.pilot())) do print( string.format("%s: %d", v.name, v.q ) ) end
 *
 *    @luaparam p Pilot to list cargo of.
 *    @luareturn An ordered list with the names of the cargo the pilot has.
 * @luafunc cargoList( p )
 */
static int pilotL_cargoList( lua_State *L )
{
   Pilot *p;
   int i;

   p = luaL_validpilot(L,1);
   lua_newtable(L); /* t */
   for (i=0; i<p->ncommodities; i++) {
      lua_pushnumber(L, i+1); /* t, i */

      /* Represents the cargo. */
      lua_newtable(L); /* t, i, t */
      lua_pushstring(L, "name"); /* t, i, t, i */
      lua_pushstring(L, p->commodities[i].commodity->name); /* t, i, t, i, s */
      lua_rawset(L,-3); /* t, i, t */
      lua_pushstring(L, "q"); /* t, i, t, i */
      lua_pushnumber(L, p->commodities[i].quantity); /* t, i, t, i, s */
      lua_rawset(L,-3); /* t, i, t */
      lua_pushstring(L, "m"); /* t, i, t, i */
      lua_pushboolean(L, p->commodities[i].id); /* t, i, t, i, s */
      lua_rawset(L,-3); /* t, i, t */

      lua_rawset(L,-3); /* t */
   }
   return 1;

}


/**
 * @brief Gets the pilot's colour based on hostility or friendliness to the player.
 *
 * @usage p:colour()
 *
 *    @luaparam p Pilot to get the colour of.
 *    @luareturn The pilot's colour.
 * @luafunc colour( p )
 */
static int pilotL_getColour( lua_State *L )
{
   Pilot *p;
   glColour *col;
   LuaColour lc;

   /* Get the pilot. */
   p = luaL_validpilot(L,1);

   col = pilot_getColour(p);
   memcpy( &lc.col, col, sizeof(glColour) );
   lua_pushcolour( L, lc );

   return 1;
}


/**
 * @brief Returns whether the pilot is hostile to the player.
 *
 * @usage p:hostile()
 *
 *    @luaparam p Pilot to get the hostility of.
 *    @luareturn The pilot's hostility status.
 * @luafunc hostile( p )
 */
static int pilotL_getHostile( lua_State *L )
{
   Pilot *p;

   /* Get the pilot. */
   p = luaL_validpilot(L,1);

   /* Push value. */
   lua_pushboolean( L, pilot_isFlag(p, PILOT_HOSTILE) );
   return 1;
}


struct pL_flag {
   char *name;
   int id;
};
static const struct pL_flag pL_flags[] = {
   { .name = "hailing", .id = PILOT_HAILING },
   { .name = "boardable", .id = PILOT_BOARDABLE },
   {NULL, -1}
};
/**
 * @brief Gets the pilot's flags.
 *
 * Valid flags are:<br/>
 * <ul>
 *  <li> hailing: pilot is hailing the player.<br/>
 *  <li> boardable: pilot is boardable while active.<br/>
 * </ul>
 *    @luaparam p Pilot to get flags of.
 *    @luareturn Table with flag names an index, boolean as value.
 * @luafunc flags( p )
 */
static int pilotL_flags( lua_State *L )
{
   int i;
   Pilot *p;

   /* Get the pilot. */
   p = luaL_validpilot(L,1);

   /* Create flag table. */
   lua_newtable(L);
   for (i=0; pL_flags[i].name != NULL; i++) {
      lua_pushboolean( L, pilot_isFlag( p, pL_flags[i].id ) );
      lua_setfield(L, -2, pL_flags[i].name);
   }
   return 1;
}


/**
 * @brief Gets the pilot's ship.
 *
 * @usage s = p:ship()
 *
 *    @luaparam p Pilot to get ship of.
 *    @luareturn The ship of the pilot.
 * @luafunc ship( p )
 */
static int pilotL_ship( lua_State *L )
{
   Pilot *p;
   LuaShip ls;

   /* Get the pilot. */
   p  = luaL_validpilot(L,1);

   /* Create the ship. */
   ls.ship = p->ship;
   lua_pushship(L, ls);
   return 1;
}


/**
 * @brief Checks to see if the pilot is idle.
 *
 * @usage idle = p:idle() -- Returns true if the pilot is idle
 *
 *    @luaparam p Pilot to check to see if is idle.
 *    @luareturn true if pilot is idle, false otherwise
 * @luafunc idle( p )
 */
static int pilotL_idle( lua_State *L )
{
   Pilot *p;

   /* Get the pilot. */
   p = luaL_validpilot(L,1);

   /* Check to see if is idle. */
   lua_pushboolean(L, p->task==0);
   return 1;
}


/**
 * @brief Sets manual control of the pilot.
 *
 * @usage p:control() -- Same as p:control(true), enables manual control of the pilot
 * @usage p:control(false) -- Restarts AI control of the pilot
 *
 *    @luaparam p Pilot to change manual control settings.
 *    @luaparam enable If true or nil enables pilot manual control, otherwise enables automatic AI.
 * @luasee goto
 * @luasee brake
 * @luasee follow
 * @luasee attack
 * @luasee runaway
 * @luasee hyperspace
 * @luasee land
 * @luafunc control( p, enable )
 */
static int pilotL_control( lua_State *L )
{
   Pilot *p;
   int enable;

   /* Handle parameters. */
   p  = luaL_validpilot(L,1);
   if (lua_gettop(L)==1)
      enable = 1;
   else
      enable = lua_toboolean(L, 2);

   /* See if should mark as boarded. */
   if (enable) {
      pilot_setFlag(p, PILOT_MANUAL_CONTROL);
      if (pilot_isPlayer(p))
         ai_pinit( p, "player" );
   }
   else {
      pilot_rmFlag(p, PILOT_MANUAL_CONTROL);
      if (pilot_isPlayer(p))
         ai_destroy( p );
   }

   /* Clear task. */
   pilotL_taskclear( L );

   return 0;
}


/**
 * @brief Copies a value between two states.
 *
 *    @param to State to copy to.
 *    @param from State to copy from.
 *    @param ind Index of item to copy from state.
 * @return 0 on success.
 */
static int lua_copyvalue( lua_State *to, lua_State *from, int ind )
{
   switch (lua_type( from, ind )) {
      case LUA_TNIL:
         lua_pushnil( to);
         break;
      case LUA_TNUMBER:
         lua_pushnumber( to, lua_tonumber(from, ind) );
         break;
      case LUA_TBOOLEAN:
         lua_pushboolean( to, lua_toboolean(from, ind) );
         break;
      case LUA_TSTRING:
         lua_pushstring( to, lua_tostring(from, ind) );
         break;

      default:
         NLUA_ERROR(from,"Unsupported value of type '%s'", lua_typename(from, ind));
         break;
   }
   return 0;
}


/**
 * @brief Changes a parameter in the pilot's memory.
 *
 *    @luaparam p Pilot to change memory of.
 *    @luaparam key Key of the memory part to change.
 *    @luaparam value Value to set to.
 * @luafunc memory( p, key, value )
 */
static int pilotL_memory( lua_State *L )
{
   lua_State *pL;
   Pilot *p;

   if (lua_gettop(L) < 3) {
      NLUA_ERROR(L, "pilot.memory requires 3 arguments!");
      return 0;
   }

   /* Get the pilot. */
   p  = luaL_validpilot(L,1);

   /* Set the pilot's memory. */
   if (p->ai == NULL) {
      NLUA_ERROR(L,"Pilot does not have AI.");
      return 0;
   }
   pL = p->ai->L;

   /* Copy it over. */
   lua_getglobal( pL, AI_MEM );        /* pilotmem */
   lua_pushnumber( pL, p->id );        /* pilotmem, id */
   lua_gettable( pL, -2);              /* pilotmem, table */
   lua_copyvalue( pL, L, 2 );          /* pilotmem, table, key */
   lua_copyvalue( pL, L, 3 );          /* pilotmem, table, key, value */
   lua_settable( pL, -3 );             /* pilotmem, table */
   lua_pop( pL, 2 );                   /* */

   return 0;
}


/**
 * @brief Gets the value of the pilot's memory.
 *
 * Equivalent to reading the pilot's "mem.str".
 *
 * @usage aggr = p:memoryCheck( "aggressive" ) -- See if the pilot is aggressive
 *
 *    @luaparam p Pilot to get memory of.
 *    @luaparam str Name of the memory to get.
 *    @luareturn The value stored.
 * @luafunc memoryCheck( p, str )
 */
static int pilotL_memoryCheck( lua_State *L )
{
   lua_State *pL;
   Pilot *p;

   if (lua_gettop(L) < 2) {
      NLUA_ERROR(L, "pilot.memoryCheck requires 2 arguments!");
      return 0;
   }

   /* Get the pilot. */
   p  = luaL_validpilot(L,1);

   /* Set the pilot's memory. */
   if (p->ai == NULL) {
      NLUA_ERROR(L,"Pilot does not have AI.");
      return 0;
   }
   pL = p->ai->L;

   /* Copy it over. */
   lua_getglobal( pL, AI_MEM );        /* pilotmem */
   lua_pushnumber( pL, p->id );        /* pilotmem, id */
   lua_gettable( pL, -2);              /* pilotmem, table */
   lua_copyvalue( pL, L, 2 );          /* pilotmem, table, key */
   lua_gettable( pL, -2 );             /* pilotmem, table, value */
   lua_copyvalue( L, pL, -1 );         /* pilotmem, table, value */
   lua_pop( pL, 3 );                   /* */

   return 1;
}


/**
 * @brief Clears all the tasks of the pilot.
 *
 * @usage p:taskClear()
 *
 *    @luaparam p Pilot to clear tasks of.
 * @luafunc taskClear( p )
 */
static int pilotL_taskclear( lua_State *L )
{
   Pilot *p;

   /* Get the pilot. */
   p  = luaL_validpilot(L,1);

   /* Clean up tasks. */
   ai_cleartasks( p );

   return 0;
}


/**
 * @brief Does a new task.
 */
static Task *pilotL_newtask( lua_State *L, Pilot* p, const char *task )
{
   Task *t;

   /* Must be on manual control. */
   if (!pilot_isFlag( p, PILOT_MANUAL_CONTROL)) {
      NLUA_ERROR( L, "Pilot is not on manual control." );
      return 0;
   }

   /* Creates the new task. */
   t = ai_newtask( p, task, 0, 1 );

   return t;
}


/**
 * @brief Makes the pilot goto a position.
 *
 * Pilot must be under manual control for this to work.
 *
 * @usage p:goto( v ) -- Goes to v precisely and braking
 * @usage p:goto( v, true, true ) -- Same as p:goto( v )
 * @usage p:goto( v, false ) -- Goes to v without braking compensating velocity
 * @usage p:goto( v, false, false ) -- Really rough approximation of going to v without braking
 *
 *    @luaparam p Pilot to tell to go to a position.
 *    @luaparam v Vector target for the pilot.
 *    @luaparam brake If true (or nil) brakes the pilot near target position,
 *              otherwise pops the task when it is about to brake.
 *    @luaparam compensate If true (or nil) compensates for velocity, otherwise it
 *              doesn't. It only affects if brake is not set.
 * @luasee control
 * @luafunc goto( p, v, brake, compensate )
 */
static int pilotL_goto( lua_State *L )
{
   Pilot *p;
   Task *t;
   LuaVector *lv;
   int brake, compensate;
   const char *tsk;

   /* Get parameters. */
   p  = luaL_validpilot(L,1);
   lv = luaL_checkvector(L,2);
   if (lua_gettop(L) > 2)
      brake = lua_toboolean(L,3);
   else
      brake = 1;
   if (lua_gettop(L) > 3)
      compensate = lua_toboolean(L,4);
   else
      compensate = 1;


   /* Set the task. */
   if (brake) {
      tsk = "__goto_precise";
   }
   else {
      if (compensate)
         tsk = "__goto_nobrake";
      else
         tsk = "__goto_nobrake_raw";
   }
   t        = pilotL_newtask( L, p, tsk );
   t->dtype = TASKDATA_VEC2;
   vectcpy( &t->dat.vec, &lv->vec );

   return 0;
}


/**
 * @brief Makes the pilot face a target.
 *
 * @usage p:face( enemy_pilot ) -- Face enemy pilot
 * @usage p:face( vec2.new( 0, 0 ) ) -- Face origin
 *
 *    @luaparam p Pilot to add task to.
 *    @luaparam target Target to face (can be vec2 or pilot).
 * @luafunc face( p, target )
 */
static int pilotL_face( lua_State *L )
{
   Pilot *p, *pt;
   LuaVector *vt;
   Task *t;

   /* Get parameters. */
   pt = NULL;
   vt = NULL;
   p  = luaL_validpilot(L,1);
   if (lua_ispilot(L,2))
      pt = luaL_validpilot(L,2);
   else
      vt = luaL_checkvector(L,2);

   /* Set the task. */
   t        = pilotL_newtask( L, p, "__face" );
   if (pt != NULL) {
      t->dtype = TASKDATA_INT;
      t->dat.num = pt->id;
   }
   else {
      t->dtype = TASKDATA_VEC2;
      vectcpy( &t->dat.vec, &vt->vec );
   }

   return 0;
}


/**
 * @brief Makes the pilot brake.
 *
 * Pilot must be under manual control for this to work.
 *
 *    @luaparam p Pilot to tell to brake.
 * @luasee control
 * @luafunc brake( p )
 */
static int pilotL_brake( lua_State *L )
{
   Pilot *p;

   /* Get parameters. */
   p = luaL_validpilot(L,1);

   /* Set the task. */
   pilotL_newtask( L, p, "brake" );

   return 0;
}


/**
 * @brief Makes the pilot follow another pilot.
 *
 * Pilot must be under manual control for this to work.
 *
 *    @luaparam p Pilot to tell to follow another pilot.
 *    @luaparam pt Target pilot to follow.
 * @luasee control
 * @luafunc follow( p, pt )
 */
static int pilotL_follow( lua_State *L )
{
   Pilot *p, *pt;
   Task *t;

   /* Get parameters. */
   p  = luaL_validpilot(L,1);
   pt = luaL_validpilot(L,2);

   /* Set the task. */
   t        = pilotL_newtask( L, p, "follow" );
   t->dtype = TASKDATA_INT;
   t->dat.num = pt->id;

   return 0;
}


/**
 * @brief Makes the pilot attack another pilot.
 *
 * Pilot must be under manual control for this to work.
 *
 * @usage p:attack( another_pilot ) -- Attack another pilot
 * @usage p:attack() -- Attack nearest pilot.
 *
 *    @luaparam p Pilot to tell to attack another pilot.
 *    @luaparam pt Target pilot to attack (or nil to attack nearest enemy).
 * @luasee control
 * @luafunc attack( p, pt )
 */
static int pilotL_attack( lua_State *L )
{
   Pilot *p, *pt;
   Task *t;
   unsigned int pid;

   /* Get parameters. */
   p  = luaL_validpilot(L,1);
   if (lua_gettop(L) == 1) {
      pid = pilot_getNearestEnemy( p );
      if (pid == 0) /* No enemy found. */
         return 0;
   }
   else {
      pt  = luaL_validpilot(L,2);
      pid = pt->id;
   }

   /* Set the task. */
   t        = pilotL_newtask( L, p, "attack" );
   t->dtype = TASKDATA_INT;
   t->dat.num = pid;

   return 0;
}


/**
 * @brief Makes the pilot runaway from another pilot.
 *
 * By default the pilot tries to jump when running away.
 *
 * @usage p:runaway( p_enemy ) -- Run away from p_enemy
 * @usage p:runaway( p_enemy, true ) -- Run away from p_enemy but do not jump
 *    @luaparam p Pilot to tell to runaway from another pilot.
 *    @luaparam tp Target pilot to runaway from.
 *    @luaparam nojump Whether or not the pilot should try to jump when running away.
 * @luasee control
 * @luafunc runaway( p, tp, nojump )
 */
static int pilotL_runaway( lua_State *L )
{
   Pilot *p, *pt;
   Task *t;
   int nojump;

   /* Get parameters. */
   p      = luaL_validpilot(L,1);
   pt     = luaL_validpilot(L,2);
   nojump = lua_toboolean(L,3);

   /* Set the task. */
   t        = pilotL_newtask( L, p, (nojump) ? "__runaway_nojump" : "__runaway" );
   t->dtype = TASKDATA_INT;
   t->dat.num = pt->id;

   return 0;
}


/**
 * @brief Tells the pilot to hyperspace.
 *
 * Pilot must be under manual control for this to work.
 *
 *    @luaparam p Pilot to tell to hyperspace.
 *    @luaparam sys Optional system argument to jump to, uses random if nil.
 *    @luaparam shoot Optional whether or not to shoot at targets while running away with turrets.
 * @luasee control
 * @luafunc hyperspace( p, sys, shoot )
 */
static int pilotL_hyperspace( lua_State *L )
{
   Pilot *p;
   Task *t;
   LuaSystem *sys;
   StarSystem *ss;
   int i;
   JumpPoint *jp;
   double a, rad;
   int shoot;

   /* Get parameters. */
   p = luaL_validpilot(L,1);
   if ((lua_gettop(L) > 1) && !lua_isnil(L,2)) {
      sys = luaL_checksystem( L, 2 );
      ss  = system_getIndex( sys->id );
   }
   else
      sys = NULL;
   shoot = lua_toboolean(L,3);

   /* Set the task. */
   if (shoot)
      t = pilotL_newtask( L, p, "__hyperspace_shoot" );
   else
      t = pilotL_newtask( L, p, "__hyperspace" );
   if (sys != NULL) {
      /* Find the jump. */
      for (i=0; i < cur_system->njumps; i++) {
         jp = &cur_system->jumps[i];
         if (jp->target == ss) {
            break;
         }
      }
      if (i >= cur_system->njumps) {
         NLUA_ERROR( L, "System '%s' is not adjacent to current system '%s'", ss->name, cur_system->name );
         return 0;
      }

      /* Set nav target. */
      p->nav_hyperspace = i;

      /* Copy vector. */
      t->dtype = TASKDATA_VEC2;
      vectcpy( &t->dat.vec, &jp->pos );

      /* Introduce some error. */
      a     = RNGF() * M_PI * 2.;
      rad   = RNGF() * 0.5 * jp->radius;
      vect_cadd( &t->dat.vec, rad*cos(a), rad*sin(a) );
   }

   return 0;
}


/**
 * @brief Tells the pilot to land
 *
 * Pilot must be under manual control for this to work.
 *
 *    @luaparam p Pilot to tell to hyperspace.
 *    @luaparam planet Optional planet to land on, uses random if nil.
 * @luasee control
 * @luafunc land( p, planet )
 */
static int pilotL_land( lua_State *L )
{
   Pilot *p;
   Task *t;
   Planet *pnt;
   int i;
   double a, r;

   /* Get parameters. */
   p = luaL_validpilot(L,1);
   if ((lua_gettop(L) > 0) && (!lua_isnil(L,2)))
      pnt = luaL_validplanet( L, 2 );
   else
      pnt = NULL;

   /* Set the task. */
   t = pilotL_newtask( L, p, "__land" );
   if (pnt != NULL) {
      /* Find the jump. */
      for (i=0; i < cur_system->nplanets; i++) {
         if (cur_system->planets[i] == pnt) {
            break;
         }
      }
      if (i >= cur_system->nplanets) {
         NLUA_ERROR( L, "Planet '%s' not found in system '%s'", pnt->name, cur_system->name );
         return 0;
      }

      /* Copy vector. */
      p->nav_planet = i;
      t->dtype = TASKDATA_VEC2;
      vectcpy( &t->dat.vec, &pnt->pos );
      if (p->id == PLAYER_ID)
         gui_setNav();

      /* Introduce some error. */
      a = RNGF() * 2. * M_PI;
      r = RNGF() * pnt->radius;
      vect_cadd( &t->dat.vec, r*cos(a), r*sin(a) );
   }

   return 0;
}


/**
 * @brief Marks the pilot as hailing the player.
 *
 * Automatically deactivated when pilot is hailed.
 *
 * @usage p:hailPlayer() -- Player will be informed he's being hailed and pilot will have an icon
 *    @luaparam p Pilot to hail the player.
 *    @luaparam enable If true hails the pilot, if false disables the hailing. Defaults to true.
 * @luafunc hailPlayer( p, enable )
 */
static int pilotL_hailPlayer( lua_State *L )
{
   Pilot *p;
   int enable;
   char c;

   /* Get parameters. */
   p = luaL_validpilot(L,1);
   if (lua_gettop(L) > 1)
      enable = lua_toboolean(L,3);
   else
      enable = 1;


   /* Set the flag. */
   if (enable) {
      /* Send message. */
      c = pilot_getFactionColourChar( p );
      player_message( "\e%c%s\e0 is hailing you.", c, p->name );

      /* Set flag. */
      pilot_setFlag( p, PILOT_HAILING );
      player_hailStart();
   }
   else
      pilot_rmFlag( p, PILOT_HAILING );

   return 0;
}


/**
 * @brief Clears the pilot's hooks.
 *
 * Clears all the hooks set on the pilot.
 *
 * @usage p:hookClear()
 *    @luaparam p Pilot to clear hooks.
 * @luafunc hookClear( p )
 */
static int pilotL_hookClear( lua_State *L )
{
   Pilot *p;

   p = luaL_validpilot(L,1);
   pilot_clearHooks( p );

   return 0;
}

<|MERGE_RESOLUTION|>--- conflicted
+++ resolved
@@ -1246,15 +1246,9 @@
          /* Damage type. */
          lua_pushstring(L, "dtype");
          if (is_lau && (slot->u.ammo.outfit != NULL))
-<<<<<<< HEAD
-            lua_pushstring(L, outfit_damageTypeToStr( outfit_damage(slot->u.ammo.outfit)->type ));
-         else
-            lua_pushstring(L, outfit_damageTypeToStr( outfit_damage(slot->outfit)->type ));
-=======
             lua_pushstring(L, dtype_damageTypeToStr( outfit_damage(slot->u.ammo.outfit)->type ));
          else
             lua_pushstring(L, dtype_damageTypeToStr( outfit_damage(slot->outfit)->type ));
->>>>>>> 4e8e1a6f
          lua_rawset(L,-3);
 
          /* Track. */
