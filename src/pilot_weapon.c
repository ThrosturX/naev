/*
 * See Licensing and Copyright notice in naev.h
 */


/**
 * @file pilot_weapon.c
 *
 * @brief Handles pilot weapon sets.
 *
 * Cheat sheet: how this works (it's complicated).
 *
 * KEYPRESS
 * 1) weapSetPress
 * 2) weapSetFire
 * 2.1) Modifications get turned on/off
 * 2.2) Weapons go to shootWeaponSetOutfit
 *
 * UPDATE
 * 1) weapSetUpdate
 * 2.1) fire set => weapSetFire
 * 2.1.1) Modifications get turned on/off
 * 2.1.2) Weapons go to shootWeaponSetOutfit
 * 2.2) weapsetUpdateOutfits
 *
 * So to actually modify stuff, chances are you want to go to pilot_weapSetFire.
 */


#include "pilot.h"

#include "naev.h"

#include "nxml.h"

#include "log.h"
#include "array.h"
#include "weapon.h"
#include "escort.h"

#include "player.h"


/*
 * Prototypes.
 */
static void pilot_weapSetUpdateOutfits( Pilot* p, PilotWeaponSet *ws );
static PilotWeaponSet* pilot_weapSet( Pilot* p, int id );
static int pilot_weapSetFire( Pilot *p, PilotWeaponSet *ws, int level );
static int pilot_shootWeaponSetOutfit( Pilot* p, PilotWeaponSet *ws, Outfit *o, int level );
static int pilot_shootWeapon( Pilot* p, PilotOutfitSlot* w );
static void pilot_weapSetUpdateRange( PilotWeaponSet *ws );


/**
 * @brief Gets a weapon set from id.
 *
 *    @param p Pilot to get weapon set from.
 *    @param id ID of the weapon set.
 *    @return The weapon set matching id.
 */
static PilotWeaponSet* pilot_weapSet( Pilot* p, int id )
{
   return &p->weapon_sets[ id ];
}


/**
 * @brief Fires a weapon set.
 *
 *    @param p Pilot firing weaponsets.
 *    @param ws Weapon set to fire.
 *    @param level Level of the firing weapon set.
 */
static int pilot_weapSetFire( Pilot *p, PilotWeaponSet *ws, int level )
{
   int i, j, ret, s;
   Pilot *pt;
   double dist2;
   Outfit *o;

   /* Case no outfits. */
   if (ws->slots == NULL)
      return 0;

   /* If inrange is set we only fire at targets in range. */
   dist2 = INFINITY; /* With no target we just set distance to infinity. */

   if (ws->inrange) {
      if (p->target != p->id) {
         pt = pilot_get( p->target );
         if (pt != NULL)
            dist2 = vect_dist2( &p->solid->pos, &pt->solid->pos );
      }
   }

   /* Fire. */
   ret    = 0;
   for (i=0; i<array_size(ws->slots); i++) {
      o = ws->slots[i].slot->outfit;

      /* Ignore NULL outfits. */
      if (o == NULL)
         continue;

      /* Only "active" outfits. */
      if ((level != -1) && (ws->slots[i].level != level))
         continue;

      /* Only run once for each weapon type in the group. */
      s = 0;
      for (j=0; j<i; j++) {
         /* Only active outfits. */
         if ((level != -1) && (ws->slots[j].level != level))
            continue;
         /* Found a match. */
         if (ws->slots[j].slot->outfit == o) {
            s = 1;
            break;
         }
      }
      if (s!=0)
         continue;

      /* Only "locked on" outfits. */
      if (outfit_isSeeker(o) &&
            (ws->slots[i].slot->u.ammo.lockon_timer > 0.))
         continue;

      /* Only "inrange" outfits. */
      if (!outfit_isFighterBay(o) &&
            (ws->inrange && (dist2 > ws->slots[i].range2)))
         continue;

      /* Shoot the weapon of the weaponset. */
      ret += pilot_shootWeaponSetOutfit( p, ws, o, level );
   }

   return ret;
}


/**
 * @brief Useful function for AI, clears activeness of all weapon sets.
 */
void pilot_weapSetAIClear( Pilot* p )
{
   int i;
   PilotWeaponSet *ws;
   for (i=0; i<PILOT_WEAPON_SETS; i++) {
      ws = &p->weapon_sets[i];
      ws->active = 0;
   }
}


/**
 * @brief Handles a weapon set press.
 *
 *    @param p Pilot the weapon set belongs to.
 *    @param id ID of the weapon set.
 *    @param type Is +1 if it's a press or -1 if it's a release.
 */
void pilot_weapSetPress( Pilot* p, int id, int type )
{
   int i, l, on, n;
   PilotWeaponSet *ws;

   ws = pilot_weapSet(p,id);
   /* Case no outfits. */
   if (ws->slots == NULL)
      return;

   /* Handle fire groups. */
   switch (ws->type) {
      case WEAPSET_TYPE_CHANGE:
         /* On press just change active weapon set to whatever is available. */
         if (type > 0) {
            if (id != p->active_set)
               pilot_weapSetUpdateOutfits( p, ws );
            p->active_set = id;
         }
         break;

      case WEAPSET_TYPE_WEAPON:
         /* Activation philosophy here is to turn on while pressed and off
          * when it's not held anymore. */
         if (type > 0)
            ws->active = 1;
         else if (type < 0)
            ws->active = 0;
         break;

      case WEAPSET_TYPE_ACTIVE:
         /* The behaviour here is more complex. WHat we do is consider a group
          * to be entirely off if not all outfits are either on or cooling down.
          * In the case it's deemed to be off, all outfits that are off get turned
          * on, otherwise all outfits that are on are turrned to cooling down. */
         /* Only care about presses. */
         if (type < 0)
            break;

         /* Decide what to do. */
         on = 1;
         l  = array_size(ws->slots);
         for (i=0; i<l; i++) {
            if (ws->slots[i].slot->state == PILOT_OUTFIT_OFF) {
               on = 0;
               break;
            }
         }

         /* Turn them off. */
         n = 0;
         if (on) {
<<<<<<< HEAD
            for (i=0; i<l; i++) {
               if (ws->slots[i].slot->state != PILOT_OUTFIT_ON)
                  continue;
               if (outfit_isAfterburner(ws->slots[i].slot->outfit)) /* Afterburners */
                  pilot_afterburnOver( p );
               else {
                  ws->slots[i].slot->state  = PILOT_OUTFIT_COOLDOWN;
                  ws->slots[i].slot->stimer = outfit_cooldown( ws->slots[i].slot->outfit );
               }
               n++;
            }
=======
            pilot_outfitOffAll( p );
>>>>>>> cc027593
         }
         /* Turn them on. */
         else {
            for (i=0; i<l; i++) {
               if (ws->slots[i].slot->state != PILOT_OUTFIT_OFF)
                  continue;
               if (outfit_isAfterburner(ws->slots[i].slot->outfit))
                  pilot_afterburn( p );
               else {
                  ws->slots[i].slot->state  = PILOT_OUTFIT_ON;
                  ws->slots[i].slot->stimer = outfit_duration( ws->slots[i].slot->outfit );
               }
               n++;
            }
         }
         /* Must recalculate stats. */
         if (n > 0)
            pilot_calcStats( p );

         break;
   }
}


/**
 * @brief Updates the pilot's weapon sets.
 *
 *    @param p Pilot to update.
 */
void pilot_weapSetUpdate( Pilot* p )
{
   PilotWeaponSet *ws;
   int i;

   /* Must not be doing hyperspace procedures. */
   if (pilot_isFlag( p, PILOT_HYP_BEGIN))
      return;

   for (i=0; i<PILOT_WEAPON_SETS; i++) {
      ws = &p->weapon_sets[i];
      if (ws->slots == NULL)
         continue;

      /* Weapons must get "fired" every turn. */
      if (ws->type == WEAPSET_TYPE_WEAPON) {
         if (ws->active)
            pilot_weapSetFire( p, ws, -1 );
      }
   }
}


/**
 * @brief Updates the outfits with their current weapon set level.
 */
static void pilot_weapSetUpdateOutfits( Pilot* p, PilotWeaponSet *ws )
{
   int i;

   for (i=0; i<p->noutfits; i++)
      p->outfits[i]->level = -1;

   if (ws->slots != NULL)
      for (i=0; i<array_size(ws->slots); i++)
         ws->slots[i].slot->level = ws->slots[i].level;
}


/**
 * @brief Checks the current weapon set type.
 *
 *    @param p Pilot to manipulate.
 *    @param id ID of the weapon set to check.
 *    @return The type of the weapon set.
 */
int pilot_weapSetTypeCheck( Pilot* p, int id )
{
   PilotWeaponSet *ws;
   ws = pilot_weapSet(p,id);
   return ws->type;
}


/**
 * @brief Changes the weapon sets mode.
 *
 *    @param p Pilot to manipulate.
 *    @param id ID of the weapon set.
 *    @param fire Whether or not to enable fire mode.
 */
void pilot_weapSetType( Pilot* p, int id, int type )
{
   int i;
   PilotWeaponSet *ws;

   ws = pilot_weapSet(p,id);
   ws->type = type;

   /* Set levels just in case. */
   if (ws->slots == NULL)
      return;

   /* See if we must overwrite levels. */
   if ((ws->type == WEAPSET_TYPE_WEAPON) ||
         (ws->type == WEAPSET_TYPE_ACTIVE))
      for (i=0; i<array_size(ws->slots); i++)
         ws->slots[i].level = 0;
}


/**
 * @brief Checks the current weapon set inrange property.
 *
 *    @param p Pilot to manipulate.
 *    @param id ID of the weapon set to check.
 *    @return The inrange mode of the weapon set.
 */
int pilot_weapSetInrangeCheck( Pilot* p, int id )
{
   PilotWeaponSet *ws;
   ws = pilot_weapSet(p,id);
   return ws->inrange;
}


/**
 * @brief Changes the weapon set inrange property.
 *
 *    @param p Pilot to manipulate.
 *    @param id ID of the weapon set.
 *    @param inrange Whether or not to only fire at stuff in range.
 */
void pilot_weapSetInrange( Pilot* p, int id, int inrange )
{
   PilotWeaponSet *ws;
   ws = pilot_weapSet(p,id);
   ws->inrange = inrange;
}


/**
 * @brief Gets the name of a weapon set.
 */
const char *pilot_weapSetName( Pilot* p, int id )
{
   PilotWeaponSet *ws;
   ws = pilot_weapSet(p,id);
   if ((ws->slots == NULL) || (array_size(ws->slots)==0))
      return "Unused";
   switch (ws->type) {
      case WEAPSET_TYPE_CHANGE: return "Weapons - Switched";  break;
      case WEAPSET_TYPE_WEAPON: return "Weapons - Instant";   break;
      case WEAPSET_TYPE_ACTIVE: return "Abilities - Toggled"; break;
   }
   return NULL;
}


/**
 * @brief Removes slots by type from the weapon set.
 */
void pilot_weapSetRmSlot( Pilot *p, int id, OutfitSlotType type )
{
   int i, n, l;
   PilotWeaponSet *ws;

   /* We must clean up the slots. */
   n  = 0; /* Number to remove. */
   ws = pilot_weapSet(p,id);
   if (ws->slots == NULL)
      return;
   l  = array_size(ws->slots);
   for (i=0; i<l; i++) {
      if (ws->slots->slot->sslot->slot.type != type)
         continue;

      /* Move down. */
      memmove( &ws->slots[i], &ws->slots[i+1], sizeof(PilotWeaponSetOutfit) * (l-i-1) );
      n++;
   }

   /* Remove surplus. */
   array_erase( &ws->slots, &ws->slots[l-n], &ws->slots[l] );
}


/**
 * @brief Adds an outfit to a weapon set.
 *
 *    @param p Pilot to manipulate.
 *    @param id ID of the weapon set.
 *    @param o Outfit to add.
 *    @param level Level of the trigger.
 */
void pilot_weapSetAdd( Pilot* p, int id, PilotOutfitSlot *o, int level )
{
   PilotWeaponSet *ws;
   PilotWeaponSetOutfit *slot;
   Outfit *oo;
   int i;
   double r;

   ws = pilot_weapSet(p,id);

   /* Make sure outfit is valid. */
   oo = o->outfit;
   if (oo == NULL)
      return;

   /* Make sure outfit type is weapon (or usable). */
   if (!outfit_isActive(oo))
      return;

   /* Create if needed. */
   if (ws->slots == NULL)
      ws->slots = array_create( PilotWeaponSetOutfit );

   /* Check if already there. */
   for (i=0; i<array_size(ws->slots); i++) {
      if (ws->slots[i].slot == o) {
         ws->slots[i].level = level;

         /* Update if needed. */
         if (id == p->active_set)
            pilot_weapSetUpdateOutfits( p, ws );
         return;
      }
   }

   /* Add it. */
   slot        = &array_grow( &ws->slots );
   slot->level = level;
   slot->slot  = o;
   r           = outfit_range(oo);
   if (r > 0)
      slot->range2 = pow2(r);

   /* Update range. */
   pilot_weapSetUpdateRange( ws );

   /* Update if needed. */
   if (id == p->active_set)
      pilot_weapSetUpdateOutfits( p, ws );
}


/**
 * @brief Removes a slot from a weapon set.
 *
 *    @param p Pilot who owns the weapon set.
 *    @param id ID of the weapon set.
 *    @param o Outfit to remove.
 */
void pilot_weapSetRm( Pilot* p, int id, PilotOutfitSlot *o )
{
   PilotWeaponSet *ws;
   int i;

   /* Make sure it has slots. */
   ws = pilot_weapSet(p,id);
   if (ws->slots == NULL)
      return;

   /* Find the slot. */
   for (i=0; i<array_size(ws->slots); i++) {
      if (ws->slots[i].slot != o)
         continue;

      array_erase( &ws->slots, &ws->slots[i], &ws->slots[i+1] );

      /* Update range. */
      pilot_weapSetUpdateRange( ws );

      /* Update if needed. */
      if (id == p->active_set)
         pilot_weapSetUpdateOutfits( p, ws );
      return;
   }
}


/**
 * @brief Checks to see if a slot is in a weapon set.
 *
 *    @param p Pilot to check.
 *    @param id ID of the weapon set.
 *    @param o Outfit slot to check.
 *    @return The level to which it belongs (or -1 if it isn't set).
 */
int pilot_weapSetCheck( Pilot* p, int id, PilotOutfitSlot *o )
{
   PilotWeaponSet *ws;
   int i;

   /* Make sure it has slots. */
   ws = pilot_weapSet(p,id);
   if (ws->slots == NULL)
      return -1;

   /* Find the slot. */
   for (i=0; i<array_size(ws->slots); i++)
      if (ws->slots[i].slot == o)
         return ws->slots[i].level;

   /* Not found. */
   return -1;
}


/**
 * @brief Updates the weapon range for a pilot weapon set.
 *
 *    @param ws Weapon Set to update range for.
 */
static void pilot_weapSetUpdateRange( PilotWeaponSet *ws )
{
   int i, lev;
   double range, speed;
   double range_accum[PILOT_WEAPSET_MAX_LEVELS];
   int range_num[PILOT_WEAPSET_MAX_LEVELS];
   double speed_accum[PILOT_WEAPSET_MAX_LEVELS];
   int speed_num[PILOT_WEAPSET_MAX_LEVELS];

   /* No slots. */
   if (ws->slots == NULL) {
      for (i=0; i<PILOT_WEAPSET_MAX_LEVELS; i++) {
         ws->range[i] = 0.;
         ws->speed[i] = 0.;
      }
      return;
   }

   /* Calculate ranges. */
   for (i=0; i<PILOT_WEAPSET_MAX_LEVELS; i++) {
      range_accum[i] = 0.;
      range_num[i]   = 0;
      speed_accum[i] = 0.;
      speed_num[i]   = 0;
   }
   for (i=0; i<array_size(ws->slots); i++) {
      if (ws->slots[i].slot->outfit == NULL)
         continue;

      /* Get level. */
      lev = ws->slots[i].level;
      if (lev >= PILOT_WEAPSET_MAX_LEVELS)
         continue;

      /* Get range. */
      range = outfit_range(ws->slots[i].slot->outfit);
      if (range >= 0.) {
         /* Calculate. */
         range_accum[ lev ] += range;
         range_num[ lev ]++;
      }

      /* Get speed. */
      speed = outfit_speed(ws->slots[i].slot->outfit);
      if (speed >= 0.) {
         /* Calculate. */
         speed_accum[ lev ] += speed;
         speed_num[ lev ]++;
      }
   }

   /* Postprocess. */
   for (i=0; i<PILOT_WEAPSET_MAX_LEVELS; i++) {
      /* Postprocess range. */
      if (range_num[i] == 0)
         ws->range[i] = 0;
      else
         ws->range[i] = range_accum[i] / (double) range_num[i];

      /* Postprocess speed. */
      if (speed_num[i] == 0)
         ws->speed[i] = 0;
      else
         ws->speed[i] = speed_accum[i] / (double) speed_num[i];
   }
}


/**
 * @brief Gets the range of the current pilot weapon set.
 *
 *    @param p Pilot to get the range of.
 *    @param id ID of weapon set to get the range of.
 *    @param Level of the weapons to get the range of (-1 for all).
 */
double pilot_weapSetRange( Pilot* p, int id, int level )
{
   PilotWeaponSet *ws;
   int i;
   double range;

   ws = pilot_weapSet(p,id);
   if (level < 0) {
      range = 0;
      for (i=0; i<PILOT_WEAPSET_MAX_LEVELS; i++)
         range += ws->range[i];
   }
   else
      range = ws->range[ level ];

   return range;
}


/**
 * @brief Gets the speed of the current pilot weapon set.
 *
 *    @param p Pilot to get the speed of.
 *    @param id ID of weapon set to get the speed of.
 *    @param Level of the weapons to get the speed of (-1 for all).
 */
double pilot_weapSetSpeed( Pilot* p, int id, int level )
{
   PilotWeaponSet *ws;
   int i;
   double speed;

   ws = pilot_weapSet(p,id);
   if (level < 0) {
      speed = 0;
      for (i=0; i<PILOT_WEAPSET_MAX_LEVELS; i++)
         speed += ws->speed[i];
   }
   else
      speed = ws->speed[ level ];

   return speed;
}


/**
 * @brief Cleans up a weapon set.
 *
 *    @param p Pilot who owns the weapon set.
 *    @param id ID of the weapon set to clean up.
 */
void pilot_weapSetCleanup( Pilot* p, int id )
{
   PilotWeaponSet *ws;

   ws = pilot_weapSet(p,id);

   if (ws->slots != NULL)
      array_free( ws->slots );
   ws->slots = NULL;

   /* Update range. */
   pilot_weapSetUpdateRange( ws );
}


/**
 * @brief Frees a pilot's weapon sets.
 */
void pilot_weapSetFree( Pilot* p )
{
   int i;
   for (i=0; i<PILOT_WEAPON_SETS; i++)
      pilot_weapSetCleanup( p, i );
}



/**
 * @brief Lists the items in a pilot weapon set.
 *
 *    @param p Pilot who owns the weapon set.
 *    @param id ID of the weapon set.
 *    @param[out] n Number of elements in the list.
 *    @return The array of pilot weaponset outfits.
 */
PilotWeaponSetOutfit* pilot_weapSetList( Pilot* p, int id, int *n )
{
   PilotWeaponSet *ws;

   ws = pilot_weapSet(p,id);
   if (ws->slots == NULL) {
      *n = 0;
      return NULL;
   }

   *n = array_size(ws->slots);
   return ws->slots;
}


/**
 * @brief Makes the pilot shoot.
 *
 *    @param p The pilot which is shooting.
 *    @param level Level of the shot.
 *    @return The number of shots fired.
 */
int pilot_shoot( Pilot* p, int level )
{
   PilotWeaponSet *ws;

   /* Get active set. */
   ws = pilot_weapSet( p, p->active_set );

   /* Fire weapons. */
   if (ws->type == WEAPSET_TYPE_CHANGE) /* Must be a change set or a weaponset. */
      return pilot_weapSetFire( p, ws, level );
   return 0;
}


/**
 * @brief Have pilot stop shooting his weapon.
 *
 * Only really deals with beam weapons.
 *
 *    @param p Pilot that was shooting.
 *    @param level Level of the shot.
 */
void pilot_shootStop( Pilot* p, int level )
{
   int i, recalc;
   PilotWeaponSet *ws;
   PilotOutfitSlot *slot;

   /* Get active set. */
   ws = pilot_weapSet( p, p->active_set );

   /* Case no outfits. */
   if (ws->slots == NULL)
      return;

   /* Stop all beams. */
   recalc = 0;
   for (i=0; i<array_size(ws->slots); i++) {
      slot = ws->slots[i].slot;

      /* Must have associated outfit. */
      if (ws->slots[i].slot->outfit == NULL)
         continue;

      /* Must match level. */
      if ((level != -1) && (ws->slots[i].level != level))
         continue;

      /* Only handle beams. */
      if (!outfit_isBeam(slot->outfit)) {
         /* Turn off the state. */
         if (outfit_isMod( slot->outfit )) {
            slot->state = PILOT_OUTFIT_OFF;
            recalc = 1;
         }
         continue;
      }

      /* Stop beam. */
      if (ws->slots[i].slot->u.beamid > 0) {
         beam_end( p->id, ws->slots[i].slot->u.beamid );
         ws->slots[i].slot->u.beamid = 0;
      }
   }

   /* Must recalculate. */
   if (recalc)
      pilot_calcStats( p );
}


/**
 * @brief Calculates and shoots the appropriate weapons in a weapon set matching an outfit.
 */
static int pilot_shootWeaponSetOutfit( Pilot* p, PilotWeaponSet *ws, Outfit *o, int level )
{
   int i, ret;
   int is_launcher;
   double rate_mod, energy_mod;
   PilotOutfitSlot *w;
   int maxp, minh;
   double q, maxt;

   /* Store number of shots. */
   ret = 0;

   /** @TODO Make beams not fire all at once. */
   if (outfit_isBeam(o)) {
      for (i=0; i<array_size(ws->slots); i++)
         if (ws->slots[i].slot->outfit == o)
            ret += pilot_shootWeapon( p, ws->slots[i].slot );
      return ret;
   }

   /* Stores if it is a launcher. */
   is_launcher = outfit_isLauncher(o);

   /* Calculate rate modifier. */
   pilot_getRateMod( &rate_mod, &energy_mod, p, o );

   /* Find optimal outfit, coolest that can fire. */
   minh  = -1;
   maxt  = 0.;
   maxp  = -1;
   q     = 0.;
   for (i=0; i<array_size(ws->slots); i++) {
      /* Only matching outfits. */
      if (ws->slots[i].slot->outfit != o)
         continue;

      /* Only match levels. */
      if ((level != -1) && (ws->slots[i].level != level))
         continue;

      /* Simplicity. */
      w = ws->slots[i].slot;

      /* Launcher only counts with ammo. */
      if (is_launcher && ((w->u.ammo.outfit == NULL) || (w->u.ammo.quantity <= 0)))
         continue;

      /* Get coolest that can fire. */
      if (w->timer <= 0.) {
         if (is_launcher) {
            if ((minh < 0) || (ws->slots[minh].slot->u.ammo.quantity < w->u.ammo.quantity))
               minh = i;
         }
         else {
            if ((minh < 0) || (ws->slots[minh].slot->heat_T > w->heat_T))
               minh = i;
         }
      }

      /* Save some stuff. */
      if ((maxp < 0) || (w->timer > maxt)) {
         maxp = i;
         maxt = w->timer;
      }
      q += 1.;
   }

   /* No weapon can fire. */
   if (minh < 0)
      return 0;

   /* Only fire if the last weapon to fire fired more than (q-1)/q ago. */
   if (maxt > rate_mod * outfit_delay(o) * ((q-1.) / q))
      return 0;

   /* Shoot the weapon. */
   ret += pilot_shootWeapon( p, ws->slots[minh].slot );

   return ret;
}


/**
 * @brief Actually handles the shooting, how often the player.p can shoot and such.
 *
 *    @param p Pilot that is shooting.
 *    @param w Pilot's outfit to shoot.
 *    @return 0 if nothing was shot and 1 if something was shot.
 */
static int pilot_shootWeapon( Pilot* p, PilotOutfitSlot* w )
{
   Vector2d vp, vv;
   double rate_mod, energy_mod;
   double energy;

   /* Make sure weapon has outfit. */
   if (w->outfit == NULL)
      return 0;

   /* check to see if weapon is ready */
   if (w->timer > 0.)
      return 0;

   /* Calculate rate modifier. */
   pilot_getRateMod( &rate_mod, &energy_mod, p, w->outfit );

   /* Get weapon mount position. */
   pilot_getMount( p, w, &vp );
   vp.x += p->solid->pos.x;
   vp.y += p->solid->pos.y;

   /* Modify velocity to take into account the rotation. */
   vect_cset( &vv, p->solid->vel.x + vp.x*p->solid->dir_vel,
         p->solid->vel.y + vp.y*p->solid->dir_vel );

   /*
    * regular bolt weapons
    */
   if (outfit_isBolt(w->outfit)) {

      /* enough energy? */
      if (outfit_energy(w->outfit)*energy_mod > p->energy)
         return 0;

      energy      = outfit_energy(w->outfit)*energy_mod;
      p->energy  -= energy;
      pilot_heatAddSlot( p, w );
      weapon_add( w->outfit, w->heat_T, p->solid->dir,
            &vp, &p->solid->vel, p, p->target );
   }

   /*
    * Beam weapons.
    */
   else if (outfit_isBeam(w->outfit)) {

      /* Check if enough energy to last a second. */
      if (outfit_energy(w->outfit)*energy_mod > p->energy)
         return 0;

      /** @todo Handle warmup stage. */
      w->state = PILOT_OUTFIT_ON;
      w->u.beamid = beam_start( w->outfit, p->solid->dir,
            &vp, &p->solid->vel, p, p->target, w );
   }

   /*
    * missile launchers
    *
    * must be a secondary weapon
    */
   else if (outfit_isLauncher(w->outfit)) {

      /* Shooter can't be the target - sanity check for the player.p */
      if ((w->outfit->u.lau.ammo->u.amm.ai > 0) && (p->id==p->target))
         return 0;

      /* Must have ammo left. */
      if ((w->u.ammo.outfit == NULL) || (w->u.ammo.quantity <= 0))
         return 0;

      /* enough energy? */
      if (outfit_energy(w->u.ammo.outfit)*energy_mod > p->energy)
         return 0;

      energy      = outfit_energy(w->u.ammo.outfit)*energy_mod;
      p->energy  -= energy;
      pilot_heatAddSlot( p, w );
      weapon_add( w->outfit, w->heat_T, p->solid->dir,
            &vp, &p->solid->vel, p, p->target );

      w->u.ammo.quantity -= 1; /* we just shot it */
      p->mass_outfit     -= w->u.ammo.outfit->mass;
      pilot_updateMass( p );
   }

   /*
    * Fighter bays.
    */
   else if (outfit_isFighterBay(w->outfit)) {

      /* Must have ammo left. */
      if ((w->u.ammo.outfit == NULL) || (w->u.ammo.quantity <= 0))
         return 0;

      /* Create the escort. */
      escort_create( p, w->u.ammo.outfit->u.fig.ship,
            &vp, &p->solid->vel, p->solid->dir, ESCORT_TYPE_BAY, 1 );

      w->u.ammo.quantity -= 1; /* we just shot it */
      p->mass_outfit     -= w->u.ammo.outfit->mass;
      w->u.ammo.deployed += 1; /* Mark as deployed. */
      pilot_updateMass( p );
   }
   else
      WARN("Shooting unknown weapon type: %s", w->outfit->name);


   /* Reset timer. */
   w->timer += rate_mod * outfit_delay( w->outfit );

   return 1;
}


/**
 * @brief Gets applicable fire rate and energy modifications for a pilot's weapon.
 *
 *    @param[out] rate_mod Fire rate multiplier.
 *    @param[out] energy_mod Energy use multiplier.
 *    @param p Pilot who owns the outfit.
 *    @param w Pilot's outfit.
 */
void pilot_getRateMod( double *rate_mod, double* energy_mod,
      Pilot* p, Outfit *o )
{
   switch (o->type) {
      case OUTFIT_TYPE_BOLT:
         *rate_mod   = 2. - p->stats.fwd_firerate; /* Invert. */
         *energy_mod = p->stats.fwd_energy;
         break;
      case OUTFIT_TYPE_TURRET_BOLT:
         *rate_mod   = 2. - p->stats.tur_firerate; /* Invert. */
         *energy_mod = p->stats.tur_energy;
         break;

      default:
         *rate_mod   = 1.;
         *energy_mod = 1.;
         break;
   }
}


/**
 * @brief Clears the pilots weapon settings.
 *
 *    @param p Pilot to clear his weapons.
 */
void pilot_weaponClear( Pilot *p )
{
   int i;
   PilotWeaponSet *ws;

   for (i=0; i<PILOT_WEAPON_SETS; i++) {
      ws = pilot_weapSet( p, i );
      if (ws->slots != NULL)
         array_erase( &ws->slots, &ws->slots[0], &ws->slots[ array_size(ws->slots) ] );
   }
}


/**
 * @brief Tries to automatically set and create the pilot's weapon set.
 *
 * Weapon set 0 is for all weapons. <br />
 * Weapon set 1 is for forward weapons. Ammo using weapons are secondaries. <br />
 * Weapon set 2 is for turret weapons. Ammo using weapons are secondaries. <br />
 * Weapon set 3 is for all weapons. Forwards are primaries and turrets are secondaries. <br />
 * Weapon set 4 is for seeking weapons. High payload variants are secondaries. <br />
 * Weapon set 5 is for fighter bays. <br />
 *
 *    @param p Pilot to automagically generate weapon lists.
 */
void pilot_weaponAuto( Pilot *p )
{
   PilotOutfitSlot *slot;
   Outfit *o;
   int i, level, id;

   /* Clear weapons. */
   pilot_weaponClear( p );

   /* Set modes. */
   pilot_weapSetType( p, 0, WEAPSET_TYPE_CHANGE );
   pilot_weapSetType( p, 1, WEAPSET_TYPE_CHANGE );
   pilot_weapSetType( p, 2, WEAPSET_TYPE_CHANGE );
   pilot_weapSetType( p, 3, WEAPSET_TYPE_CHANGE );
   pilot_weapSetType( p, 4, WEAPSET_TYPE_WEAPON );
   pilot_weapSetType( p, 5, WEAPSET_TYPE_WEAPON );
   pilot_weapSetType( p, 6, WEAPSET_TYPE_ACTIVE );
   pilot_weapSetType( p, 7, WEAPSET_TYPE_ACTIVE );
   pilot_weapSetType( p, 8, WEAPSET_TYPE_ACTIVE );
   pilot_weapSetType( p, 9, WEAPSET_TYPE_ACTIVE );

   /* All should be inrange. */
   if (!pilot_isPlayer(p))
      for (i=0; i<PILOT_WEAPON_SETS; i++)
         pilot_weapSetInrange( p, i, 1 );

   /* Iterate through all the outfits. */
   for (i=0; i<p->outfit_nweapon; i++) {
      slot = &p->outfit_weapon[i];
      o    = slot->outfit;

      /* Must have outfit. */
      if (o == NULL) {
         slot->level = -1; /* Clear level. */
         continue;
      }

      /* Set level based on secondary flag. */
      level = outfit_isSecondary(o);

      /* Bolts and beams. */
      if (outfit_isBolt(o) || outfit_isBeam(o) ||
            (outfit_isLauncher(o) && !outfit_isSeeker(o->u.lau.ammo))) {
         id    = outfit_isTurret(o) ? 2 : 1;
      }
      /* Seekers. */
      else if (outfit_isLauncher(o) && outfit_isSeeker(o->u.lau.ammo)) {
         id    = 4;
      }
      /* Fighter bays. */
      else if (outfit_isFighterBay(o)) {
         id    = 5;
      }
      /* Ignore rest. */
      else {
         slot->level = -1;
         continue;
      }

      /* Add to its base group. */
      pilot_weapSetAdd( p, id, slot, level );

      /* Also add another copy to another group. */
      if (id == 1) { /* Forward. */
         pilot_weapSetAdd( p, 0, slot, level ); /* Also get added to 'All'. */
         pilot_weapSetAdd( p, 3, slot, 0 );     /* Also get added to 'Fwd/Tur'. */
      }
      else if (id == 2) { /* Turrets. */
         pilot_weapSetAdd( p, 0, slot, level ); /* Also get added to 'All'. */
         pilot_weapSetAdd( p, 3, slot, 1 );     /* Also get added to 'Fwd/Tur'. */
      }
      else if (id == 4) /* Seekers */
         pilot_weapSetAdd( p, 0, slot, level ); /* Also get added to 'All'. */
   }

   /* Update active weapon set. */
   pilot_weapSetUpdateOutfits( p, &p->weapon_sets[ p->active_set ] );
}


/**
 * @brief Gives the pilot a default weapon set.
 */
void pilot_weaponSetDefault( Pilot *p )
{
   int i;

   /* If current set isn't a fire group no need to worry. */
   if (!p->weapon_sets[ p->active_set ].type == WEAPSET_TYPE_CHANGE) {
      /* Update active weapon set. */
      pilot_weapSetUpdateOutfits( p, &p->weapon_sets[ p->active_set ] );
      return;
   }

   /* Find first fire group. */
   for (i=0; i<PILOT_WEAPON_SETS; i++)
      if (!p->weapon_sets[i].type != WEAPSET_TYPE_CHANGE)
         break;

   /* Set active set to first if all fire groups or first non-fire group. */
   if (i >= PILOT_WEAPON_SETS)
      p->active_set = 0;
   else
      p->active_set = i;

   /* Update active weapon set. */
   pilot_weapSetUpdateOutfits( p, &p->weapon_sets[ p->active_set ] );
}


/**
 * @brief Sets the weapon set as sane.
 *
 *    @param p Pilot to set weapons as sane.
 */
void pilot_weaponSane( Pilot *p )
{
   int i, j;
   int n, l;
   PilotWeaponSet *ws;

   for (j=0; j<PILOT_WEAPON_SETS; j++) {
      ws = &p->weapon_sets[j];
      if (ws->slots == NULL)
         continue;

      l = array_size(ws->slots);
      n = 0;
      for (i=0; i<l; i++) {
         if (ws->slots[i].slot->outfit != NULL)
            continue;

         /* Move down. */
         memmove( &ws->slots[i], &ws->slots[i+1], sizeof(PilotWeaponSetOutfit) * (l-i-1) );
         n++;
      }
      /* Remove surplus. */
      if (n > 0)
         array_erase( &ws->slots, &ws->slots[l-n], &ws->slots[l] );

      /* See if we must overwrite levels. */
      if ((ws->type == WEAPSET_TYPE_WEAPON) ||
            (ws->type == WEAPSET_TYPE_ACTIVE))
         for (i=0; i<array_size(ws->slots); i++)
            ws->slots[i].level = 0;
   }

   /* Update range. */
   pilot_weapSetUpdateRange( ws );
}

/**
 * @brief Dissables a given active outfit.
 *
 * @param p Pilot whos outfit we are dissabling.
 * @return Weather the outfit was actualy disabled.
 */
void pilot_outfitOff( Pilot *p, PilotOutfitSlot *o )
{
   if (outfit_isAfterburner( o->outfit )) /* Afterburners */
      pilot_afterburnOver( p );
   else {
      o->stimer = outfit_cooldown( o->outfit );
      o->state  = PILOT_OUTFIT_COOLDOWN;
   }
}

/**
 * @brief Dissables all active outfits for a pilot.
 *
 * @param p Pilot whos outfits we are dissabling.
 * @return Weather any outfits were actualy disabled.
 */
int pilot_outfitOffAll( Pilot *p )
{
   PilotOutfitSlot *o;
   int nchg;
   int i;

   nchg = 0;
   for (i=0; i<p->noutfits; i++) {
      o = p->outfits[i];
      /* Picky about our outfits. */
      if (o->outfit == NULL)
         continue;
      if (!o->active)
         continue;
      if (o->state == PILOT_OUTFIT_ON) {
         pilot_outfitOff( p, o );
         nchg++;
      }
   }
   return (nchg > 0);
}

/**
 * @brief Activate the afterburner.
 */
void pilot_afterburn (Pilot *p)
{
   //double afb_mod;
   if (p == NULL)
      return;

   if (pilot_isFlag(p, PILOT_HYP_PREP) || pilot_isFlag(p, PILOT_HYPERSPACE) ||
         pilot_isFlag(p, PILOT_LANDING) || pilot_isFlag(p, PILOT_TAKEOFF))
      return;

   /* Not under manual control. */
   if (pilot_isFlag( p, PILOT_MANUAL_CONTROL ))
      return;

   /** @todo fancy effect? */
   if (p->afterburner == NULL)
      return;

   if (p->afterburner->state == PILOT_OUTFIT_OFF) {
      p->afterburner->state  = PILOT_OUTFIT_ON;
      p->afterburner->stimer = outfit_duration( p->afterburner->outfit );
      pilot_setFlag(p,PILOT_AFTERBURNER);
      pilot_calcStats( p );
   }

   //afb_mod = MIN( 1., player.p->afterburner->outfit->u.afb.mass_limit / player.p->solid->mass );
   //spfx_shake( afb_mod * player.p->afterburner->outfit->u.afb.rumble * SHAKE_MAX );
}


/**
 * @brief Deactivates the afterburner.
 */
void pilot_afterburnOver (Pilot *p)
{
   if (p == NULL)
      return;
   if (p->afterburner == NULL)
      return;

   if (p->afterburner->state == PILOT_OUTFIT_ON) {
      p->afterburner->state  = PILOT_OUTFIT_COOLDOWN;
      p->afterburner->stimer = outfit_cooldown( p->afterburner->outfit );
      pilot_rmFlag(p,PILOT_AFTERBURNER);
      pilot_calcStats( p );
   }
}<|MERGE_RESOLUTION|>--- conflicted
+++ resolved
@@ -213,21 +213,7 @@
          /* Turn them off. */
          n = 0;
          if (on) {
-<<<<<<< HEAD
-            for (i=0; i<l; i++) {
-               if (ws->slots[i].slot->state != PILOT_OUTFIT_ON)
-                  continue;
-               if (outfit_isAfterburner(ws->slots[i].slot->outfit)) /* Afterburners */
-                  pilot_afterburnOver( p );
-               else {
-                  ws->slots[i].slot->state  = PILOT_OUTFIT_COOLDOWN;
-                  ws->slots[i].slot->stimer = outfit_cooldown( ws->slots[i].slot->outfit );
-               }
-               n++;
-            }
-=======
             pilot_outfitOffAll( p );
->>>>>>> cc027593
          }
          /* Turn them on. */
          else {
