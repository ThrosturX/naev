/*
 * See Licensing and Copyright notice in naev.h
 */
/**
 * @file outfit.c
 *
 * @brief Handles all the ship outfit specifics.
 *
 * These outfits allow you to modify ships or make them more powerful and are
 *  a fundamental part of the game.
 */
/** @cond */
#include <math.h>
#include <stdlib.h>
#include "SDL_thread.h"
#include "physfs.h"

#include "naev.h"
/** @endcond */

#include "outfit.h"

#include "array.h"
#include "conf.h"
#include "damagetype.h"
#include "log.h"
#include "mapData.h"
#include "ndata.h"
#include "nfile.h"
#include "nlua.h"
#include "nlua_gfx.h"
#include "nlua_pilotoutfit.h"
#include "nlua_outfit.h"
#include "nlua_camera.h"
#include "nlua_hook.h"
#include "nstring.h"
#include "nstring.h"
#include "nxml.h"
#include "pilot.h"
#include "pilot_heat.h"
#include "ship.h"
#include "slots.h"
#include "spfx.h"
#include "unistd.h"

#define outfit_setProp(o,p)      ((o)->properties |= p) /**< Checks outfit property. */

#define XML_OUTFIT_TAG     "outfit"    /**< XML section identifier. */

#define OUTFIT_SHORTDESC_MAX  STRMAX_SHORT /**< Max length of the short description of the outfit. */

/*
 * the stack
 */
static Outfit* outfit_stack = NULL; /**< Stack of outfits. */
static char **license_stack = NULL; /**< Stack of available licenses. */

/*
 * Helper stuff for setting up short descriptions for outfits.
 */
#define SDESC_ADD( l, temp, txt, args... ) \
(l) += scnprintf( &(temp)->summary_raw[l], OUTFIT_SHORTDESC_MAX-(l), (txt), ## args )
#define SDESC_COLOUR( l, temp, txt, val, args... ) \
SDESC_ADD( l, temp, "#%c", ((val)>0)?'g':(((val)<0)?'r':'0') ); \
SDESC_ADD( l, temp, txt, (val), ## args ); \
SDESC_ADD( l, temp, "#0" )

#define SDESC_COLOURT( l, temp, txt, threshold, val, args... ) \
SDESC_ADD( l, temp, "#%c", ((val)>threshold)?'g':(((val)<threshold)?'r':'0') ); \
SDESC_ADD( l, temp, txt, (val), ## args ); \
SDESC_ADD( l, temp, "#0" )

#define SDESC_COND( l, temp, txt, val, args... ) \
if (fabs(val) > 1e-5) { \
   SDESC_ADD( l, temp, txt, (val), ## args ); \
}
#define SDESC_COND_COLOUR( l, temp, txt, val, args... ) \
if (fabs(val) > 1e-5) { \
   SDESC_COLOUR( l, temp, txt, (val), ## args ); \
}

/*
 * Prototypes
 */
/* misc */
static OutfitType outfit_strToOutfitType( char *buf );
/* parsing */
static int outfit_loadDir( char *dir );
static int outfit_parseDamage( Damage *dmg, xmlNodePtr node );
static int outfit_parse( Outfit* temp, const char* file );
static void outfit_parseSBolt( Outfit* temp, const xmlNodePtr parent );
static void outfit_parseSBeam( Outfit* temp, const xmlNodePtr parent );
static void outfit_parseSLauncher( Outfit* temp, const xmlNodePtr parent );
static void outfit_parseSMod( Outfit* temp, const xmlNodePtr parent );
static void outfit_parseSAfterburner( Outfit* temp, const xmlNodePtr parent );
static void outfit_parseSFighterBay( Outfit *temp, const xmlNodePtr parent );
static void outfit_parseSMap( Outfit *temp, const xmlNodePtr parent );
static void outfit_parseSLocalMap( Outfit *temp, const xmlNodePtr parent );
static void outfit_parseSGUI( Outfit *temp, const xmlNodePtr parent );
static void outfit_parseSLicense( Outfit *temp, const xmlNodePtr parent );
static int outfit_loadPLG( Outfit *temp, const char *buf );
static int outfit_loadGFX( Outfit *temp, const xmlNodePtr node );
static void sdesc_miningRarity( int *l, Outfit *temp, int rarity );

static int outfit_cmp( const void *p1, const void *p2 )
{
   const Outfit *o1, *o2;
   o1 = (const Outfit*) p1;
   o2 = (const Outfit*) p2;
   return strcmp( o1->name, o2->name );
}

/**
 * @brief Gets an outfit by name.
 *
 *    @param name Name to match.
 *    @return Outfit matching name or NULL if not found.
 */
const Outfit* outfit_get( const char* name )
{
   const Outfit *o = outfit_getW( name );
   if (o==NULL)
      WARN(_("Outfit '%s' not found in stack."), name);
   return o;
}

/**
 * @brief Gets an outfit by name without warning on no-find.
 *
 *    @param name Name to match.
 *    @return Outfit matching name or NULL if not found.
 */
const Outfit* outfit_getW( const char* name )
{
   const Outfit s = {.name = (char*)name };
   return bsearch( &s, outfit_stack, array_size(outfit_stack), sizeof(Outfit), outfit_cmp );
}

/**
 * @brief Gets the array (array.h) of all outfits.
 */
const Outfit* outfit_getAll (void)
{
   return outfit_stack;
}

/**
 * @brief Checks to see if an outfit exists matching name (case insensitive).
 */
const char *outfit_existsCase( const char* name )
{
   for (int i=0; i<array_size(outfit_stack); i++)
      if (strcasecmp(name,outfit_stack[i].name)==0)
         return outfit_stack[i].name;
   return NULL;
}

/**
 * @brief Does a fuzzy search of all the outfits. Searches translated names but returns internal names.
 */
char **outfit_searchFuzzyCase( const char* name, int *n )
{
   int len, nstack;
   char **names;

   /* Overallocate to maximum. */
   nstack = array_size(outfit_stack);
   names = malloc( sizeof(char*) * nstack );

   /* Do fuzzy search. */
   len = 0;
   for (int i=0; i<nstack; i++) {
      if (SDL_strcasestr( _(outfit_stack[i].name), name ) != NULL) {
         names[len] = outfit_stack[i].name;
         len++;
      }
   }

   /* Free if empty. */
   if (len == 0) {
      free(names);
      names = NULL;
   }

   *n = len;
   return names;
}

/**
 * @brief Function meant for use with C89, C99 algorithm qsort().
 *
 *    @param outfit1 First argument to compare.
 *    @param outfit2 Second argument to compare.
 *    @return -1 if first argument is inferior, +1 if it's superior, 0 if ties.
 */
int outfit_compareTech( const void *outfit1, const void *outfit2 )
{
   int ret;
   const Outfit *o1, *o2;

   /* Get outfits. */
   o1 = * (const Outfit**) outfit1;
   o2 = * (const Outfit**) outfit2;

   /* Compare slot type. */
   if (o1->slot.type < o2->slot.type)
      return +1;
   else if (o1->slot.type > o2->slot.type)
      return -1;

   /* Compare intrinsic types. */
   if (o1->type < o2->type)
      return -1;
   else if (o1->type > o2->type)
      return +1;

   /* Compare named types. */
   if ((o1->typename == NULL) && (o2->typename != NULL))
      return -1;
   else if ((o1->typename != NULL) && (o2->typename == NULL))
      return +1;
   else if ((o1->typename != NULL) && (o2->typename != NULL)) {
      ret = strcmp( o1->typename, o2->typename );
      if (ret != 0)
         return ret;
   }

   /* Compare slot sizes. */
   if (o1->slot.size < o2->slot.size)
      return +1;
   else if (o1->slot.size > o2->slot.size)
      return -1;

   /* Compare sort priority. */
   if (o1->priority < o2->priority)
      return +1;
   else if (o1->priority > o2->priority)
      return -1;

   /* Special prices are listed first. */
   if ((o1->lua_price != LUA_NOREF) && (o2->lua_price == LUA_NOREF))
      return -1;
   else if ((o1->lua_price == LUA_NOREF) && (o2->lua_price != LUA_NOREF))
      return +1;

   /* Compare price. */
   if (o1->price < o2->price)
      return +1;
   else if (o1->price > o2->price)
      return -1;

   /* It turns out they're the same. */
   return strcmp( o1->name, o2->name );
}

int outfit_filterWeapon( const Outfit *o )
{ return ((o->slot.type == OUTFIT_SLOT_WEAPON) && !sp_required( o->slot.spid )); }

int outfit_filterUtility( const Outfit *o )
{ return ((o->slot.type == OUTFIT_SLOT_UTILITY) && !sp_required( o->slot.spid )); }

int outfit_filterStructure( const Outfit *o )
{ return ((o->slot.type == OUTFIT_SLOT_STRUCTURE) && !sp_required( o->slot.spid )); }

int outfit_filterCore( const Outfit *o )
{ return sp_required( o->slot.spid ); }

int outfit_filterOther( const Outfit *o )
{
   return (!sp_required( o->slot.spid ) && ((o->slot.type == OUTFIT_SLOT_NULL)
         || (o->slot.type == OUTFIT_SLOT_NA)));
}

/**
 * @brief Gets the name of the slot type of an outfit.
 *
 *    @param o Outfit to get slot type of.
 *    @return The human readable name of the slot type.
 */
const char *outfit_slotName( const Outfit* o )
{
   return slotName( o->slot.type );
}

/**
 * @brief \see outfit_slotName
 */
const char *slotName( const OutfitSlotType type )
{
   switch (type) {
      case OUTFIT_SLOT_NULL:
         return "NULL";
      case OUTFIT_SLOT_NA:
         return gettext_noop("N/A");
      case OUTFIT_SLOT_STRUCTURE:
         return gettext_noop("Structure");
      case OUTFIT_SLOT_UTILITY:
         return gettext_noop("Utility");
      case OUTFIT_SLOT_WEAPON:
         return gettext_noop("Weapon");
      default:
         return gettext_noop("Unknown");
   }
}

/**
 * @brief Gets the slot size as a string.
 */
const char *slotSize( const OutfitSlotSize o )
{
   switch (o) {
      case OUTFIT_SLOT_SIZE_NA:
         return gettext_noop("N/A");
      case OUTFIT_SLOT_SIZE_LIGHT:
         return gettext_noop("Small");
      case OUTFIT_SLOT_SIZE_MEDIUM:
         return gettext_noop("Medium");
      case OUTFIT_SLOT_SIZE_HEAVY:
         return gettext_noop("Large");
      default:
         return gettext_noop("Unknown");
   }
}

/**
 * @brief Gets the name of the slot size of an outfit.
 *
 *    @param o Outfit to get slot size of.
 *    @return The human readable name of the slot size.
 */
const char *outfit_slotSize( const Outfit* o )
{
   return slotSize( o->slot.size );
}

/**
 * @brief Gets the slot size colour for an outfit slot.
 *
 *    @param os Outfit slot to get the slot size colour of.
 *    @return The slot size colour of the outfit slot.
 */
const glColour *outfit_slotSizeColour( const OutfitSlot* os )
{
   if (os->size == OUTFIT_SLOT_SIZE_HEAVY)
      return &cOutfitHeavy;
   else if (os->size == OUTFIT_SLOT_SIZE_MEDIUM)
      return &cOutfitMedium;
   else if (os->size == OUTFIT_SLOT_SIZE_LIGHT)
      return &cOutfitLight;
   return NULL;
}

/**
 * @brief Gets a font colour character that roughly matches an outfit slot size colour.
 *
 *    @param os Outfit slot to get the slot size font colour of.
 *    @return The slot size font colour of the outfit slot.
 */
char outfit_slotSizeColourFont( const OutfitSlot* os )
{
   if (os->size == OUTFIT_SLOT_SIZE_HEAVY)
      return 'r';
   else if (os->size == OUTFIT_SLOT_SIZE_MEDIUM)
      return 'b';
   else if (os->size == OUTFIT_SLOT_SIZE_LIGHT)
      return 'y';
   return '0';
}

/**
 * @brief Gets a font colour character that roughly matches an outfit slot type colour.
 *
 *    @param os Outfit slot to get the slot type font colour of.
 *    @return The slot type font colour of the outfit slot.
 */
char outfit_slotTypeColourFont( const OutfitSlot* os )
{
   if (os->type == OUTFIT_SLOT_WEAPON)
      return 'p';
   else if (os->type == OUTFIT_SLOT_UTILITY)
      return 'g';
   else if (os->type == OUTFIT_SLOT_STRUCTURE)
      return 'n';
   return '0';
}

/**
 * @brief Gets a brief name/class description suitable for the title section of an outfitter screen.
 *
 *    @param outfit Outfit to describe.
 *    @param[out] buf Output buffer.
 *    @param size Size of output buffer.
 *    @return Number of characters written.
 */
size_t outfit_getNameWithClass( const Outfit* outfit, char* buf, size_t size )
{
   size_t p = scnprintf( &buf[0], size, "%s", _(outfit->name) );
   if (outfit->slot.type != OUTFIT_SLOT_NA) {
      p += scnprintf( &buf[p], size-p, _("\n#%c%s #%c%s #0slot"),
            outfit_slotSizeColourFont( &outfit->slot ), _(outfit_slotSize( outfit )),
            outfit_slotTypeColourFont( &outfit->slot ), _(outfit_slotName( outfit )) );
   }
   return p;
}

/**
 * @brief Gets the outfit slot size from a human readable string.
 *
 *    @param s String representing an outfit slot size.
 *    @return Outfit slot size matching string.
 */
OutfitSlotSize outfit_toSlotSize( const char *s )
{
   if (s == NULL) {
      /*WARN( "(NULL) outfit slot size" );*/
      return OUTFIT_SLOT_SIZE_NA;
   }

   if (strcasecmp(s,"Large")==0)
      return OUTFIT_SLOT_SIZE_HEAVY;
   else if (strcasecmp(s,"Medium")==0)
      return OUTFIT_SLOT_SIZE_MEDIUM;
   else if (strcasecmp(s,"Small")==0)
      return OUTFIT_SLOT_SIZE_LIGHT;

   WARN(_("'%s' does not match any outfit slot sizes."), s);
   return OUTFIT_SLOT_SIZE_NA;
}

/**
 * @brief Checks if outfit is an active outfit.
 *    @param o Outfit to check.
 *    @return 1 if o is active.
 */
int outfit_isActive( const Outfit* o )
{
   if (outfit_isForward(o) || outfit_isTurret(o) || outfit_isLauncher(o) || outfit_isFighterBay(o))
      return 1;
   if (outfit_isMod(o) && o->u.mod.active)
      return 1;
   if (outfit_isAfterburner(o))
      return 1;
   return 0;
}

/**
 * @brief Checks if outfit can be toggled.
 *    @param o Outfit to check.
 *    @return 1 if o is active.
 */
int outfit_isToggleable( const Outfit *o )
{
   /* Must be active. */
   if (!outfit_isActive(o))
      return 0;

   /* Special case it is lua-based and not toggleable. */
   if (outfit_isMod(o) && (o->lua_env != LUA_NOREF) && (o->lua_ontoggle == LUA_NOREF))
      return 0;

   return 1;
}

/**
 * @brief Checks if outfit is a fixed mounted weapon.
 *    @param o Outfit to check.
 *    @return 1 if o is a weapon (beam/bolt).
 */
int outfit_isForward( const Outfit* o )
{
   return ( (o->type==OUTFIT_TYPE_BOLT) ||
         (o->type==OUTFIT_TYPE_BEAM) );
}
/**
 * @brief Checks if outfit is bolt type weapon.
 *    @param o Outfit to check.
 *    @return 1 if o is a bolt type weapon.
 */
int outfit_isBolt( const Outfit* o )
{
   return ( (o->type==OUTFIT_TYPE_BOLT) ||
         (o->type==OUTFIT_TYPE_TURRET_BOLT) );
}
/**
 * @brief Checks if outfit is a beam type weapon.
 *    @param o Outfit to check.
 *    @return 1 if o is a beam type weapon.
 */
int outfit_isBeam( const Outfit* o )
{
   return ( (o->type==OUTFIT_TYPE_BEAM) ||
         (o->type==OUTFIT_TYPE_TURRET_BEAM) );
}
/**
 * @brief Checks if outfit is a weapon launcher.
 *    @param o Outfit to check.
 *    @return 1 if o is a weapon launcher.
 */
int outfit_isLauncher( const Outfit* o )
{
   return ( (o->type==OUTFIT_TYPE_LAUNCHER) ||
         (o->type==OUTFIT_TYPE_TURRET_LAUNCHER) );
}
/**
 * @brief Checks if outfit is a seeking weapon.
 *    @param o Outfit to check.
 *    @return 1 if o is a seeking weapon.
 */
int outfit_isSeeker( const Outfit* o )
{
   if (((o->type==OUTFIT_TYPE_TURRET_LAUNCHER) ||
            (o->type==OUTFIT_TYPE_LAUNCHER)) &&
         (o->u.lau.ai > 0))
      return 1;
   return 0;
}
/**
 * @brief Checks if outfit is a turret class weapon.
 *    @param o Outfit to check.
 *    @return 1 if o is a turret class weapon.
 */
int outfit_isTurret( const Outfit* o )
{
   return ((o->type==OUTFIT_TYPE_TURRET_BOLT)   ||
         (o->type==OUTFIT_TYPE_TURRET_BEAM)     ||
         (o->type==OUTFIT_TYPE_TURRET_LAUNCHER));
}
/**
 * @brief Checks if outfit is a ship modification.
 *    @param o Outfit to check.
 *    @return 1 if o is a ship modification.
 */
int outfit_isMod( const Outfit* o )
{
   return (o->type==OUTFIT_TYPE_MODIFICATION);
}
/**
 * @brief Checks if outfit is an afterburner.
 *    @param o Outfit to check.
 *    @return 1 if o is an afterburner.
 */
int outfit_isAfterburner( const Outfit* o )
{
   return (o->type==OUTFIT_TYPE_AFTERBURNER);
}
/**
 * @brief Checks if outfit is a fighter bay.
 *    @param o Outfit to check.
 *    @return 1 if o is a jammer.
 */
int outfit_isFighterBay( const Outfit* o )
{
   return (o->type==OUTFIT_TYPE_FIGHTER_BAY);
}
/**
 * @brief Checks if outfit is a space map.
 *    @param o Outfit to check.
 *    @return 1 if o is a map.
 */
int outfit_isMap( const Outfit* o )
{
   return (o->type==OUTFIT_TYPE_MAP);
}
/**
 * @brief Checks if outfit is a local space map.
 *    @param o Outfit to check.
 *    @return 1 if o is a map.
 */
int outfit_isLocalMap( const Outfit* o )
{
   return (o->type==OUTFIT_TYPE_LOCALMAP);
}
/**
 * @brief Checks if outfit is a license.
 *    @param o Outfit to check.
 *    @return 1 if o is a license.
 */
int outfit_isLicense( const Outfit* o )
{
   return (o->type==OUTFIT_TYPE_LICENSE);
}
/**
 * @brief Checks if outfit is a GUI.
 *    @param o Outfit to check.
 *    @return 1 if o is a GUI.
 */
int outfit_isGUI( const Outfit* o )
{
   return (o->type==OUTFIT_TYPE_GUI);
}

/**
 * @brief Checks if outfit has the secondary flag set.
 *    @param o Outfit to check.
 *    @return 1 if o is a secondary weapon.
 */
int outfit_isSecondary( const Outfit* o )
{
   return (o->properties & OUTFIT_PROP_WEAP_SECONDARY) != 0;
}

/**
 * @brief Gets the outfit's graphic effect.
 *    @param o Outfit to get information from.
 */
const OutfitGFX* outfit_gfx( const Outfit* o )
{
   if (outfit_isBolt(o)) return &o->u.blt.gfx;
   else if (outfit_isLauncher(o)) return &o->u.lau.gfx;
   return NULL;
}
/**
 * @brief Gets the outfit's collision polygon.
 *    @param o Outfit to get information from.
 */
const CollPoly* outfit_plg( const Outfit* o )
{
   if (outfit_isBolt(o)) return o->u.blt.gfx.polygon;
   else if (outfit_isLauncher(o)) return o->u.lau.gfx.polygon;
   return NULL;
}
/**
 * @brief Gets the outfit's sound effect.
 *    @param o Outfit to get information from.
 */
int outfit_spfxArmour( const Outfit* o )
{
   if (outfit_isBolt(o)) return o->u.blt.spfx_armour;
   else if (outfit_isBeam(o)) return o->u.bem.spfx_armour;
   else if (outfit_isLauncher(o)) return o->u.lau.spfx_armour;
   return -1;
}
/**
 * @brief Gets the outfit's sound effect.
 *    @param o Outfit to get information from.
 */
int outfit_spfxShield( const Outfit* o )
{
   if (outfit_isBolt(o)) return o->u.blt.spfx_shield;
   else if (outfit_isBeam(o)) return o->u.bem.spfx_shield;
   else if (outfit_isLauncher(o)) return o->u.lau.spfx_shield;
   return -1;
}
/**
 * @brief Gets the outfit's damage.
 *    @param o Outfit to get information from.
 */
const Damage *outfit_damage( const Outfit* o )
{
   if (outfit_isBolt(o)) return &o->u.blt.dmg;
   else if (outfit_isBeam(o)) return &o->u.bem.dmg;
   else if (outfit_isLauncher(o)) return &o->u.lau.dmg;
   return NULL;
}
/**
 * @brief Gets the outfit's delay.
 *    @param o Outfit to get information from.
 */
double outfit_delay( const Outfit* o )
{
   if (outfit_isBolt(o)) return o->u.blt.delay;
   else if (outfit_isBeam(o)) return o->u.bem.delay;
   else if (outfit_isLauncher(o)) return o->u.lau.delay;
   else if (outfit_isFighterBay(o)) return o->u.bay.delay;
   return -1;
}
/**
 * @brief Gets the amount an outfit can hold.
 *    @param o Outfit to get information from.
 */
int outfit_amount( const Outfit* o )
{
   if (outfit_isLauncher(o)) return o->u.lau.amount;
   else if (outfit_isFighterBay(o)) return o->u.bay.amount;
   return -1;
}

/**
 * @brief Gets the outfit's energy usage.
 *    @param o Outfit to get information from.
 */
double outfit_energy( const Outfit* o )
{
   if (outfit_isBolt(o)) return o->u.blt.energy;
   else if (outfit_isBeam(o)) return o->u.bem.energy;
   else if (outfit_isLauncher(o)) return o->u.lau.energy;
   return -1.;
}
/**
 * @brief Gets the outfit's heat generation.
 *    @param o Outfit to get information from.
 */
double outfit_heat( const Outfit* o )
{
   if (outfit_isBolt(o)) return o->u.blt.heat;
   else if (outfit_isAfterburner(o)) return o->u.afb.heat;
   else if (outfit_isBeam(o)) return o->u.bem.heat;
   return -1;
}
/**
 * @brief Gets the outfit's cpu usage.
 *    @param o Outfit to get information from.
 */
double outfit_cpu( const Outfit* o )
{
   return o->cpu;
}
/**
 * @brief Gets the outfit's range.
 *    @param o Outfit to get information from.
 */
double outfit_range( const Outfit* o )
{
   if (outfit_isBolt(o))
      return o->u.blt.falloff + (o->u.blt.range - o->u.blt.falloff)/2.;
   else if (outfit_isBeam(o))
      return o->u.bem.range;
   else if (outfit_isLauncher(o)) {
      if (o->u.lau.thrust) {
         double speedinc;
         if (o->u.lau.speed > 0.) /* Ammo that don't start stopped don't have max speed. */
            speedinc = INFINITY;
         else
            speedinc = o->u.lau.speed_max - o->u.lau.speed;
         double at = speedinc / o->u.lau.thrust;
         if (at < o->u.lau.duration)
            return speedinc * (o->u.lau.duration - at / 2.) + o->u.lau.speed * o->u.lau.duration;

         /* Maximum speed will never be reached. */
         return pow2(o->u.lau.duration) * o->u.lau.thrust / 2. + o->u.lau.duration * o->u.lau.speed;
      }
      return o->u.lau.speed * o->u.lau.duration;
   }
   else if (outfit_isFighterBay(o))
      return INFINITY;
   return -1.;
}
/**
 * @brief Gets the outfit's speed.
 *    @param o Outfit to get information from.
 *    @return Outfit's speed.
 */
double outfit_speed( const Outfit* o )
{
   if (outfit_isBolt(o))
      return o->u.blt.speed;
   else if (outfit_isLauncher(o)) {
      if (o->u.lau.thrust == 0.)
         return o->u.lau.speed;
      else { /* Gets the average speed. */
         double t;
         if (o->u.lau.speed > 0.) /* Ammo that don't start stopped don't have max speed. */
            t = INFINITY;
         else
            t = (o->u.lau.speed_max - o->u.lau.speed) / o->u.lau.thrust; /* Time to reach max speed */

         /* Reaches max speed. */
         if (t < o->u.lau.duration)
            return (o->u.lau.thrust * t * t / 2. + (o->u.lau.speed_max - o->u.lau.speed) * (o->u.lau.duration - t)) / o->u.lau.duration + o->u.lau.speed;
         /* Doesn't reach max speed. */
         else
            return o->u.lau.thrust * o->u.lau.duration / 2. + o->u.lau.speed;
      }
   }
   return -1.;
}
/**
 * @brief Gets the outfit's animation spin.
 *    @param o Outfit to get information from.
 *    @return Outfit's animation spin.
 */
double outfit_spin( const Outfit* o )
{
   if (outfit_isBolt(o)) return o->u.blt.gfx.spin;
   else if (outfit_isLauncher(o)) return o->u.lau.gfx.spin;
   return -1.;
}
/**
 * @brief Gets the outfit's minimal tracking.
 *    @param o Outfit to get information from.
 *    @return Outfit's minimal tracking.
 */
double outfit_trackmin( const Outfit* o )
{
   if (outfit_isBolt(o)) return o->u.blt.trackmin;
   else if (outfit_isLauncher(o)) return o->u.lau.trackmin;
   else if (outfit_isBeam(o)) return 0.;
   return -1.;
}
/**
 * @brief Gets the outfit's minimal tracking.
 *    @param o Outfit to get information from.
 *    @return Outfit's minimal tracking.
 */
double outfit_trackmax( const Outfit* o )
{
   if (outfit_isBolt(o)) return o->u.blt.trackmax;
   else if (outfit_isLauncher(o)) return o->u.lau.trackmax;
   else if (outfit_isBeam(o)) return 1.;
   return -1.;
}
/**
 * @brief Gets the maximum rarity the outfit can mine up to.
 *    @param o Outfit to get information from.
 *    @return Outfit's maximum mining rarity.
 */
int outfit_miningRarity( const Outfit* o )
{
   if (outfit_isBolt(o)) return o->u.blt.mining_rarity;
   else if (outfit_isLauncher(o)) return o->u.lau.mining_rarity;
   else if (outfit_isBeam(o)) return o->u.bem.mining_rarity;
   return -1;
}
/**
 * @brief Gets the outfit's sound.
 *    @param o Outfit to get sound from.
 *    @return Outfit's sound.
 */
int outfit_sound( const Outfit* o )
{
   if (outfit_isBolt(o)) return o->u.blt.sound;
   else if (outfit_isLauncher(o)) return o->u.lau.sound;
   return -1.;
}
/**
 * @brief Gets the outfit's hit sound.
 *    @param o Outfit to get hit sound from.
 *    @return Outfit's hit sound.
 */
int outfit_soundHit( const Outfit* o )
{
   if (outfit_isBolt(o)) return o->u.blt.sound_hit;
   else if (outfit_isLauncher(o)) return o->u.lau.sound_hit;
   return -1.;
}
/**
 * @brief Gets the outfit's ammunition mass.
 *    @param o Outfit to get ammunition mass from.
 *    @return Outfit's ammunition's mass.
 */
double outfit_ammoMass( const Outfit *o )
{
   if (outfit_isLauncher(o)) return o->u.lau.ammo_mass;
   else if (outfit_isFighterBay(o)) return o->u.bay.ship_mass;
   return -1.;
}
/**
 * @brief Gets the outfit's duration.
 *    @param o Outfit to get the duration of.
 *    @return Outfit's duration.
 */
double outfit_duration( const Outfit* o )
{
   if (outfit_isMod(o)) { if (o->u.mod.active) return o->u.mod.duration; }
   else if (outfit_isAfterburner(o)) return INFINITY;
   else if (outfit_isBolt(o)) return (o->u.blt.range / o->u.blt.speed);
   else if (outfit_isBeam(o)) return o->u.bem.duration;
   else if (outfit_isLauncher(o)) return o->u.lau.duration;
   else if (outfit_isFighterBay(o)) return INFINITY;
   return -1.;
}
/**
 * @brief Gets the outfit's cooldown.
 *    @param o Outfit to get the cooldown of.
 *    @return Outfit's cooldown.
 */
double outfit_cooldown( const Outfit* o )
{
   if (outfit_isMod(o)) { if (o->u.mod.active) return o->u.mod.cooldown; }
   else if (outfit_isAfterburner(o)) return 0.;
   return -1.;
}

/**
 * @brief Gets the outfit's specific type.
 *
 *    @param o Outfit to get specific type from.
 *    @return The specific type in human readable form (English).
 */
const char* outfit_getType( const Outfit* o )
{
   const char* outfit_typename[] = {
      N_("NULL"),
      N_("Bolt Cannon"),
      N_("Beam Cannon"),
      N_("Bolt Turret"),
      N_("Beam Turret"),
      N_("Launcher"),
      N_("Turret Launcher"),
      N_("Ship Modification"),
      N_("Afterburner"),
      N_("Fighter Bay"),
      N_("Star Map"),
      N_("Local Map"),
      N_("GUI"),
      N_("License"),
   };

   /* Name override. */
   if (o->typename != NULL)
      return o->typename;
   return outfit_typename[o->type];
}

/**
 * @brief Gets the outfit's broad type.
 *
 *    @param o Outfit to get the type of.
 *    @return The outfit's broad type in human readable form.
 */
const char* outfit_getTypeBroad( const Outfit* o )
{
   if (outfit_isBolt(o))            return N_("Bolt Weapon");
   else if (outfit_isBeam(o))       return N_("Beam Weapon");
   else if (outfit_isLauncher(o))   return N_("Launcher");
   //else if (outfit_isTurret(o))     return N_("Turret");
   else if (outfit_isMod(o))        return N_("Modification");
   else if (outfit_isAfterburner(o)) return N_("Afterburner");
   else if (outfit_isFighterBay(o)) return N_("Fighter Bay");
   else if (outfit_isMap(o))        return N_("Map");
   else if (outfit_isLocalMap(o))   return N_("Local Map");
   else if (outfit_isGUI(o))        return N_("GUI");
   else if (outfit_isLicense(o))    return N_("License");
   else                             return N_("Unknown");
}

/**
 * @brief Gets a human-readable string describing an ammo outfit's AI.
 *    @param o Ammo outfit.
 *    @return Name of the outfit's AI.
 */
const char* outfit_getAmmoAI( const Outfit *o )
{
   const char *ai_type[] = {
      N_("Unguided"),
      N_("Seek"),
      N_("Smart")
   };

   if (!outfit_isLauncher(o)) {
      WARN(_("Outfit '%s' is not a launcher outfit"), o->name);
      return NULL;
   }

   return ai_type[o->u.lau.ai];
}

/**
 * @brief Gets the description of an outfit.
 *
 * Subsequent calls will change the memory, strdup if necessary.
 *
 *    @param o Outfit to get description of.
 *    @return Description of the outfit.
 */
const char* outfit_description( const Outfit *o )
{
   return pilot_outfitDescription( NULL, o );
}

/**
 * @brief Gets the summary of an outfit.
 *
 * Subsequent calls will change the memory, strdup if necessary.
 *
 *    @param o Outfit to get summary of.
 *    @param withname Whether or not to include the outfit name.
 *    @return Summary of the outfit.
 */
const char* outfit_summary( const Outfit *o, int withname )
{
   return pilot_outfitSummary( NULL, o, withname );
}

/**
 * @brief Checks to see if an outfit fits a slot.
 *
 *    @param o Outfit to see if fits in a slot.
 *    @param s Slot to see if outfit fits in.
 *    @return 1 if outfit fits the slot, 0 otherwise.
 */
int outfit_fitsSlot( const Outfit* o, const OutfitSlot* s )
{
   const OutfitSlot *os = &o->slot;

   /* Outfit must have valid slot type. */
   if ((os->type == OUTFIT_SLOT_NULL) ||
      (os->type == OUTFIT_SLOT_NA))
      return 0;

   /* Outfit type must match outfit slot. */
   if (os->type != s->type)
      return 0;

   /* It doesn't fit. */
   if (os->size > s->size)
      return 0;

   /* Must match slot property. */
   if (os->spid != 0)
      if (s->spid != os->spid)
         return 0;

   /* Exclusive only match property. */
   if (s->exclusive)
      if (s->spid != os->spid)
         return 0;

   /* Must have valid slot size. */
   /*
   if (os->size == OUTFIT_SLOT_SIZE_NA)
      return 0;
   */

   /* It meets all criteria. */
   return 1;
}

/**
 * @brief Checks to see if an outfit fits a slot type (ignoring size).
 *
 *    @param o Outfit to see if fits in a slot.
 *    @param s Slot to see if outfit fits in.
 *    @return 1 if outfit fits the slot, 0 otherwise.
 */
int outfit_fitsSlotType( const Outfit* o, const OutfitSlot* s )
{
   const OutfitSlot *os = &o->slot;

   /* Outfit must have valid slot type. */
   if ((os->type == OUTFIT_SLOT_NULL) ||
      (os->type == OUTFIT_SLOT_NA))
      return 0;

   /* Outfit type must match outfit slot. */
   if (os->type != s->type)
      return 0;

   /* It meets all criteria. */
   return 1;
}

/**
 * @brief Frees an outfit slot.
 *
 *    @param s Slot to free.
 */
void outfit_freeSlot( OutfitSlot* s )
{
   (void) s;
}

#define O_CMP(s,t) \
if (strcasecmp(buf,(s))==0) return t /**< Define to help with outfit_strToOutfitType. */
/**
 * @brief Gets the outfit type from a human readable string.
 *
 *    @param buf String to extract outfit type from.
 *    @return Outfit type stored in buf.
 */
static OutfitType outfit_strToOutfitType( char *buf )
{
   O_CMP("bolt",           OUTFIT_TYPE_BOLT);
   O_CMP("beam",           OUTFIT_TYPE_BEAM);
   O_CMP("turret bolt",    OUTFIT_TYPE_TURRET_BOLT);
   O_CMP("turret beam",    OUTFIT_TYPE_TURRET_BEAM);
   O_CMP("launcher",       OUTFIT_TYPE_LAUNCHER);
   O_CMP("turret launcher",OUTFIT_TYPE_TURRET_LAUNCHER);
   O_CMP("modification",   OUTFIT_TYPE_MODIFICATION);
   O_CMP("afterburner",    OUTFIT_TYPE_AFTERBURNER);
   O_CMP("fighter bay",    OUTFIT_TYPE_FIGHTER_BAY);
   O_CMP("map",            OUTFIT_TYPE_MAP);
   O_CMP("localmap",       OUTFIT_TYPE_LOCALMAP);
   O_CMP("license",        OUTFIT_TYPE_LICENSE);
   O_CMP("gui",            OUTFIT_TYPE_GUI);

   WARN(_("Invalid outfit type: '%s'"),buf);
   return  OUTFIT_TYPE_NULL;
}
#undef O_CMP

/**
 * @brief Adds a small blurb about rarity mining.
 */
static void sdesc_miningRarity( int *l, Outfit *temp, int rarity )
{
   if (rarity == 0)
      return;
   if (rarity == 2)
      SDESC_ADD( *l, temp, "\n#g%s#0", _("Can mine uncommon and rare minerals") );
   else
      SDESC_ADD( *l, temp, "\n#g%s#0", _("Can mine uncommon minerals") );
}

/**
 * @brief Parses a damage node.
 *
 * Example damage node would be:
 * @code
 * <damage type="kinetic">10</damage>
 * @endcode
 *
 *    @param[out] dmg Stores the damage here.
 *    @param[in] node Node to parse damage from.
 *    @return 0 on success.
 */
static int outfit_parseDamage( Damage *dmg, xmlNodePtr node )
{
   xmlNodePtr cur;

   /* Defaults. */
   dmg->type         = dtype_get("normal");
   dmg->damage       = 0.;
   dmg->penetration  = 0.;
   dmg->disable      = 0.;

   cur = node->xmlChildrenNode;
   do {
      xml_onlyNodes( cur );

      /* Core properties. */
      xmlr_float( cur, "penetrate", dmg->penetration );
      xmlr_float( cur, "physical",  dmg->damage );
      xmlr_float( cur, "disable",   dmg->disable );

      /* Get type */
      if (xml_isNode(cur,"type")) {
         char *buf   = xml_get( cur );
         dmg->type   = dtype_get(buf);
         if (dmg->type < 0) { /* Case damage type in outfit.xml that isn't in damagetype.xml */
            dmg->type = 0;
            WARN(_("Unknown damage type '%s'"), buf);
         }
      }
      else WARN(_("Damage has unknown node '%s'"), cur->name);

   } while (xml_nextNode(cur));

   /* Normalize. */
   dmg->penetration /= 100.;

   return 0;
}

/**
 * @brief Loads the collision polygon for a bolt outfit.
 *
 *    @param temp Outfit to load into.
 *    @param buf Name of the file.
 */
static int outfit_loadPLG( Outfit *temp, const char *buf )
{
   char *file;
   OutfitGFX *gfx;
   CollPoly *polygon;
   xmlDocPtr doc;
   xmlNodePtr node, cur;

<<<<<<< HEAD
   if (outfit_isLauncher(temp))
      gfx = &temp->u.lau.gfx;
   else if (outfit_isBolt(temp))
      gfx = &temp->u.blt.gfx;
   else {
      WARN(_("Trying to load polygon for non-compatible outfit '%s'!"),temp->name);
      return -1;
   }

   asprintf( &file, "%s%s.xml", OUTFIT_POLYGON_PATH, buf );
=======
   SDL_asprintf( &file, "%s%s.xml", OUTFIT_POLYGON_PATH, buf );
>>>>>>> 1575730e

   /* See if the file does exist. */
   if (!PHYSFS_exists(file)) {
      WARN(_("%s xml collision polygon does not exist!\n \
               Please use the script 'polygon_from_sprite.py' \
that can be found in Naev's artwork repo."), file);
      free(file);
      return 0;
   }

   /* Load the XML. */
   doc  = xml_parsePhysFS( file );

   if (doc == NULL) {
      free(file);
      return 0;
   }

   node = doc->xmlChildrenNode; /* First polygon node */
   if (node == NULL) {
      xmlFreeDoc(doc);
      WARN(_("Malformed %s file: does not contain elements"), file);
      free(file);
      return 0;
   }

   free(file);

   do { /* load the polygon data */
      if (xml_isNode(node,"polygons")) {
         cur = node->children;
         gfx->polygon = array_create_size( CollPoly, 36 );
         do {
            if (xml_isNode(cur,"polygon")) {
               polygon = &array_grow( &gfx->polygon );
               LoadPolygon( polygon, cur );
            }
         } while (xml_nextNode(cur));
      }
   } while (xml_nextNode(node));

   xmlFreeDoc(doc);
   return 0;
}

/**
 * @brief Loads the graphics for an outfit.
 */
static int outfit_loadGFX( Outfit *temp, const xmlNodePtr node )
{
   char *type;
   OutfitGFX *gfx;

   if (outfit_isLauncher(temp))
      gfx = &temp->u.lau.gfx;
   else if (outfit_isBolt(temp))
      gfx = &temp->u.blt.gfx;
   else {
      WARN(_("Trying to load graphics for non-compatible outfit '%s'!"),temp->name);
      return -1;
   }

   /* Comomn properties. */
   xmlr_attr_float(node, "spin", gfx->spin);
   if (gfx->spin != 0)
      outfit_setProp( temp, OUTFIT_PROP_WEAP_SPIN );

   /* Split by type. */
   xmlr_attr_strd(node,"type",type);
   if ((type != NULL) && (strcmp(type,"shader")==0)) {
      char *vertex;

      xmlr_attr_strd(node,"vertex",vertex);
      if (vertex == NULL)
         vertex = strdup("project_pos.vert");
      gfx->program   = gl_program_vert_frag( vertex, xml_get(node), NULL );
      free( vertex );
      gfx->vertex    = glGetAttribLocation(  gfx->program, "vertex" );
      gfx->projection= glGetUniformLocation( gfx->program, "projection" );
      gfx->dimensions= glGetUniformLocation( gfx->program, "dimensions" );
      gfx->u_r       = glGetUniformLocation( gfx->program, "u_r" );
      gfx->u_time    = glGetUniformLocation( gfx->program, "u_time" );
      gfx->u_fade    = glGetUniformLocation( gfx->program, "u_fade" );

      xmlr_attr_float_def(node,"size",gfx->size,-1.);
      if (gfx->size < 0.)
         WARN(_("Outfit '%s' has GFX shader but no 'size' set!"),temp->name);

      xmlr_attr_float_def(node,"col_size",gfx->col_size,gfx->size*0.8);

      free(type);
      return 0;
   }
   else if (type != NULL) {
      WARN(_("Outfit '%s' has unknown gfx type '%s'!"), temp->name, type);
      free(type);
      return -1;
   }

   /* Load normal graphics. */
   gfx->tex = xml_parseTexture( node, OUTFIT_GFX_PATH"space/%s", 6, 6,
         OPENGL_TEX_MAPTRANS | OPENGL_TEX_MIPMAPS );
   /* Load the collision polygon. */
   char *buf = xml_get(node);
   outfit_loadPLG( temp, buf );
   gfx->size = (gfx->tex->sw + gfx->tex->sh)*0.5;

   /* Validity check: there must be 1 polygon per sprite. */
   if (array_size(gfx->polygon) != 36) {
      WARN(_("Outfit '%s': the number of collision polygons is wrong.\n \
               npolygon = %i and sx*sy = %i"),
               temp->name, array_size(gfx->polygon), 36);
   }

   return 0;
}

/**
 * @brief Parses the specific area for a bolt weapon and loads it into Outfit.
 *
 *    @param temp Outfit to finish loading.
 *    @param parent Outfit's parent node.
 */
static void outfit_parseSBolt( Outfit* temp, const xmlNodePtr parent )
{
   ShipStatList *ll;
   xmlNodePtr node;
   char *buf;
   double C, area;
   double dshield, darmour, dknockback;
   int l;

   /* Defaults */
   temp->u.blt.spfx_armour    = -1;
   temp->u.blt.spfx_shield    = -1;
   temp->u.blt.sound          = -1;
   temp->u.blt.sound_hit      = -1;
   temp->u.blt.falloff        = -1.;
   temp->u.blt.trackmin       = -1.;
   temp->u.blt.trackmax       = -1.;
   temp->u.blt.shots          = 1;

   node = parent->xmlChildrenNode;
   do { /* load all the data */
      xml_onlyNodes(node);
      xmlr_float(node,"speed",temp->u.blt.speed);
      xmlr_float(node,"delay",temp->u.blt.delay);
      xmlr_float(node,"energy",temp->u.blt.energy);
      xmlr_float(node,"heatup",temp->u.blt.heatup);
      xmlr_float(node,"trackmin",temp->u.blt.trackmin);
      xmlr_float(node,"trackmax",temp->u.blt.trackmax);
      xmlr_float(node,"swivel",temp->u.blt.swivel);
      xmlr_float(node,"dispersion",temp->u.blt.dispersion);
      xmlr_float(node,"speed_dispersion",temp->u.blt.speed_dispersion);
      xmlr_int(node,"shots",temp->u.blt.shots);
      xmlr_int(node,"mining_rarity",temp->u.blt.mining_rarity);
      xmlr_strd(node,"lua",temp->lua_file);
      if (xml_isNode(node,"range")) {
         xmlr_attr_strd(node,"blowup",buf);
         if (buf != NULL) {
            if (strcmp(buf,"armour")==0)
               outfit_setProp(temp, OUTFIT_PROP_WEAP_BLOWUP_SHIELD);
            else if (strcmp(buf,"shield")==0)
               outfit_setProp(temp, OUTFIT_PROP_WEAP_BLOWUP_ARMOUR);
            else
               WARN(_("Outfit '%s' has invalid blowup property: '%s'"),
                     temp->name, buf );
            free(buf);
         }
         temp->u.blt.range = xml_getFloat(node);
         continue;
      }
      xmlr_float(node,"falloff",temp->u.blt.falloff);

      /* Graphics. */
      if (xml_isNode(node,"gfx")) {
         outfit_loadGFX( temp, node );
         continue;
      }
      if (xml_isNode(node,"gfx_end")) {
         temp->u.blt.gfx.tex_end = xml_parseTexture( node,
               OUTFIT_GFX_PATH"space/%s", 6, 6,
               OPENGL_TEX_MAPTRANS | OPENGL_TEX_MIPMAPS );
         continue;
      }

      /* Special effects. */
      if (xml_isNode(node,"spfx_shield")) {
         temp->u.blt.spfx_shield = spfx_get(xml_get(node));
         continue;
      }
      if (xml_isNode(node,"spfx_armour")) {
         temp->u.blt.spfx_armour = spfx_get(xml_get(node));
         continue;
      }

      /* Misc. */
      if (xml_isNode(node,"sound")) {
         temp->u.blt.sound = sound_get( xml_get(node) );
         continue;
      }
      if (xml_isNode(node,"sound_hit")) {
         temp->u.blt.sound_hit = sound_get( xml_get(node) );
         continue;
      }
      if (xml_isNode(node,"damage")) {
         outfit_parseDamage( &temp->u.blt.dmg, node );
         continue;
      }

      /* Stats. */
      ll = ss_listFromXML( node );
      if (ll != NULL) {
         ll->next    = temp->stats;
         temp->stats = ll;
         continue;
      }
      WARN(_("Outfit '%s' has unknown node '%s'"),temp->name, node->name);
   } while (xml_nextNode(node));

   /* If not defined assume maximum. */
   if (temp->u.blt.falloff < 0.)
      temp->u.blt.falloff = temp->u.blt.range;

   /* Post processing. */
   temp->u.blt.swivel  *= M_PI/180.;
   temp->u.blt.dispersion *= M_PI/100.;
   if (outfit_isTurret(temp))
      temp->u.blt.swivel = M_PI;
   /*
    *         dT Mthermal - Qweap
    * Hweap = ----------------------
    *                tweap
    */
   C = pilot_heatCalcOutfitC(temp);
   area = pilot_heatCalcOutfitArea(temp);
   temp->u.blt.heat     = ((800.-CONST_SPACE_STAR_TEMP)*C +
            STEEL_HEAT_CONDUCTIVITY * ((800-CONST_SPACE_STAR_TEMP) * area)) /
         temp->u.blt.heatup * temp->u.blt.delay;

   /* Set short description. */
   temp->summary_raw = malloc( OUTFIT_SHORTDESC_MAX );
   l = 0;
   SDESC_ADD(  l, temp, _("%s [%s]"), _(outfit_getType(temp)),
         _(dtype_damageTypeToStr(temp->u.blt.dmg.type)) );
   dtype_raw( temp->u.blt.dmg.type, &dshield, &darmour, &dknockback );
   SDESC_COLOURT(  l, temp, _("\n     %.0f%% vs armour"), 100., darmour*100. );
   SDESC_COLOURT(  l, temp, _("\n     %.0f%% vs shield"), 100., dshield*100. );
   SDESC_COND( l, temp, _("\n     %.0f%% knockback"), dknockback*100. );
   SDESC_COND_COLOUR( l, temp, _("\n%.0f CPU"), temp->cpu );
   SDESC_COND( l, temp, _("\n%.0f Mass"), temp->mass );
   SDESC_ADD(  l, temp, _("\n%.0f%% Penetration"), temp->u.blt.dmg.penetration*100. );
   SDESC_COND( l, temp, _("\n%.2f DPS [%.0f Damage]"),
         1./temp->u.blt.delay * temp->u.blt.dmg.damage * (double)temp->u.blt.shots, temp->u.blt.dmg.damage * (double)temp->u.blt.shots );
   SDESC_COND( l, temp, _("\n%.2f Disable/s [%.0f Disable]"),
         1./temp->u.blt.delay * temp->u.blt.dmg.disable * (double)temp->u.blt.shots, temp->u.blt.dmg.disable * (double)temp->u.blt.shots );
   SDESC_ADD(  l, temp, _("\n%.1f Shots Per Second"), 1./temp->u.blt.delay );
   SDESC_COND( l, temp, _("\n%.1f EPS [%.0f Energy]"),
         1./temp->u.blt.delay * temp->u.blt.energy, temp->u.blt.energy );
   SDESC_ADD(  l, temp, _("\n%s Range"), num2strU( temp->u.blt.range, 0 ) );
   SDESC_ADD(  l, temp, _("\n%.0f Speed"), temp->u.blt.speed );
   SDESC_COND( l, temp, _("\n%.1f second heat up"), temp->u.blt.heatup);
   SDESC_COND( l, temp, _("\n%.1f Degree Dispersion"), temp->u.blt.dispersion*180./M_PI );
   if (!outfit_isTurret(temp))
      SDESC_ADD(  l, temp, _("\n%.1f Degree Swivel"), temp->u.blt.swivel*180./M_PI );
   SDESC_ADD(  l, temp, _("\n%s Optimal Tracking"), num2strU( temp->u.blt.trackmax, 0 ) );
   SDESC_ADD(  l, temp, _("\n%s Minimal Tracking"), num2strU( temp->u.blt.trackmin, 0 ) );
   sdesc_miningRarity( &l, temp, temp->u.blt.mining_rarity );

#define MELEMENT(o,s) \
if (o) WARN(_("Outfit '%s' missing/invalid '%s' element"), temp->name, s) /**< Define to help check for data errors. */
   //MELEMENT(temp->u.blt.gfx_space==NULL,"gfx");
   MELEMENT(temp->u.blt.spfx_shield==-1,"spfx_shield");
   MELEMENT(temp->u.blt.spfx_armour==-1,"spfx_armour");
   MELEMENT((sound_disabled!=0) && (temp->u.blt.sound<0),"sound");
   MELEMENT(temp->mass==0.,"mass");
   MELEMENT(temp->u.blt.delay==0,"delay");
   MELEMENT(temp->u.blt.speed==0,"speed");
   MELEMENT(temp->u.blt.range==0,"range");
   MELEMENT(temp->u.blt.dmg.damage==0,"damage");
   MELEMENT(temp->u.blt.energy==0.,"energy");
   //MELEMENT(temp->cpu==0.,"cpu");
   MELEMENT(temp->u.blt.falloff > temp->u.blt.range,"falloff");
   MELEMENT(temp->u.blt.heatup==0.,"heatup");
   MELEMENT(((temp->u.blt.swivel > 0.) || outfit_isTurret(temp)) && (temp->u.blt.trackmin<0.),"trackmin");
   MELEMENT(((temp->u.blt.swivel > 0.) || outfit_isTurret(temp)) && (temp->u.blt.trackmax<0.),"trackmax");
#undef MELEMENT
}

/**
 * @brief Parses the beam weapon specifics of an outfit.
 *
 *    @param temp Outfit to finish loading.
 *    @param parent Outfit's parent node.
 */
static void outfit_parseSBeam( Outfit* temp, const xmlNodePtr parent )
{
   ShipStatList *ll;
   int l;
   xmlNodePtr node;
   double C, area;
   double dshield, darmour, dknockback;
   char *shader;

   /* Defaults. */
   temp->u.bem.spfx_armour    = -1;
   temp->u.bem.spfx_shield    = -1;
   temp->u.bem.sound_warmup   = -1;
   temp->u.bem.sound          = -1;
   temp->u.bem.sound_off      = -1;

   node = parent->xmlChildrenNode;
   do { /* load all the data */
      xml_onlyNodes(node);
      xmlr_float(node,"range",temp->u.bem.range);
      xmlr_float(node,"turn",temp->u.bem.turn);
      xmlr_float(node,"energy",temp->u.bem.energy);
      xmlr_float(node,"delay",temp->u.bem.delay);
      xmlr_float(node,"warmup",temp->u.bem.warmup);
      xmlr_float(node,"heatup",temp->u.bem.heatup);
      xmlr_float(node,"swivel",temp->u.bem.swivel);
      xmlr_int(node,"mining_rarity",temp->u.bem.mining_rarity);
      xmlr_strd(node,"lua",temp->lua_file);

      if (xml_isNode(node, "duration")) {
         xmlr_attr_float(node, "min", temp->u.bem.min_duration);
         temp->u.bem.duration = xml_getFloat(node);
         continue;
      }

      if (xml_isNode(node,"damage")) {
         outfit_parseDamage( &temp->u.bem.dmg, node );
         continue;
      }

      /* Graphic stuff. */
      if (xml_isNode(node,"shader")) {
         xmlr_attr_float(node, "r", temp->u.bem.colour.r);
         xmlr_attr_float(node, "g", temp->u.bem.colour.g);
         xmlr_attr_float(node, "b", temp->u.bem.colour.b);
         xmlr_attr_float(node, "a", temp->u.bem.colour.a);
         xmlr_attr_float(node, "width", temp->u.bem.width);
         col_gammaToLinear( &temp->u.bem.colour );
         shader = xml_get(node);
         if (gl_has( OPENGL_SUBROUTINES )) {
            temp->u.bem.shader = glGetSubroutineIndex( shaders.beam.program, GL_FRAGMENT_SHADER, shader );
            if (temp->u.bem.shader == GL_INVALID_INDEX)
               WARN("Beam outfit '%s' has unknown shader function '%s'", temp->name, shader);
         }
         continue;
      }
      if (xml_isNode(node,"spfx_armour")) {
         temp->u.bem.spfx_armour = spfx_get(xml_get(node));
         continue;
      }
      if (xml_isNode(node,"spfx_shield")) {
         temp->u.bem.spfx_shield = spfx_get(xml_get(node));
         continue;
      }

      /* Sound stuff. */
      if (xml_isNode(node,"sound_warmup")) {
         temp->u.bem.sound_warmup = sound_get( xml_get(node) );
         continue;
      }
      if (xml_isNode(node,"sound")) {
         temp->u.bem.sound = sound_get( xml_get(node) );
         continue;
      }
      if (xml_isNode(node,"sound_off")) {
         temp->u.bem.sound_off = sound_get( xml_get(node) );
         continue;
      }

      /* Stats. */
      ll = ss_listFromXML( node );
      if (ll != NULL) {
         ll->next    = temp->stats;
         temp->stats = ll;
         continue;
      }
      WARN(_("Outfit '%s' has unknown node '%s'"),temp->name, node->name);
   } while (xml_nextNode(node));

   /* Post processing. */
   temp->u.bem.swivel  *= M_PI/180.;
   temp->u.bem.turn    *= M_PI/180.; /* Convert to rad/s. */
   C = pilot_heatCalcOutfitC(temp);
   area = pilot_heatCalcOutfitArea(temp);
   temp->u.bem.heat     = ((800.-CONST_SPACE_STAR_TEMP)*C +
            STEEL_HEAT_CONDUCTIVITY * ((800-CONST_SPACE_STAR_TEMP) * area)) /
         temp->u.bem.heatup * (temp->u.bem.delay+temp->u.bem.warmup+temp->u.bem.duration) / temp->u.bem.delay;

   /* Set short description. */
   temp->summary_raw = malloc( OUTFIT_SHORTDESC_MAX );
   l = 0;
   SDESC_ADD(  l, temp, _("%s [%s]"), _(outfit_getType(temp)),
         _(dtype_damageTypeToStr(temp->u.bem.dmg.type)) );
   dtype_raw( temp->u.bem.dmg.type, &dshield, &darmour, &dknockback );
   SDESC_COLOURT(  l, temp, _("\n     %.0f%% vs armour"), 100., darmour*100. );
   SDESC_COLOURT(  l, temp, _("\n     %.0f%% vs shield"), 100., dshield*100. );
   SDESC_COND( l, temp, _("\n     %.0f%% knockback"), dknockback*100. );
   SDESC_COND_COLOUR( l, temp, _("\n%.0f CPU"), temp->cpu );
   SDESC_COND( l, temp, _("\n%.0f Mass"), temp->mass );
   SDESC_ADD(  l, temp, _("\n%.0f%% Penetration"), temp->u.bem.dmg.penetration*100 );
   SDESC_ADD(  l, temp, _("\n%.2f DPS [%s]"),
         temp->u.bem.dmg.damage * temp->u.bem.duration / (temp->u.bem.duration + temp->u.bem.delay),
         _(dtype_damageTypeToStr(temp->u.bem.dmg.type) ) );
   SDESC_COND( l, temp, _("\n%.0f Disable/s"),  temp->u.bem.dmg.disable );
   SDESC_COND( l, temp, _("\n%.1f EPS"),        temp->u.bem.energy );
   SDESC_ADD(  l, temp, _("\n%.1f Duration"),   temp->u.bem.duration );
   SDESC_ADD(  l, temp, _(" (%.1f minimum)"),   temp->u.bem.min_duration );
   SDESC_ADD(  l, temp, _("\n%.1f Cooldown"),   temp->u.bem.duration );
   SDESC_ADD(  l, temp, _("\n%s Range"),        num2strU(temp->u.bem.range,0) );
   SDESC_COND( l, temp, _("\n%.1f second heat up"),temp->u.bem.heatup );
   if (!outfit_isTurret(temp))
      SDESC_ADD(  l, temp, _("\n%.1f Degree Swivel"), temp->u.bem.swivel*180./M_PI );
   sdesc_miningRarity( &l, temp, temp->u.bem.mining_rarity );

#define MELEMENT(o,s) \
if (o) WARN( _("Outfit '%s' missing/invalid '%s' element"), temp->name, s) /**< Define to help check for data errors. */
   MELEMENT(temp->u.bem.width==0.,"shader width");
   MELEMENT(temp->u.bem.spfx_shield==-1,"spfx_shield");
   MELEMENT(temp->u.bem.spfx_armour==-1,"spfx_armour");
   MELEMENT((sound_disabled!=0) && (temp->u.bem.warmup > 0.) && (temp->u.bem.sound<0),"sound_warmup");
   MELEMENT((sound_disabled!=0) && (temp->u.bem.sound<0),"sound");
   MELEMENT((sound_disabled!=0) && (temp->u.bem.sound_off<0),"sound_off");
   MELEMENT(temp->u.bem.delay==0,"delay");
   MELEMENT(temp->u.bem.duration==0,"duration");
   MELEMENT(temp->u.bem.min_duration < 0,"duration");
   MELEMENT(temp->u.bem.range==0,"range");
   MELEMENT((temp->type!=OUTFIT_TYPE_BEAM) && (temp->u.bem.turn==0),"turn");
   MELEMENT(temp->u.bem.energy==0.,"energy");
   MELEMENT(temp->cpu==0.,"cpu");
   MELEMENT(temp->u.bem.dmg.damage==0,"damage");
   MELEMENT(temp->u.bem.heatup==0.,"heatup");
#undef MELEMENT
}

/**
 * @brief Parses the specific area for a launcher and loads it into Outfit.
 *
 *    @param temp Outfit to finish loading.
 *    @param parent Outfit's parent node.
 */
static void outfit_parseSLauncher( Outfit* temp, const xmlNodePtr parent )
{
   ShipStatList *ll;
   xmlNodePtr node;
   double dshield, darmour, dknockback;
   int l;

   temp->u.lau.trackmin    = -1.;
   temp->u.lau.trackmax    = -1.;
   temp->u.lau.spfx_armour = -1;
   temp->u.lau.spfx_shield = -1;
   temp->u.lau.sound       = -1;
   temp->u.lau.sound_hit   = -1;
   temp->u.lau.trail_spec  = NULL;
   temp->u.lau.ai          = -1;
   temp->u.lau.speed_max   = -1.;
   temp->u.lau.shots       = 1;

   node  = parent->xmlChildrenNode;
   do { /* load all the data */
      xml_onlyNodes(node);
      xmlr_float(node,"delay",temp->u.lau.delay);
      xmlr_int(node,"amount",temp->u.lau.amount);
      xmlr_float(node,"reload_time",temp->u.lau.reload_time);
      xmlr_float(node,"trackmin",temp->u.lau.trackmin);
      xmlr_float(node,"trackmax",temp->u.lau.trackmax);
      xmlr_float(node,"lockon",temp->u.lau.lockon);
      xmlr_float(node,"iflockon",temp->u.lau.iflockon);
      xmlr_float(node,"swivel",temp->u.lau.swivel);
      xmlr_float(node,"dispersion",temp->u.blt.dispersion);
      xmlr_float(node,"speed_dispersion",temp->u.blt.speed_dispersion);
      xmlr_int(node,"shots",temp->u.blt.shots);
      xmlr_int(node,"mining_rarity",temp->u.lau.mining_rarity);
      xmlr_strd(node,"lua",temp->lua_file);

      if (!outfit_isTurret(temp))
         xmlr_float(node,"arc",temp->u.lau.arc); /* This is in semi-arc like swivel. */

      /* Ammo stuff. */
      /* Basic */
      if (xml_isNode(node,"duration")) {
         char *buf;
         xmlr_attr_strd(node,"blowup",buf);
         if (buf != NULL) {
            if (strcmp(buf,"armour")==0)
               outfit_setProp(temp, OUTFIT_PROP_WEAP_BLOWUP_SHIELD);
            else if (strcmp(buf,"shield")==0)
               outfit_setProp(temp, OUTFIT_PROP_WEAP_BLOWUP_ARMOUR);
            else
               WARN(_("Outfit '%s' has invalid blowup property: '%s'"),
                     temp->name, buf );
            free(buf);
         }
         temp->u.lau.duration = xml_getFloat(node);
         continue;
      }
      xmlr_float(node,"resist",temp->u.lau.resist);
      /* Movement */
      xmlr_float(node,"thrust",temp->u.lau.thrust);
      xmlr_float(node,"turn",temp->u.lau.turn);
      xmlr_float(node,"speed",temp->u.lau.speed);
      xmlr_float(node,"speed_max",temp->u.lau.speed_max);
      xmlr_float(node,"energy",temp->u.lau.energy);
      xmlr_float(node,"ammo_mass",temp->u.lau.ammo_mass);
      if (xml_isNode(node,"gfx")) {
         outfit_loadGFX( temp, node );
         continue;
      }
      if (xml_isNode(node,"spfx_armour")) {
         temp->u.lau.spfx_armour = spfx_get(xml_get(node));
         continue;
      }
      if (xml_isNode(node,"spfx_shield")) {
         temp->u.lau.spfx_shield = spfx_get(xml_get(node));
         continue;
      }
      if (xml_isNode(node,"sound")) {
         temp->u.lau.sound = sound_get( xml_get(node) );
         continue;
      }
      if (xml_isNode(node,"sound_hit")) {
         temp->u.lau.sound_hit = sound_get( xml_get(node) );
         continue;
      }
      if (xml_isNode(node,"damage")) {
         outfit_parseDamage( &temp->u.lau.dmg, node );
         continue;
      }
      if (xml_isNode(node,"trail_generator")) {
         xmlr_attr_float( node, "x", temp->u.lau.trail_x_offset );
         char *buf = xml_get(node);
         if (buf == NULL)
            buf = "default";
         temp->u.lau.trail_spec = trailSpec_get( buf );
         continue;
      }
      if (xml_isNode(node,"ai")) {
         char *buf = xml_get(node);
         if (buf != NULL) {
            if (strcmp(buf,"unguided")==0)
               temp->u.lau.ai = AMMO_AI_UNGUIDED;
            else if (strcmp(buf,"seek")==0)
               temp->u.lau.ai = AMMO_AI_SEEK;
            else if (strcmp(buf,"smart")==0)
               temp->u.lau.ai = AMMO_AI_SMART;
            else
               WARN(_("Ammo '%s' has unknown ai type '%s'."), temp->name, buf);
         }
         continue;
      }

      /* Stats. */
      ll = ss_listFromXML( node );
      if (ll != NULL) {
         ll->next    = temp->stats;
         temp->stats = ll;
         continue;
      }
      WARN(_("Outfit '%s' has unknown node '%s'"),temp->name, node->name);
   } while (xml_nextNode(node));

   /* Post processing. */
   temp->u.lau.swivel *= M_PI/180.;
   temp->u.lau.arc *= M_PI/180.;
   /* Note that arc will be 0. for turrets. */
   temp->u.lau.dispersion *= M_PI/180.;
   temp->u.lau.turn *= M_PI/180.; /* Convert to rad/s. */
   if (temp->u.lau.speed_max < 0.)
      temp->u.lau.speed_max = temp->u.lau.speed;
   else if (temp->u.lau.speed > 0. && temp->u.lau.thrust > 0.) /* Condition for not taking max_speed into account. */
      WARN(_("Max speed of ammo '%s' will be ignored."), temp->name);
   temp->u.lau.resist /= 100.;

   /* Short description. */
   temp->summary_raw = malloc( OUTFIT_SHORTDESC_MAX );
   l = 0;
   SDESC_ADD(  l, temp, _("%s [%s]"), _(outfit_getType(temp)),
         _(dtype_damageTypeToStr(temp->u.lau.dmg.type)) );
   dtype_raw( temp->u.lau.dmg.type, &dshield, &darmour, &dknockback );
   SDESC_COLOURT(  l, temp, _("\n     %.0f%% vs armour"), 100., darmour*100. );
   SDESC_COLOURT(  l, temp, _("\n     %.0f%% vs shield"), 100., dshield*100. );
   SDESC_COND( l, temp, _("\n     %.0f%% knockback"), dknockback*100. );
   SDESC_COND_COLOUR( l, temp, _("\n%.0f CPU"), temp->cpu );
   SDESC_COND( l, temp, _("\n%.0f Mass"), temp->mass );

   if (outfit_isSeeker(temp)) {
      SDESC_ADD(  l, temp, _("\n%.1f Second Lock-on"), temp->u.lau.lockon );
      SDESC_ADD(  l, temp, _("\n%.1f Second In-Flight Calibration"), temp->u.lau.iflockon );
      SDESC_ADD(  l, temp, _("\n%s Optimal Tracking"), num2strU( temp->u.lau.trackmax, 0 ) );
      SDESC_ADD(  l, temp, _("\n%s Minimal Tracking"), num2strU( temp->u.lau.trackmin, 0 ) );
   }
   else {
      SDESC_ADD(  l, temp, _("\nNo Seeking") );
      if (outfit_isTurret(temp) || temp->u.lau.swivel > 0.) {
         SDESC_ADD(  l, temp, _("\n%s Optimal Tracking"), num2strU( temp->u.lau.trackmax, 0 ) );
         SDESC_ADD(  l, temp, _("\n%s Minimal Tracking"), num2strU( temp->u.lau.trackmin, 0 ) );
         SDESC_COND( l, temp, _("\n%.1f Degree Swivel"), temp->u.lau.swivel*180./M_PI );
      }
   }

   SDESC_ADD(  l, temp, _("\nHolds %d ammo"), temp->u.lau.amount );
   SDESC_ADD(  l, temp, _("\n%.0f%% Penetration"), temp->u.lau.dmg.penetration * 100. );
   SDESC_COND( l, temp, _("\n%.2f DPS [%.0f Damage]"),
         1. / temp->u.lau.delay * temp->u.lau.dmg.damage * (double)temp->u.lau.shots, temp->u.lau.dmg.damage * (double)temp->u.lau.shots );
   SDESC_COND( l, temp, _("\n%.1f Disable/s [%.0f Disable]"),
         1. / temp->u.lau.delay * temp->u.lau.dmg.disable * (double)temp->u.lau.shots, temp->u.lau.dmg.disable * (double)temp->u.lau.shots );
   SDESC_ADD(  l, temp, _("\n%.1f Shots Per Second"), 1. / temp->u.lau.delay );
   SDESC_ADD(  l, temp, _("\n%s Range [%.1f duration]"), num2strU( outfit_range(temp), 0 ), temp->u.lau.duration );
   if (temp->u.lau.thrust > 0.) {
      if (temp->u.lau.speed > 0.)
         SDESC_ADD( l, temp, _("\n%.0f Initial Speed (%.0f Thrust)"), temp->u.lau.speed, temp->u.lau.thrust );
      else
         SDESC_ADD( l, temp, _("\n%.0f Thrust"), temp->u.lau.thrust );
   }
   else
      SDESC_COND( l, temp, _("\n%.0f Speed"), temp->u.lau.speed );
   if (!(temp->u.lau.thrust > 0. && temp->u.lau.speed > 0.))
      SDESC_ADD(  l, temp, _("\n%.0f Maximum Speed"), temp->u.lau.speed_max );
   SDESC_ADD(  l, temp, _("\n%.1f Seconds to Reload"), temp->u.lau.reload_time );
   SDESC_COND( l, temp, _("\n%.1f EPS [%.0f Energy]"), temp->u.lau.delay * temp->u.lau.energy, temp->u.lau.energy );
   SDESC_COND( l, temp, _("\n%.0f%% Jam Resistance"), temp->u.lau.resist * 100. );
   sdesc_miningRarity( &l, temp, temp->u.lau.mining_rarity );

#define MELEMENT(o,s) \
if (o) WARN(_("Outfit '%s' missing '%s' element"), temp->name, s) /**< Define to help check for data errors. */
   MELEMENT(temp->u.lau.delay==0.,"delay");
   //MELEMENT(temp->cpu==0.,"cpu");
   MELEMENT(temp->u.lau.amount==0.,"amount");
   MELEMENT(temp->u.lau.reload_time==0.,"reload_time");
   MELEMENT(temp->u.lau.ammo_mass==0.,"mass");
   //MELEMENT(!outfit_isProp(temp,OUTFIT_PROP_SHOOT_DRY)&&temp->u.lau.gfx_space==NULL,"gfx");
   MELEMENT(!outfit_isProp(temp,OUTFIT_PROP_SHOOT_DRY)&&temp->u.lau.spfx_shield==-1,"spfx_shield");
   MELEMENT(!outfit_isProp(temp,OUTFIT_PROP_SHOOT_DRY)&&temp->u.lau.spfx_armour==-1,"spfx_armour");
   MELEMENT((sound_disabled!=0) && (temp->u.lau.sound<0),"sound");
   /* MELEMENT(temp->u.lau.thrust==0,"thrust"); */
   /* Unguided missiles don't need everything */
   if (outfit_isSeeker(temp)) {
      MELEMENT(temp->u.lau.turn==0,"turn");
      MELEMENT(temp->u.lau.trackmin<0,"trackmin");
      MELEMENT(temp->u.lau.trackmax<0,"trackmax");
      MELEMENT(temp->u.lau.lockon<0,"lockon");
      MELEMENT(!outfit_isTurret(temp) && (temp->u.lau.arc==0.),"arc");
   }
   MELEMENT(!outfit_isProp(temp,OUTFIT_PROP_SHOOT_DRY)&&temp->u.lau.speed_max==0,"speed_max");
   MELEMENT(!outfit_isProp(temp,OUTFIT_PROP_SHOOT_DRY)&&temp->u.lau.duration==0,"duration");
   MELEMENT(temp->u.lau.dmg.damage==0,"damage");
   /*MELEMENT(temp->u.lau.energy==0.,"energy");*/
#undef MELEMENT
   if (!outfit_isProp(temp,OUTFIT_PROP_SHOOT_DRY)&&temp->u.lau.speed==0. && temp->u.lau.thrust==0.)
      WARN(_("Outfit '%s' has no speed nor thrust set!"), temp->name);
   if (!outfit_isProp(temp,OUTFIT_PROP_SHOOT_DRY)&&temp->u.lau.iflockon >= temp->u.lau.duration)
      WARN(_("Outfit '%s' has longer 'iflockon' than ammo 'duration'"), temp->name);
}

/**
 * @brief Parses the modification tidbits of the outfit.
 *
 *    @param temp Outfit to finish loading.
 *    @param parent Outfit's parent node.
 */
static void outfit_parseSMod( Outfit* temp, const xmlNodePtr parent )
{
   int l;
   xmlNodePtr node = parent->children;

   do { /* load all the data */
      ShipStatList *ll;

      xml_onlyNodes(node);
      xmlr_strd(node,"lua",temp->lua_file);

      if (xml_isNode(node,"active")) {
         xmlr_attr_float(node, "cooldown", temp->u.mod.cooldown);
         temp->u.mod.active   = 1;
         temp->u.mod.duration = xml_getFloat(node);

         /* Infinity if no duration specified. */
         if (temp->u.mod.duration == 0)
            temp->u.mod.duration = INFINITY;

         continue;
      }

      /* Stats. */
      ll = ss_listFromXML( node );
      if (ll != NULL) {
         ll->next    = temp->stats;
         temp->stats = ll;
         continue;
      }

      WARN(_("Outfit '%s' has unknown node '%s'"),temp->name, node->name);
   } while (xml_nextNode(node));

   /* Set short description. */
   temp->summary_raw = malloc( OUTFIT_SHORTDESC_MAX );
   l = 0;
   SDESC_ADD( l, temp, "%s", _(outfit_getType(temp)) );
   if (temp->u.mod.active || temp->lua_ontoggle != LUA_NOREF)
      SDESC_ADD( l, temp, "%s", _("\n#rActivated Outfit#0") );
   if (temp->u.mod.active && temp->u.mod.cooldown > 0.)
      SDESC_ADD( l, temp, _(" #r(%.1f s Cooldown)#0"), temp->u.mod.cooldown );
   SDESC_COND_COLOUR( l, temp, _("\n%+.0f CPU"), temp->cpu );
   SDESC_COND( l, temp, _("\n%.0f Mass"), temp->mass );
}

/**
 * @brief Parses the afterburner tidbits of the outfit.
 *
 *    @param temp Outfit to finish loading.
 *    @param parent Outfit's parent node.
 */
static void outfit_parseSAfterburner( Outfit* temp, const xmlNodePtr parent )
{
   double C, area;
   size_t l;
   xmlNodePtr node = parent->children;

   /* Defaults. */
   temp->u.afb.sound = -1;
   temp->u.afb.sound_on = -1;
   temp->u.afb.sound_off = -1;

   /* must be >= 1. */
   temp->u.afb.thrust = 1.;
   temp->u.afb.speed  = 1.;

   do { /* parse the data */
      ShipStatList *ll;

      xml_onlyNodes(node);
      xmlr_float(node,"rumble",temp->u.afb.rumble);
      xmlr_strd(node,"lua",temp->lua_file);
      if (xml_isNode(node,"sound_on")) {
         temp->u.afb.sound_on = sound_get( xml_get(node) );
         continue;
      }
      if (xml_isNode(node,"sound")) {
         temp->u.afb.sound = sound_get( xml_get(node) );
         continue;
      }
      if (xml_isNode(node,"sound_off")) {
         temp->u.afb.sound_off = sound_get( xml_get(node) );
         continue;
      }
      xmlr_float(node,"thrust",temp->u.afb.thrust);
      xmlr_float(node,"speed",temp->u.afb.speed);
      xmlr_float(node,"energy",temp->u.afb.energy);
      xmlr_float(node,"mass_limit",temp->u.afb.mass_limit);
      xmlr_float(node,"heatup",temp->u.afb.heatup);
      xmlr_float(node,"heat_cap",temp->u.afb.heat_cap);
      xmlr_float(node,"heat_base",temp->u.afb.heat_base);

      /* Stats. */
      ll = ss_listFromXML( node );
      if (ll != NULL) {
         ll->next    = temp->stats;
         temp->stats = ll;
         continue;
      }
      WARN(_("Outfit '%s' has unknown node '%s'"),temp->name, node->name);
   } while (xml_nextNode(node));

   /* Set short description. */
   temp->summary_raw = malloc( OUTFIT_SHORTDESC_MAX );
   l = 0;
   SDESC_ADD( l, temp, "%s", _(outfit_getType(temp)) );
   SDESC_ADD( l, temp, _("\n#rActivated Outfit#0") );
   SDESC_COND_COLOUR( l, temp, _("\n%.0f CPU"), temp->cpu );
   SDESC_COND( l, temp, _("\n%.0f Mass"), temp->mass );
   SDESC_ADD( l, temp, _("\nOnly one can be equipped") );
   SDESC_ADD( l, temp, _("\n%.0f Maximum Effective Mass"), temp->u.afb.mass_limit );
   SDESC_ADD( l, temp, _("\n%.0f%% Thrust"), temp->u.afb.thrust + 100. );
   SDESC_ADD( l, temp, _("\n%.0f%% Maximum Speed"), temp->u.afb.speed + 100. );
   SDESC_COND( l, temp, _("\n%.1f EPS"), temp->u.afb.energy );
   SDESC_COND( l, temp, _("\n%.1f Rumble"), temp->u.afb.rumble );

   /* Post processing. */
   temp->u.afb.thrust /= 100.;
   temp->u.afb.speed  /= 100.;
   C = pilot_heatCalcOutfitC(temp);
   area = pilot_heatCalcOutfitArea(temp);
   temp->u.afb.heat    = ((800.-CONST_SPACE_STAR_TEMP)*C +
            STEEL_HEAT_CONDUCTIVITY * ((800-CONST_SPACE_STAR_TEMP) * area)) /
         temp->u.afb.heatup;

#define MELEMENT(o,s) \
if (o) WARN(_("Outfit '%s' missing/invalid '%s' element"), temp->name, s) /**< Define to help check for data errors. */
   MELEMENT(temp->u.afb.thrust==0.,"thrust");
   MELEMENT(temp->u.afb.speed==0.,"speed");
   MELEMENT(temp->u.afb.energy==0.,"energy");
   //MELEMENT(temp->cpu==0.,"cpu");
   MELEMENT(temp->u.afb.mass_limit==0.,"mass_limit");
   MELEMENT(temp->u.afb.heatup==0.,"heatup");
#undef MELEMENT
}

/**
 * @brief Parses the fighter bay tidbits of the outfit.
 *
 *    @param temp Outfit to finish loading.
 *    @param parent Outfit's parent node.
 */
static void outfit_parseSFighterBay( Outfit *temp, const xmlNodePtr parent )
{
   size_t l;
   xmlNodePtr node = parent->children;

   do {
      ShipStatList *ll;

      xml_onlyNodes(node);
      xmlr_float(node,"delay",temp->u.bay.delay);
      xmlr_float(node,"reload_time",temp->u.bay.reload_time);
      xmlr_strd(node,"ship",temp->u.bay.ship);
      xmlr_float(node,"ship_mass",temp->u.bay.ship_mass);
      xmlr_int(node,"amount",temp->u.bay.amount);
      xmlr_strd(node,"lua",temp->lua_file);

      /* Stats. */
      ll = ss_listFromXML( node );
      if (ll != NULL) {
         ll->next    = temp->stats;
         temp->stats = ll;
         continue;
      }
      WARN(_("Outfit '%s' has unknown node '%s'"),temp->name, node->name);
   } while (xml_nextNode(node));

   /* Set short description. */
   temp->summary_raw = malloc( OUTFIT_SHORTDESC_MAX );
   l = 0;
   SDESC_ADD( l, temp, "%s", _(outfit_getType(temp)) );
   SDESC_COND_COLOUR( l, temp, _("\n%.0f CPU"), temp->cpu );
   SDESC_COND( l, temp, _("\n%.0f Mass"), temp->mass );
   SDESC_COND( l, temp, _("\n%.1f Seconds Per Launch"), temp->u.bay.delay );
   SDESC_ADD( l, temp, _("\nHolds %d ships"), temp->u.bay.amount );
   SDESC_COND( l, temp, _("\n%.1f Seconds to Reload"), temp->u.bay.reload_time );

#define MELEMENT(o,s) \
if (o) WARN(_("Outfit '%s' missing/invalid '%s' element"), temp->name, s) /**< Define to help check for data errors. */
   MELEMENT(temp->u.bay.ship==NULL,"ship");
   MELEMENT(temp->u.bay.ship_mass<=0.,"ship_mass");
   MELEMENT(temp->u.bay.delay==0,"delay");
   MELEMENT(temp->u.bay.reload_time==0.,"reload_time");
   MELEMENT(temp->cpu==0.,"cpu");
   MELEMENT(temp->u.bay.amount==0,"amount");
#undef MELEMENT
}

/**
 * @brief Parses the map tidbits of the outfit.
 *
 *    @param temp Outfit to finish loading.
 *    @param parent Outfit's parent node.
 */
static void outfit_parseSMap( Outfit *temp, const xmlNodePtr parent )
{
   xmlNodePtr node;
   char *buf;
   StarSystem *system_stack;
   Spob *spob;
   JumpPoint *jump;

   node = parent->children;

   temp->slot.type         = OUTFIT_SLOT_NA;
   temp->slot.size         = OUTFIT_SLOT_SIZE_NA;

   temp->u.map->systems = array_create(StarSystem*);
   temp->u.map->spobs   = array_create(Spob*);
   temp->u.map->jumps   = array_create(JumpPoint*);

   do {
      xml_onlyNodes(node);

      if (xml_isNode(node,"sys")) {
         xmlr_attr_strd(node,"name",buf);
         StarSystem *sys = system_get(buf);
         if (sys == NULL) {
            WARN(_("Map '%s' has invalid system '%s'"), temp->name, buf);
            free(buf);
            continue;
         }

         free(buf);
         array_grow( &temp->u.map->systems ) = sys;

         xmlNodePtr cur = node->children;
         do {
            xml_onlyNodes(cur);

            if (xml_isNode(cur,"spob")) {
               buf = xml_get(cur);
               if ((buf != NULL) && ((spob = spob_get(buf)) != NULL))
                  array_grow( &temp->u.map->spobs ) = spob;
               else
                  WARN(_("Map '%s' has invalid spob '%s'"), temp->name, buf);
            }
            else if (xml_isNode(cur,"jump")) {
               buf = xml_get(cur);
               if ((buf != NULL) && ((jump = jump_get(xml_get(cur),
                     temp->u.map->systems[array_size(temp->u.map->systems)-1] )) != NULL))
                  array_grow( &temp->u.map->jumps ) = jump;
               else
                  WARN(_("Map '%s' has invalid jump point '%s'"), temp->name, buf);
            }
            else
               WARN(_("Outfit '%s' has unknown node '%s'"),temp->name, cur->name);
         } while (xml_nextNode(cur));
      }
      else if (xml_isNode(node,"short_desc")) {
         temp->summary_raw = malloc( OUTFIT_SHORTDESC_MAX );
         snprintf( temp->summary_raw, OUTFIT_SHORTDESC_MAX, "%s", xml_get(node) );
      }
      else if (xml_isNode(node,"all")) { /* Add everything to the map */
         system_stack = system_getAll();
         for (int i=0;i<array_size(system_stack);i++) {
            array_grow( &temp->u.map->systems ) = &system_stack[i];
            for (int j=0;j<array_size(system_stack[i].spobs);j++)
               array_grow( &temp->u.map->spobs ) = system_stack[i].spobs[j];
            for (int j=0;j<array_size(system_stack[i].jumps);j++)
               array_grow( &temp->u.map->jumps ) = &system_stack[i].jumps[j];
         }
      }
      else
         WARN(_("Outfit '%s' has unknown node '%s'"),temp->name, node->name);
   } while (xml_nextNode(node));

   array_shrink( &temp->u.map->systems );
   array_shrink( &temp->u.map->spobs  );
   array_shrink( &temp->u.map->jumps   );

   if (temp->summary_raw == NULL) {
      /* Set short description based on type. */
      temp->summary_raw = malloc( OUTFIT_SHORTDESC_MAX );
      snprintf( temp->summary_raw, OUTFIT_SHORTDESC_MAX,
            "%s", _(outfit_getType(temp)) );
   }

#define MELEMENT(o,s) \
if (o) WARN(_("Outfit '%s' missing/invalid '%s' element"), temp->name, s)
/**< Define to help check for data errors. */
   MELEMENT(temp->mass!=0.,"cpu");
   MELEMENT(temp->cpu!=0.,"cpu");
#undef MELEMENT
}

/**
 * @brief Parses the map tidbits of the outfit.
 *
 *    @param temp Outfit to finish loading.
 *    @param parent Outfit's parent node.
 */
static void outfit_parseSLocalMap( Outfit *temp, const xmlNodePtr parent )
{
   xmlNodePtr node = parent->children;

   temp->slot.type   = OUTFIT_SLOT_NA;
   temp->slot.size   = OUTFIT_SLOT_SIZE_NA;

   do {
      xml_onlyNodes(node);
      xmlr_float(node,"spob_detect",temp->u.lmap.spob_detect);
      xmlr_float(node,"jump_detect",temp->u.lmap.jump_detect);
      WARN(_("Outfit '%s' has unknown node '%s'"),temp->name, node->name);
   } while (xml_nextNode(node));

   temp->u.lmap.spob_detect = pow2( temp->u.lmap.spob_detect );
   temp->u.lmap.jump_detect  = pow2( temp->u.lmap.jump_detect );

   /* Set short description. */
   temp->summary_raw = malloc( OUTFIT_SHORTDESC_MAX );
   snprintf( temp->summary_raw, OUTFIT_SHORTDESC_MAX,
         "%s",
         _(outfit_getType(temp)) );

#define MELEMENT(o,s) \
if (o) WARN(_("Outfit '%s' missing/invalid '%s' element"), temp->name, s)
/**< Define to help check for data errors. */
   MELEMENT(temp->mass!=0.,"cpu");
   MELEMENT(temp->cpu!=0.,"cpu");
#undef MELEMENT
}

/**
 * @brief Parses the GUI tidbits of the outfit.
 *
 *    @param temp Outfit to finish loading.
 *    @param parent Outfit's parent node.
 */
static void outfit_parseSGUI( Outfit *temp, const xmlNodePtr parent )
{
   xmlNodePtr node = parent->children;

   temp->slot.type   = OUTFIT_SLOT_NA;
   temp->slot.size   = OUTFIT_SLOT_SIZE_NA;

   do {
      xml_onlyNodes(node);
      xmlr_strd(node,"gui",temp->u.gui.gui);
      WARN(_("Outfit '%s' has unknown node '%s'"),temp->name, node->name);
   } while (xml_nextNode(node));

   /* Set short description. */
   temp->summary_raw = malloc( OUTFIT_SHORTDESC_MAX );
   snprintf( temp->summary_raw, OUTFIT_SHORTDESC_MAX,
         _("GUI (Graphical User Interface)") );

#define MELEMENT(o,s) \
if (o) WARN(_("Outfit '%s' missing/invalid '%s' element"), temp->name, s)
/**< Define to help check for data errors. */
   MELEMENT(temp->u.gui.gui==NULL,"gui");
   MELEMENT(temp->mass!=0.,"cpu");
   MELEMENT(temp->cpu!=0.,"cpu");
#undef MELEMENT
}

/**
 * @brief Parses the license tidbits of the outfit.
 *
 *    @param temp Outfit to finish loading.
 *    @param parent Outfit's parent node.
 */
static void outfit_parseSLicense( Outfit *temp, const xmlNodePtr parent )
{
   xmlNodePtr node = parent->children;

   temp->slot.type   = OUTFIT_SLOT_NA;
   temp->slot.size   = OUTFIT_SLOT_SIZE_NA;

   do {
      xml_onlyNodes(node);
      xmlr_strd(node,"provides",temp->u.lic.provides);
      WARN(_("Outfit '%s' has unknown node '%s'"),temp->name, node->name);
   } while (xml_nextNode(node));

   if (temp->u.lic.provides==NULL)
      temp->u.lic.provides = strdup( temp->name );

   if (license_stack == NULL)
      license_stack = array_create( char* );
   array_push_back( &license_stack, temp->u.lic.provides );

   /* Set short description. */
   temp->summary_raw = malloc( OUTFIT_SHORTDESC_MAX );
   snprintf( temp->summary_raw, OUTFIT_SHORTDESC_MAX,
         "%s",
         _(outfit_getType(temp)) );

#define MELEMENT(o,s) \
if (o) WARN(_("Outfit '%s' missing/invalid '%s' element"), temp->name, s)
/**< Define to help check for data errors. */
   MELEMENT(temp->mass!=0.,"cpu");
   MELEMENT(temp->cpu!=0.,"cpu");
#undef MELEMENT
}

/**
 * @brief Parses and returns Outfit from parent node.

 *    @param temp Outfit to load into.
 *    @param file Path to the XML file (relative to base directory).
 *    @return 0 on success.
 */
static int outfit_parse( Outfit* temp, const char* file )
{
   xmlNodePtr node, parent;
   char *prop, *desc_extra;
   const char *cprop;
   int group, l;

   xmlDocPtr doc = xml_parsePhysFS( file );
   if (doc == NULL)
      return -1;

   parent = doc->xmlChildrenNode; /* first outfit node */
   if (parent == NULL) {
      ERR( _("Malformed '%s' file: does not contain elements"), file);
      return -1;
   }

   /* Clear data. */
   memset( temp, 0, sizeof(Outfit) );
   temp->filename = strdup( file );
   desc_extra = NULL;

   /* Defaults. */
   temp->lua_env        = LUA_NOREF;
   temp->lua_descextra  = LUA_NOREF;
   temp->lua_onadd      = LUA_NOREF;
   temp->lua_onremove   = LUA_NOREF;
   temp->lua_init       = LUA_NOREF;
   temp->lua_cleanup    = LUA_NOREF;
   temp->lua_update     = LUA_NOREF;
   temp->lua_ontoggle   = LUA_NOREF;
   temp->lua_onhit      = LUA_NOREF;
   temp->lua_outofenergy = LUA_NOREF;
   temp->lua_onshoot    = LUA_NOREF;
   temp->lua_onstealth  = LUA_NOREF;
   temp->lua_onscanned  = LUA_NOREF;
   temp->lua_onscan     = LUA_NOREF;
   temp->lua_cooldown   = LUA_NOREF;
   temp->lua_land       = LUA_NOREF;
   temp->lua_takeoff    = LUA_NOREF;
   temp->lua_jumpin     = LUA_NOREF;
   temp->lua_onimpact   = LUA_NOREF;
   temp->lua_onmiss     = LUA_NOREF;
   temp->lua_price      = LUA_NOREF;
   temp->lua_buy        = LUA_NOREF;
   temp->lua_sell       = LUA_NOREF;

   xmlr_attr_strd(parent,"name",temp->name);
   if (temp->name == NULL)
      WARN(_("Outfit '%s' has invalid or no name"), file);

   node = parent->xmlChildrenNode;

   do { /* load all the data */

      /* Only handle nodes. */
      xml_onlyNodes(node);

      if (xml_isNode(node,"general")) {
         xmlNodePtr cur = node->children;
         do {
            xml_onlyNodes(cur);
            xmlr_int(cur,"rarity",temp->rarity);
            xmlr_strd(cur,"license",temp->license);
            xmlr_strd(cur,"cond",temp->cond);
            xmlr_strd(cur,"condstr",temp->condstr);
            xmlr_float(cur,"mass",temp->mass);
            xmlr_float(cur,"cpu",temp->cpu);
            xmlr_long(cur,"price",temp->price);
            xmlr_strd(cur,"limit",temp->limit);
            xmlr_strd(cur,"description",temp->desc_raw);
            xmlr_strd(cur,"desc_extra",desc_extra);
            xmlr_strd(cur,"typename",temp->typename);
            xmlr_int(cur,"priority",temp->priority);
            if (xml_isNode(cur,"unique")) {
               outfit_setProp(temp, OUTFIT_PROP_UNIQUE);
               continue;
            }
            if (xml_isNode(cur,"shoot_dry")) {
               outfit_setProp(temp, OUTFIT_PROP_SHOOT_DRY);
               continue;
            }
            if (xml_isNode(cur,"template")) {
               outfit_setProp(temp, OUTFIT_PROP_TEMPLATE);
               continue;
            }
            else if (xml_isNode(cur,"gfx_store")) {
               temp->gfx_store = xml_parseTexture( cur,
                     OUTFIT_GFX_PATH"store/%s", 1, 1, OPENGL_TEX_MIPMAPS );
               continue;
            }
            else if (xml_isNode(cur,"gfx_overlays")) {
               xmlNodePtr ccur = cur->children;
               temp->gfx_overlays = array_create_size( glTexture*, 2 );
               do {
                  xml_onlyNodes(ccur);
                  if (xml_isNode(ccur,"gfx_overlay"))
                     array_push_back( &temp->gfx_overlays,
                           xml_parseTexture( ccur, OVERLAY_GFX_PATH"%s", 1, 1, OPENGL_TEX_MIPMAPS ) );
               } while (xml_nextNode(ccur));
               continue;
            }
            else if (xml_isNode(cur,"slot")) {
               cprop = xml_get(cur);
               if (cprop == NULL)
                  WARN(_("Outfit '%s' has an slot type invalid."), temp->name);
               else if (strcmp(cprop,"structure") == 0)
                  temp->slot.type = OUTFIT_SLOT_STRUCTURE;
               else if (strcmp(cprop,"utility") == 0)
                  temp->slot.type = OUTFIT_SLOT_UTILITY;
               else if (strcmp(cprop,"weapon") == 0)
                  temp->slot.type = OUTFIT_SLOT_WEAPON;
               else if (strcmp(cprop,"intrinsic") == 0)
                  temp->slot.type = OUTFIT_SLOT_NA;
               else
                  WARN(_("Outfit '%s' has unknown slot type '%s'."), temp->name, cprop);

               /* Property. */
               xmlr_attr_strd( cur, "prop", prop );
               if (prop != NULL)
                  temp->slot.spid = sp_get( prop );
               free( prop );
               continue;
            }
            else if (xml_isNode(cur,"size")) {
               temp->slot.size = outfit_toSlotSize( xml_get(cur) );
               continue;
            }
            else if (xml_isNode(cur, "illegalto")) {
               xmlNodePtr ccur = cur->xmlChildrenNode;
               temp->illegaltoS = array_create( char* );
               do {
                  xml_onlyNodes(ccur);
                  if (xml_isNode(ccur, "faction")) {
                     const char *s = xml_get(ccur);
                     if (s==NULL)
                        WARN(_("Empty faction string for outfit '%s' legality!"), temp->name);
                     else
                        array_push_back( &temp->illegaltoS, strdup(s) );
                  }
               } while (xml_nextNode(ccur));
               if (array_size(temp->illegaltoS) <= 0 )
                  WARN(_("Outfit '%s' has no factions defined in <illegalto> block!"), temp->name);
               continue;
            }
            WARN(_("Outfit '%s' has unknown general node '%s'"),temp->name, cur->name);
         } while (xml_nextNode(cur));
         continue;
      }

      if (xml_isNode(node,"stats")) {
         xmlNodePtr cur = node->children;
         do {
            ShipStatList *ll;
            xml_onlyNodes(cur);
            /* Stats. */
            ll = ss_listFromXML( cur );
            if (ll != NULL) {
               ll->next    = temp->stats;
               temp->stats = ll;
               continue;
            }
            WARN(_("Outfit '%s' has unknown node '%s'"), temp->name, cur->name);
         } while (xml_nextNode(cur));
         continue;
      }

      /* Parse tags. */
      if (xml_isNode(node, "tags")) {
         xmlNodePtr cur = node->children;
         temp->tags = array_create( char* );
         do {
            xml_onlyNodes(cur);
            if (xml_isNode(cur, "tag")) {
               char *tmp = xml_get(cur);
               if (tmp != NULL)
                  array_push_back( &temp->tags, strdup(tmp) );
               continue;
            }
            WARN(_("Outfit '%s' has unknown node in tags '%s'."), temp->name, cur->name );
         } while (xml_nextNode(cur));
         continue;
      }

      if (xml_isNode(node,"specific")) { /* has to be processed separately */
         /* get the type */
         xmlr_attr_strd(node, "type", prop);
         if (prop == NULL)
            ERR(_("Outfit '%s' element 'specific' missing property 'type'"),temp->name);
         temp->type = outfit_strToOutfitType(prop);
         free(prop);

         /* is secondary weapon? */
         xmlr_attr_strd(node, "secondary", prop);
         if (prop != NULL) {
            if ((int)atoi(prop))
               outfit_setProp(temp, OUTFIT_PROP_WEAP_SECONDARY);
            free(prop);
         }

         /* Check for manually-defined group. */
         xmlr_attr_int_def(node, "group", group, -1);
         if (group != -1) {
            if (group > PILOT_WEAPON_SETS || group < 1) {
               WARN(_("Outfit '%s' has group '%d', should be in the 1-%d range"),
                     temp->name, group, PILOT_WEAPON_SETS);
            }

            temp->group = CLAMP(0, 9, group);
         }

         /*
          * Parse type.
          */
         if (temp->type==OUTFIT_TYPE_NULL)
            WARN(_("Outfit '%s' is of type NONE"), temp->name);
         else if (outfit_isBolt(temp))
            outfit_parseSBolt( temp, node );
         else if (outfit_isBeam(temp))
            outfit_parseSBeam( temp, node );
         else if (outfit_isLauncher(temp))
            outfit_parseSLauncher( temp, node );
         else if (outfit_isMod(temp))
            outfit_parseSMod( temp, node );
         else if (outfit_isAfterburner(temp))
            outfit_parseSAfterburner( temp, node );
         else if (outfit_isFighterBay(temp))
            outfit_parseSFighterBay( temp, node );
         else if (outfit_isMap(temp)) {
            temp->u.map = malloc( sizeof(OutfitMapData_t) ); /**< deal with maps after the universe is loaded */
            temp->slot.type         = OUTFIT_SLOT_NA;
            temp->slot.size         = OUTFIT_SLOT_SIZE_NA;
         }
         else if (outfit_isLocalMap(temp))
            outfit_parseSLocalMap( temp, node );
         else if (outfit_isGUI(temp))
            outfit_parseSGUI( temp, node );
         else if (outfit_isLicense(temp))
            outfit_parseSLicense( temp, node );

         /* We add the ship stats to the description here. */
         if (temp->summary_raw != NULL) {
            l = strlen(temp->summary_raw);
            ss_statsListDesc( temp->stats, &temp->summary_raw[l], OUTFIT_SHORTDESC_MAX-l, 1 );
            /* Add extra description task if available. */
            if (desc_extra != NULL) {
               l = strlen(temp->summary_raw);
               snprintf( &temp->summary_raw[l], OUTFIT_SHORTDESC_MAX-l, "\n%s", _(desc_extra) );
               free( desc_extra );
               desc_extra = NULL;
            }
         }

         continue;
      }
      WARN(_("Outfit '%s' has unknown node '%s'"),temp->name, node->name);
   } while (xml_nextNode(node));

#define MELEMENT(o,s) \
if (o) WARN( _("Outfit '%s' missing/invalid '%s' element"), temp->name, s) /**< Define to help check for data errors. */
   MELEMENT(temp->name==NULL,"name");
   if (!outfit_isProp(temp,OUTFIT_PROP_TEMPLATE)) {
      MELEMENT(temp->slot.type==OUTFIT_SLOT_NULL,"slot");
      MELEMENT((temp->slot.type!=OUTFIT_SLOT_NA) && (temp->slot.size==OUTFIT_SLOT_SIZE_NA),"size");
      MELEMENT(temp->gfx_store==NULL,"gfx_store");
      MELEMENT(temp->desc_raw==NULL,"description");
   }
   /*MELEMENT(temp->mass==0,"mass"); Not really needed */
   MELEMENT(temp->type==0,"type");
   /*MELEMENT(temp->price==0,"price");*/
   MELEMENT((temp->cond!=NULL) && (temp->condstr==NULL), "condstr");
   MELEMENT((temp->cond==NULL) && (temp->condstr!=NULL), "cond");
#undef MELEMENT

   xmlFreeDoc(doc);

   return 0;
}

/**
 * @brief Loads all the files in a directory.
 *
 *    @param dir Directory to load files from.
 *    @return 0 on success.
 */
static int outfit_loadDir( char *dir )
{
   char **outfit_files = ndata_listRecursive( dir );
   for (int i=0; i < array_size( outfit_files ); i++) {
      if (ndata_matchExt( outfit_files[i], "xml" )) {
         Outfit o;
         int ret = outfit_parse( &o, outfit_files[i] );
         if (ret == 0)
            array_push_back( &outfit_stack, o );

         /* Render if necessary. */
         naev_renderLoadscreen();
      }
      free( outfit_files[i] );
   }
   array_free( outfit_files );

   return 0;
}

/**
 * @brief Loads all the outfits.
 *
 *    @return 0 on success.
 */
int outfit_load (void)
{
   int noutfits;
   Uint32 time = SDL_GetTicks();

   /* First pass, Loads up all outfits, without filling ammunition and the likes. */
   outfit_stack = array_create(Outfit);
   outfit_loadDir( OUTFIT_DATA_PATH );
   array_shrink( &outfit_stack );
   noutfits = array_size(outfit_stack);
   /* Sort up licenses. */
   qsort( outfit_stack, noutfits, sizeof(Outfit), outfit_cmp );
   if (license_stack != NULL)
      qsort( license_stack, array_size(license_stack), sizeof(char*), strsort );

#if DEBUGGING
   for (int i=1; i<noutfits; i++)
      if (strcmp( outfit_stack[i-1].name, outfit_stack[i].name )==0)
         WARN(_("Duplicated outfit name '%s' detected!"), outfit_stack[i].name);
#endif /* DEBUGGING */

   /* Second pass. */
   for (int i=0; i<noutfits; i++) {
      Outfit *o = &outfit_stack[i];
      if (o->lua_file==NULL)
         continue;

      nlua_env env;
      size_t sz;
      char *dat = ndata_read( o->lua_file, &sz );
      if (dat==NULL) {
         WARN(_("Outfit '%s' failed to read Lua '%s'!"), o->name, o->lua_file );
         continue;
      }

      env = nlua_newEnv();
      o->lua_env = env;
      /* TODO limit libraries here. */
      nlua_loadStandard( env );
      nlua_loadGFX( env );
      nlua_loadPilotOutfit( env );
      nlua_loadCamera( env );

      /* Run code. */
      if (nlua_dobufenv( env, dat, sz, o->lua_file ) != 0) {
         WARN(_("Outfit '%s' Lua error:\n%s"), o->name, lua_tostring(naevL,-1));
         lua_pop(naevL,1);
         nlua_freeEnv( o->lua_env );
         free( dat );
         o->lua_env = LUA_NOREF;
         continue;
      }
      free( dat );

      /* Check functions as necessary. */
      o->lua_descextra  = nlua_refenvtype( env, "descextra",LUA_TFUNCTION );
      o->lua_onadd      = nlua_refenvtype( env, "onadd",    LUA_TFUNCTION );
      o->lua_onremove   = nlua_refenvtype( env, "onremove", LUA_TFUNCTION );
      o->lua_init       = nlua_refenvtype( env, "init",     LUA_TFUNCTION );
      o->lua_cleanup    = nlua_refenvtype( env, "cleanup",  LUA_TFUNCTION );
      o->lua_update     = nlua_refenvtype( env, "update",   LUA_TFUNCTION );
      o->lua_ontoggle   = nlua_refenvtype( env, "ontoggle", LUA_TFUNCTION );
      o->lua_onhit      = nlua_refenvtype( env, "onhit",    LUA_TFUNCTION );
      o->lua_outofenergy= nlua_refenvtype( env, "outofenergy",LUA_TFUNCTION );
      o->lua_onshoot    = nlua_refenvtype( env, "onshoot",  LUA_TFUNCTION );
      o->lua_onstealth  = nlua_refenvtype( env, "onstealth",LUA_TFUNCTION );
      o->lua_onscanned  = nlua_refenvtype( env, "onscanned",LUA_TFUNCTION );
      o->lua_onscan     = nlua_refenvtype( env, "onscan",   LUA_TFUNCTION );
      o->lua_cooldown   = nlua_refenvtype( env, "cooldown", LUA_TFUNCTION );
      o->lua_land       = nlua_refenvtype( env, "land",     LUA_TFUNCTION );
      o->lua_takeoff    = nlua_refenvtype( env, "takeoff",  LUA_TFUNCTION );
      o->lua_jumpin     = nlua_refenvtype( env, "jumpin",   LUA_TFUNCTION );
      o->lua_onimpact   = nlua_refenvtype( env, "onimpact", LUA_TFUNCTION );
      o->lua_onmiss     = nlua_refenvtype( env, "onmiss",   LUA_TFUNCTION );
      o->lua_price      = nlua_refenvtype( env, "price",    LUA_TFUNCTION );
      o->lua_buy        = nlua_refenvtype( env, "buy",      LUA_TFUNCTION );
      o->lua_sell       = nlua_refenvtype( env, "sell",     LUA_TFUNCTION );

      if (outfit_isMod(o)) {
         nlua_getenv( naevL, env, "notactive" );
         o->u.mod.active = 1;
         if (lua_toboolean(naevL,-1)) {
            o->u.mod.active = 0;
            if (o->lua_ontoggle != LUA_NOREF)
               WARN(_("Outfit '%s' has 'ontoggle' Lua function defined, but is set as 'notactive'!"),o->name);
         }
         lua_pop(naevL,1);
      }
   }

#ifdef DEBUGGING
   char **outfit_names = malloc( noutfits * sizeof(char*) );
   int start;

   for (int i=0; i<noutfits; i++)
      outfit_names[i] = outfit_stack[i].name;

   qsort( outfit_names, noutfits, sizeof(char*), strsort );
   for (int i=0; i<(noutfits - 1); i++) {
      start = i;
      while (strcmp(outfit_names[i], outfit_names[i+1]) == 0)
         i++;

      if (i == start)
         continue;

      WARN( n_( "Name collision! %d outfit is named '%s'", "Name collision! %d outfits are named '%s'",
                      i + 1 - start ),
            i + 1 - start, outfit_names[ start ] );
   }
   free(outfit_names);
#endif /* DEBUGGING */

   if (conf.devmode) {
      time = SDL_GetTicks() - time;
      DEBUG( n_( "Loaded %d Outfit in %.3f s", "Loaded %d Outfits in %.3f s", noutfits ), noutfits, time/1000. );
   }
   else
      DEBUG( n_( "Loaded %d Outfit", "Loaded %d Outfits", noutfits ), noutfits );

   return 0;
}

/**
 * @brief Loads all the outfits legality.
 *
 *    @return 0 on success.
 */
int outfit_loadPost (void)
{
   for (int i=0; i<array_size(outfit_stack); i++) {
      Outfit *o = &outfit_stack[i];

      if (outfit_isFighterBay(o) && (o->u.bay.ship!=NULL) && ship_get(o->u.bay.ship)==NULL)
         WARN(_("Fighter Bay Outfit '%s' has not found ship '%s'!"),o->name,o->u.bay.ship);

      /* Add illegality as necessary. */
      if (array_size(o->illegaltoS) > 0) {
         o->illegalto = array_create_size( int, array_size(o->illegaltoS) );
         for (int j=0; j<array_size(o->illegaltoS); j++) {
            int f = faction_get( o->illegaltoS[j] );
            array_push_back( &o->illegalto, f );
            free( o->illegaltoS[j] );
         }
         array_free( o->illegaltoS );
         o->illegaltoS = NULL;

         int l = strlen( o->summary_raw );
         SDESC_ADD( l, o, _("\n#rIllegal to:#0") );
         for (int j=0; j<array_size(o->illegalto); j++)
            SDESC_ADD( l, o, _("\n#r- %s#0"), _(faction_name(o->illegalto[j])) );
      }

      /* Handle initializing module stuff. */
      if (o->lua_env != LUA_NOREF) {
         nlua_getenv( naevL, o->lua_env, "onload" );
         if (lua_isnil(naevL,-1))
            lua_pop(naevL,1);
         else {
            lua_pushoutfit( naevL, o );
            if (nlua_pcall( o->lua_env, 1, 0 )) {
               WARN(_("Outfit '%s' lua load error -> 'load':\n%s"), o->name, lua_tostring(naevL,-1));
               lua_pop(naevL,1);
            }
         }
      }

      /* Make sure licenses are valid. */
      if ((o->license!=NULL) && !outfit_licenseExists( o->license ))
         WARN(_("Outfit '%s' has inexistent license requirement '%s'!"), o->name, o->license);
   }

   return 0;
}

/**
 * @brief Parses all the maps.
 *
 */
int outfit_mapParse (void)
{
   for (int i=0; i<array_size(outfit_stack); i++) {
      xmlDocPtr doc;
      xmlNodePtr node, cur;
      Outfit *o = &outfit_stack[i];

      if (!outfit_isMap(o))
         continue;

      doc = xml_parsePhysFS( o->filename );
      if (doc == NULL)
         continue;

      node = doc->xmlChildrenNode; /* first system node */
      if (node == NULL) {
         WARN( _("Malformed '%s' file: does not contain elements"), o->filename );
         xmlFreeDoc(doc);
         continue;
      }

      cur = node->xmlChildrenNode;
      do { /* load all the data */
         /* Only handle nodes. */
         xml_onlyNodes(cur);

         if (xml_isNode(cur,"specific"))
            outfit_parseSMap(o, cur);

      } while (xml_nextNode(cur));

      /* Clean up. */
      xmlFreeDoc(doc);
   }

   return 0;
}

/**
 * Gets the texture associated to the rarity of an outfit/ship.
 */
glTexture* rarity_texture( int rarity )
{
   char s[PATH_MAX];
   snprintf( s, sizeof(s), OVERLAY_GFX_PATH"rarity_%d.webp", rarity );
   return gl_newImage( s, OPENGL_TEX_MIPMAPS );
}

/**
 * @brief Checks illegality of an outfit to a faction.
 */
int outfit_checkIllegal( const Outfit* o, int fct )
{
   for (int i=0; i<array_size(o->illegalto); i++) {
      if (o->illegalto[i] == fct)
         return 1;
   }
   return 0;
}

/**
 * @brief Checks to see if a license exists.
 */
int outfit_licenseExists( const char *name )
{
   if (license_stack==NULL)
      return 0;
   char *lic = bsearch( &name, license_stack, array_size(license_stack), sizeof(char*), strsort );
   return (lic!=NULL);
}

/**
 * @brief Frees the outfit stack.
 */
void outfit_free (void)
{
   for (int i=0; i < array_size(outfit_stack); i++) {
      Outfit *o = &outfit_stack[i];

      free( o->filename );

      /* Free graphics */
      const OutfitGFX *gfx = outfit_gfx(o);
      if (gfx != NULL) {
         gl_freeTexture( gfx->tex );
         gl_freeTexture( gfx->tex_end );
         for (int j=0; j<array_size(gfx->polygon); j++) {
            free(gfx->polygon[j].x);
            free(gfx->polygon[j].y);
         }
         array_free(gfx->polygon);
         glDeleteProgram(gfx->program);
      }

      /* Free slot. */
      outfit_freeSlot( &o->slot );

      /* Free stats. */
      ss_free( o->stats );

      /* Free illegality. */
      array_free( o->illegalto );

      if (outfit_isFighterBay(o))
         free(o->u.bay.ship);
      else if (outfit_isGUI(o))
         free(o->u.gui.gui);
      else if (outfit_isLicense(o))
         free(o->u.lic.provides);
      else if (outfit_isMap(o)) {
         array_free( o->u.map->systems );
         array_free( o->u.map->spobs );
         array_free( o->u.map->jumps );
         free( o->u.map );
      }

      /* Lua. */
      nlua_freeEnv( o->lua_env );
      o->lua_env = LUA_NOREF;
      free(o->lua_file);

      /* strings */
      free(o->typename);
      free(o->desc_raw);
      free(o->limit);
      free(o->summary_raw);
      free(o->license);
      free(o->cond);
      free(o->condstr);
      free(o->name);
      gl_freeTexture(o->gfx_store);
      for (int j=0; j<array_size(o->gfx_overlays); j++)
         gl_freeTexture(o->gfx_overlays[j]);
      array_free(o->gfx_overlays);

      /* Free tags. */
      for (int j=0; j<array_size(o->tags); j++)
         free(o->tags[j]);
      array_free(o->tags);
   }

   array_free(outfit_stack);
   array_free(license_stack);
}<|MERGE_RESOLUTION|>--- conflicted
+++ resolved
@@ -1156,7 +1156,6 @@
    xmlDocPtr doc;
    xmlNodePtr node, cur;
 
-<<<<<<< HEAD
    if (outfit_isLauncher(temp))
       gfx = &temp->u.lau.gfx;
    else if (outfit_isBolt(temp))
@@ -1166,10 +1165,7 @@
       return -1;
    }
 
-   asprintf( &file, "%s%s.xml", OUTFIT_POLYGON_PATH, buf );
-=======
    SDL_asprintf( &file, "%s%s.xml", OUTFIT_POLYGON_PATH, buf );
->>>>>>> 1575730e
 
    /* See if the file does exist. */
    if (!PHYSFS_exists(file)) {
