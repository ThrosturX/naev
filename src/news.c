--- conflicted
+++ resolved
@@ -34,8 +34,7 @@
 #include "space.h"
 
 
-#define news_max_length       8192   
-#define MAX_LINES             1024
+#define news_max_length       8192
 
 /*
  * News stack.
@@ -70,19 +69,13 @@
  *	Prototypes
  */
 static void news_render( double bx, double by, double w, double h, void *data );
-<<<<<<< HEAD
 static int news_mouse( unsigned int wid, SDL_Event *event, double mx, double my,
-      double w, double h, void *mouse );
-=======
-static void news_mouse( unsigned int wid, SDL_Event *event, double mx, double my,
       double w, double h, void *data );
 static int news_parseArticle( xmlNodePtr parent );
 int news_saveArticles( xmlTextWriterPtr writer );
 int news_loadArticles( xmlNodePtr parent );
 char* make_clean( char* unclean);
 char* get_fromclean( char *clean);
->>>>>>> 6aab77bb
-
 
 extern ntime_t naev_time;
 
@@ -269,29 +262,8 @@
  *    @param the faction of wanted news
  * @return 0 on success
  */
-<<<<<<< HEAD
-static int news_mouse( unsigned int wid, SDL_Event *event, double mx, double my,
-      double w, double h, void *data )
-=======
 int *generate_news( char* faction )
->>>>>>> 6aab77bb
-{
-
-<<<<<<< HEAD
-   switch (event->type) {
-      case SDL_MOUSEBUTTONDOWN:
-         /* Must be in bounds. */
-         if ((mx < 0.) || (mx > w) || (my < 0.) || (my > h))
-            return 0;
-
-         if (event->button.button == SDL_BUTTON_WHEELUP)
-            news_pos -= h/3.;
-         else if (event->button.button == SDL_BUTTON_WHEELDOWN)
-            news_pos += h/3.;
-         else if (!news_drag)
-            news_drag = 1;
-         return 1;
-=======
+{
 	news_t* temp;
    news_t* article_ptr = news_list;
 	int p=0;
@@ -309,7 +281,6 @@
          article_ptr=temp;
          continue;
       }
->>>>>>> 6aab77bb
 
          /* if article is okay */
 		if ( !strcmp(article_ptr->faction,"Generic") || !strcmp(article_ptr->faction,faction) )
@@ -327,15 +298,6 @@
       	}
 		}
 
-<<<<<<< HEAD
-      case SDL_MOUSEMOTION:
-         if (news_drag)
-            news_pos -= event->motion.yrel;
-         break;
-   }
-
-   return 0;
-=======
       article_ptr = article_ptr->next;
 
 	}while( article_ptr != NULL );
@@ -345,9 +307,7 @@
 
    len=p;
 
-
 	return 0;
->>>>>>> 6aab77bb
 }
 
 
@@ -401,7 +361,7 @@
    }
    /* </load text> */
 
-      /* Create the custom widget. */
+   /* Create the custom widget. */
    window_addCust( wid, x, y, w, h,
          "cstNews", 1, news_render, news_mouse, NULL );
 }
@@ -416,7 +376,7 @@
  *    @param w Width of the widget.
  *    @param h Height of the widget.
  */
-static void news_mouse( unsigned int wid, SDL_Event *event, double mx, double my,
+static int news_mouse( unsigned int wid, SDL_Event *event, double mx, double my,
       double w, double h, void *data )
 {
    (void) wid;
@@ -426,7 +386,7 @@
       case SDL_MOUSEBUTTONDOWN:
          /* Must be in bounds. */
          if ((mx < 0.) || (mx > w) || (my < 0.) || (my > h))
-            return;
+            return 0;
 
          if (event->button.button == SDL_BUTTON_WHEELUP)
             news_pos -= h/3.;
@@ -434,7 +394,7 @@
             news_pos += h/3.;
          else if (!news_drag)
             news_drag = 1;
-         break;
+         return 1;
 
       case SDL_MOUSEBUTTONUP:
          if (news_drag)
@@ -446,6 +406,8 @@
             news_pos -= event->motion.yrel;
          break;
    }
+
+   return 0;
 }
 
 
