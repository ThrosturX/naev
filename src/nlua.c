/*
 * See Licensing and Copyright notice in naev.h
 */
/**
 * @file nlua.c
 *
 * @brief Handles creating and setting up basic Lua environments.
 */

/** @cond */
#include "physfs.h"

#include "naev.h"
/** @endcond */

#include "nlua.h"

#include "log.h"
#include "conf.h"
#include "lua_enet.h"
#include "lutf8lib.h"
#include "ndata.h"
#include "nfile.h"
#include "nlua_cli.h"
#include "nlua_commodity.h"
#include "nlua_data.h"
#include "nlua_diff.h"
#include "nlua_faction.h"
#include "nlua_file.h"
#include "nlua_jump.h"
#include "nlua_linopt.h"
#include "nlua_naev.h"
#include "nlua_news.h"
#include "nlua_outfit.h"
#include "nlua_pilot.h"
#include "nlua_spob.h"
#include "nlua_player.h"
#include "nlua_rnd.h"
#include "nlua_safelanes.h"
#include "nlua_spfx.h"
#include "nlua_shiplog.h"
#include "nlua_system.h"
#include "nlua_time.h"
#include "nlua_var.h"
#include "nlua_vec2.h"
#include "nluadef.h"
#include "nstring.h"

/* From lua-enet, which doesn't bother with header files. What a king? */
extern int luaopen_enet(lua_State *l);

lua_State *naevL = NULL;
nlua_env __NLUA_CURENV = LUA_NOREF;
static char *common_script; /**< Common script to run when creating environments. */
static size_t common_sz; /**< Common script size. */
static int nlua_envs = LUA_NOREF;

/*
 * prototypes
 */
static int nlua_package_loader_lua( lua_State* L );
static int nlua_package_loader_c( lua_State* L );
static int nlua_package_loader_croot( lua_State* L );
static int nlua_require( lua_State* L );
static lua_State *nlua_newState (void); /* creates a new state */
static int nlua_loadBasic( lua_State* L );
static int luaB_loadstring( lua_State *L );
/* gettext */
static int nlua_gettext( lua_State *L );
static int nlua_ngettext( lua_State *L );
static int nlua_pgettext( lua_State *L );
static int nlua_gettext_noop( lua_State *L );
static const luaL_Reg gettext_methods[] = {
   { "gettext",  nlua_gettext },
   { "ngettext", nlua_ngettext },
   { "pgettext", nlua_pgettext },
   { "gettext_noop", nlua_gettext_noop },
   {0,0}
}; /**< Vector metatable methods. */

/**
 * @brief gettext support.
 *
 * @usage _( str )
 *    @luatparam str String to gettext on.
 *    @luatreturn The string converted to gettext.
 * @luafunc gettext
 */
static int nlua_gettext( lua_State *L )
{
   const char *str = luaL_checkstring(L, 1);
   lua_pushstring(L, _(str) );
   return 1;
}

/**
 * @brief gettext support for singular and plurals.
 *
 * @usage ngettext( msgid1, msgid2, n )
 *    @luatparam msgid1 Singular form.
 *    @luatparam msgid2 Plural form.
 *    @luatparam n Number of elements.
 *    @luatreturn The string converted to gettext.
 * @luafunc ngettext
 */
static int nlua_ngettext( lua_State *L )
{
   const char *stra = luaL_checkstring(L, 1);
   const char *strb = luaL_checkstring(L, 2);
   int n            = luaL_checkinteger(L,3);
   lua_pushstring(L, n_( stra, strb, n ) );
   return 1;
}

/**
 * @brief gettext support with context.
 *
 * @usage pgettext( context, msg )
 *    @luatparam context Context of the message.
 *    @luatparam msg Message to translate.
 *    @luatreturn The string converted to gettext.
 * @luafunc pgettext
 */
static int nlua_pgettext( lua_State *L )
{
   const char *msgctxt = luaL_checkstring(L, 1);
   const char *msgid = luaL_checkstring(L, 2);
   lua_pushstring(L, pgettext_var( msgctxt, msgid ) );
   return 1;
}

/**
 * @brief gettext support (noop). Does not actually do anything, but gets detected by gettext.
 *
 * @usage N_( str )
 *    @luatparam str String to gettext on.
 *    @luatreturn The string converted to gettext.
 * @luafunc gettext_noop
 */
static int nlua_gettext_noop( lua_State *L )
{
   const char *str = luaL_checkstring(L, 1);
   lua_pushstring(L, str );
   return 1;
}

/** @brief Implements the Lua function math.log2 (base-2 logarithm). */
static int nlua_log2( lua_State *L )
{
   double n = luaL_checknumber(L,1);
   lua_pushnumber(L, log2(n));
   return 1;
}

/**
 * @brief Implements the Lua function os.getenv. In the sandbox we only make a fake $HOME visible.
 */
static int nlua_os_getenv( lua_State *L )
{
   const char *var = luaL_checkstring(L, 1);
   if (strcmp(var, "HOME"))
      return 0;
   lua_pushstring(L, "lua_home");
   return 1;
}

/**
 * @brief Handles what to do when Lua panics.
 *
 * By default it uses exit( EXIT_FAILURE );, but we want to generate a backtrace or let gdb catch it if possible.
 */
static int nlua_panic( lua_State *L )
{
   ERR( _("LUA PANIC: %s"),  lua_tostring(L,-1) );
}

/*
 * @brief Initializes the global Lua state.
 */
void lua_init (void)
{
   naevL = nlua_newState();
   nlua_loadBasic(naevL);

   /* Environment table. */
   lua_newtable( naevL );
   nlua_envs = luaL_ref(naevL, LUA_REGISTRYINDEX);

   /* Better clean up. */
   lua_atpanic( naevL, nlua_panic );
}

/**
 * @brief Replacement for the internal Lua loadstring().
 */
static int luaB_loadstring( lua_State *L )
{
   size_t l;
   const char *s = luaL_checklstring(L, 1, &l);
   const char *chunkname = luaL_optstring(L, 2, s);
   int status = luaL_loadbuffer(L, s, l, chunkname);
   if (status == 0)  /* OK? */
      return 1;
   else {
      lua_pushnil(L);
      lua_insert(L, -2);  /* put before error message */
      return 2;  /* return nil plus error message */
   }
}

/*
 * @brief Closes the global Lua state.
 */
void lua_exit (void)
{
   free( common_script );
   lua_close(naevL);
   naevL = NULL;
}

/*
 * @brief Run code from buffer in Lua environment.
 *
 *    @param env Lua environment.
 *    @param buff Pointer to buffer.
 *    @param sz Size of buffer.
 *    @param name Name to use in error messages.
 *    @return 0 on success.
 */
int nlua_dobufenv( nlua_env env,
                   const char *buff,
                   size_t sz,
                   const char *name )
{
   if (luaL_loadbuffer(naevL, buff, sz, name) != 0)
      return -1;
   nlua_pushenv(naevL, env);
   lua_setfenv(naevL, -2);
   if (nlua_pcall(env, 0, LUA_MULTRET) != 0)
      return -1;
#if DEBUGGING
   lua_pushstring( naevL, name );
   nlua_setenv( naevL, env, "__name" );
#endif /* DEBUGGING */
   return 0;
}

/*
 * @brief Run code a file in Lua environment.
 *
 *    @param env Lua environment.
 *    @param filename Filename of Lua script.
 */
int nlua_dofileenv( nlua_env env, const char *filename )
{
   if (luaL_loadfile(naevL, filename) != 0)
      return -1;
   nlua_pushenv(naevL, env);
   lua_setfenv(naevL, -2);
   if (nlua_pcall(env, 0, LUA_MULTRET) != 0)
      return -1;
   return 0;
}

#if DEBUGGING
void nlua_pushEnvTable( lua_State *L )
{
   lua_rawgeti( L, LUA_REGISTRYINDEX, nlua_envs );
}
#endif /* DEBBUGING */

/*
 * @brief Create an new environment in global Lua state.
 *
 * An "environment" is a table used with setfenv for sandboxing.
 */
nlua_env nlua_newEnv (void)
{
   nlua_env ref;
   lua_newtable(naevL);       /* t */
   lua_pushvalue(naevL, -1);  /* t, t */
   ref = luaL_ref(naevL, LUA_REGISTRYINDEX); /* t */

   /* Store in the environment table. */
   lua_rawgeti(naevL, LUA_REGISTRYINDEX, nlua_envs); /* t, e */
   lua_pushvalue(naevL, -2);  /* t, e, t */
   lua_pushinteger(naevL, ref); /* t, e, t, r */
   lua_rawset(naevL, -3);     /* t, e */
   lua_pop(naevL,1);          /* t */

   /* Metatable */
   lua_newtable(naevL);       /* t, m */
   lua_pushvalue(naevL, LUA_GLOBALSINDEX); /* t, m, g */
   lua_setfield(naevL, -2, "__index"); /* t, m */
   lua_setmetatable(naevL, -2); /* t */

   /* Replace require() function with one that considers fenv */
   lua_pushvalue(naevL, -1); /* t, t, */
   lua_pushcclosure(naevL, nlua_require, 1); /* t, t, c */
   lua_setfield(naevL, -2, "require"); /* t, t */

   /* Set up paths.
    * "package.path" to look in the data.
    * "package.cpath" unset */
   lua_getglobal(naevL, "package"); /* t, t, p */
   lua_pushstring(naevL, "?.lua;"LUA_INCLUDE_PATH"?.lua"); /* t, t, p, s */
   lua_setfield(naevL, -2, "path"); /* t, t, p */
   lua_pushstring(naevL, "");    /* t, t, p, s */
   lua_setfield(naevL, -2, "cpath"); /* t, t, p */
   lua_getfield(naevL, -1, "loaders"); /* t, t, p, l */
   lua_pushcfunction(naevL, nlua_package_loader_lua); /* t, t, p, l, f */
   lua_rawseti(naevL, -2, 2); /* t, t, p, l */
   lua_pushcfunction(naevL, nlua_package_loader_c); /* t, t, p, l, f */
   lua_rawseti(naevL, -2, 3); /* t, t, p, l */
   lua_pushcfunction(naevL, nlua_package_loader_croot); /* t, t, p, l, f */
   lua_rawseti(naevL, -2, 4); /* t, t, p, l */
   lua_pop(naevL, 2); /* t, t */

   /* The global table _G should refer back to the environment. */
   lua_pushvalue(naevL, -1); /* t, t, t */
   lua_setfield(naevL, -2, "_G"); /* t, t */

   /* Push if naev is built with debugging. */
#if DEBUGGING
   lua_pushboolean(naevL, 1); /* t, t, b */
   lua_setfield(naevL, -2, "__debugging"); /* t, t, */
#endif /* DEBUGGING */

   /* Set up naev namespace. */
   lua_newtable(naevL); /* t, t, n */
   lua_setfield(naevL, -2, "naev"); /* t, t */

   /* Run common script. */
   if (conf.loaded && common_script==NULL) {
      common_script = ndata_read( LUA_COMMON_PATH, &common_sz );
      if (common_script==NULL)
         WARN(_("Unable to load common script '%s'!"), LUA_COMMON_PATH);
   }
   if (common_script != NULL) {
      if (luaL_loadbuffer(naevL, common_script, common_sz, LUA_COMMON_PATH) == 0) {
         if (nlua_pcall( ref, 0, 0 ) != 0) {
            WARN(_("Failed to run '%s':\n%s"), LUA_COMMON_PATH, lua_tostring(naevL,-1));
            lua_pop(naevL, 1);
         }
      }
      else {
         WARN(_("Failed to load '%s':\n%s"), LUA_COMMON_PATH, lua_tostring(naevL,-1));
         lua_pop(naevL, 1);
      }
   }

   lua_pop(naevL, 1); /* t */
   return ref;
}

/*
 * @brief Frees an environment created with nlua_newEnv()
 *
 *    @param env Enviornment to free.
 */
void nlua_freeEnv( nlua_env env )
{
   if (naevL==NULL)
      return;
   if (env == LUA_NOREF)
      return;

   /* Remove from the environment table. */
   lua_rawgeti(naevL, LUA_REGISTRYINDEX, nlua_envs);
   lua_rawgeti(naevL, LUA_REGISTRYINDEX, env);
   lua_pushnil(naevL);
   lua_rawset(naevL, -3);
   lua_pop(naevL,1);

   /* Unref. */
   luaL_unref(naevL, LUA_REGISTRYINDEX, env);
}

/*
 * @brief Push environment table to stack
 *
 *    @param env Environment.
 */
void nlua_pushenv( lua_State* L, nlua_env env )
{
   lua_rawgeti(L, LUA_REGISTRYINDEX, env);
}

/*
 * @brief Gets variable from enviornment and pushes it to stack
 *
 * This is meant to replace lua_getglobal()
 *
 *    @param env Environment.
 *    @param name Name of variable.
 */
void nlua_getenv( lua_State* L, nlua_env env, const char *name )
{
   nlua_pushenv(L, env);            /* env */
   lua_getfield(L, -1, name);       /* env, value */
   lua_remove(L, -2);               /* value */
}

/*
 * @brief Pops a value from the stack and sets it in the environment.
 *
 * This is meant to replace lua_setglobal()
 *
 *    @param env Environment.
 *    @param name Name of variable.
 */
void nlua_setenv( lua_State* L, nlua_env env, const char *name )
{
                                /* value */
   nlua_pushenv(L, env);        /* value, env */
   lua_insert(L, -2);           /* env, value */
   lua_setfield(L, -2, name);   /* env */
   lua_pop(L, 1);               /*  */
}

/*
 * @brief Registers C functions as lua library in environment
 *
 * This is meant to replace luaL_register()
 *
 *    @param env Environment.
 *    @param libname Name of library table.
 *    @param l Array of functions to register.
 *    @param metatable Library will be used as metatable (so register __index).
 */
void nlua_register( nlua_env env, const char *libname,
                   const luaL_Reg *l, int metatable )
{
   if (luaL_newmetatable(naevL, libname)) {
      if (metatable) {
         lua_pushvalue(naevL,-1);
         lua_setfield(naevL,-2,"__index");
      }
      luaL_register(naevL, NULL, l);
   }                                /* lib */
   nlua_getenv(naevL, env, "naev"); /* lib, naev */
   lua_pushvalue(naevL, -2);        /* lib, naev, lib */
   lua_setfield(naevL, -2, libname);/* lib, naev */
   lua_pop(naevL, 1);               /* lib  */
   nlua_setenv(naevL, env, libname);/* */
}

/**
 * @brief Wrapper around luaL_newstate.
 *
 *    @return A newly created lua_State.
 */
static lua_State *nlua_newState (void)
{
   /* Try to create the new state */
   lua_State *L = luaL_newstate();
   if (L == NULL) {
      WARN(_("Failed to create new Lua state."));
      return NULL;
   }
   return L;
}

/**
 * @brief Loads specially modified basic stuff.
 *
 *    @param L Lua State to load the basic stuff into.
 *    @return 0 on success.
 */
static int nlua_loadBasic( lua_State* L )
{
   const char *override[] = { /* unsafe functions */
         /*"collectgarbage",*/
         "dofile",
         "getfenv",
         "load",
         "loadfile",
         NULL
   };

   luaL_openlibs(L);

   /* move [un]pack to table.[un]pack as in Lua5.2 */
   lua_getglobal(L, "table");    /* t */
   lua_getglobal(L, "unpack");   /* t, u */
   lua_setfield(L,-2,"unpack");  /* t */
   lua_pop(L,1);                 /* */
   lua_pushnil(L);               /* nil */
   lua_setglobal(L, "unpack");   /* */

   /* replace non-safe functions */
   for (int i=0; override[i]!=NULL; i++) {
      lua_pushnil(L);
      lua_setglobal(L, override[i]);
   }

   /* Override built-ins to use Naev for I/O. */
   lua_register(L, "loadstring", luaB_loadstring);
   lua_register(L, "print", cli_print);
   lua_register(L, "printRaw", cli_printRaw);
   lua_register(L, "warn",  cli_warn);

   /* Gettext functionality. */
   lua_register(L, "_", nlua_gettext);
   lua_register(L, "N_", nlua_gettext_noop);
   lua_register(L, "n_", nlua_ngettext);
   lua_register(L, "p_", nlua_pgettext);
   luaL_register(L, "gettext", gettext_methods);

   /* Sandbox "io" and "os". */
   if (conf.sandbox_io) {
      lua_newtable(L); /* io table */
      lua_setglobal(L,"io");
   }
   if (conf.sandbox_os) {
      lua_newtable(L); /* os table */
      lua_pushcfunction(L, nlua_os_getenv);
      lua_setfield(L,-2,"getenv");
      lua_setglobal(L,"os");
   }

   /* Special math functions function. */
   lua_getglobal(L,"math");
   lua_pushcfunction(L, nlua_log2);
   lua_setfield(L,-2,"log2");
   lua_pushnil(L);
   lua_setfield(L,-2,"mod"); /* Get rid of math.mod */
   lua_pop(L,1);

   return 0;
}

/**
 * @brief load( string module ) -- searcher function to replace package.loaders[2] (Lua 5.1), i.e., for Lua modules.
 *
 *    @param L Lua Environment.
 *    @return Stack depth (1), and on the stack: a loader function, a string explaining there is none, or nil (no explanation).
 */
static int nlua_package_loader_lua( lua_State* L )
{
   size_t bufsize, l = 0;
   char *buf = NULL, *q;
   char path_filename[PATH_MAX], tmpname[PATH_MAX], tried_paths[STRMAX];
   const char *packagepath, *start, *end;
   const char *name = luaL_checkstring(L,1);
   int done = 0;

   /* Get paths to check. */
   lua_getglobal(L, "package");
   if (!lua_istable(L,-1)) {
      lua_pop(L,1);
      lua_pushstring(L, _(" package.path not found."));
      return 1;
   }
   lua_getfield(L, -1, "path");
   if (!lua_isstring(L,-1)) {
      lua_pop(L,2);
      lua_pushstring(L, _(" package.path not found."));
      return 1;
   }
   packagepath = lua_tostring(L,-1);
   lua_pop(L,2);

   /* Parse path. */
   start = packagepath;
   while (!done) {
      end = strchr( start, ';' );
      if (end == NULL) {
         done = 1;
         end = &start[ strlen(start) ];
      }
      strncpy( tmpname, start, end-start );
      tmpname[ end-start ] = '\0';
      q = strchr( tmpname, '?' );
      if (q==NULL) {
         snprintf( path_filename, sizeof(path_filename), "%s%s", tmpname, name );
      }
      else {
         *q = '\0';
         snprintf( path_filename, sizeof(path_filename), "%s%s%s", tmpname, name, q+1 );
      }
      start = end+1;

      /* Replace all '.' before the last '.' with '/' as they are a security risk. */
      q = strrchr( path_filename, '.' );
      for (int i=0; i < q-path_filename; i++)
         if (path_filename[i]=='.')
            path_filename[i] = '/';

      /* Try to load the file. */
      if (PHYSFS_exists( path_filename )) {
         buf = ndata_read( path_filename, &bufsize );
         if (buf != NULL)
            break;
      }

      /* Didn't get to load it. */
      l += scnprintf( &tried_paths[l], sizeof(tried_paths)-l, _("\n   no ndata path '%s'"), path_filename );
   }

   /* Must have buf by now. */
   if (buf == NULL) {
      lua_pushstring(L, tried_paths);
      return 1;
   }

   /* Try to process the Lua. It will leave a function or message on the stack, as required. */
   luaL_loadbuffer(L, buf, bufsize, path_filename);
   free(buf);
   return 1;
}

/**
 * @brief load( string module ) -- searcher function to replace package.loaders[3] (Lua 5.1), i.e., for C modules.
 *
 *    @param L Lua Environment.
 *    @return Stack depth (1), and on the stack: a loader function, a string explaining there is none, or nil (no explanation).
 */
static int nlua_package_loader_c( lua_State* L )
{
   const char *name = luaL_checkstring(L,1);
   /* Hardcoded libraries only: we DO NOT honor package.cpath. */
   if (strcmp( name, "utf8" ) == 0)
      lua_pushcfunction( L, luaopen_utf8 );
<<<<<<< HEAD
   else if (strcmp( name, "enet" ) == 0)
=======
   else if (strcmp( name, "enet" ) == 0 && conf.lua_enet)
>>>>>>> 62cec9a9
      lua_pushcfunction( L, luaopen_enet );
   else
      lua_pushnil( L );
   return 1;
}

/**
 * @brief load( string module ) -- searcher function to replace package.loaders[4] (Lua 5.1), i.e., for C packages.
 *
 *    @param L Lua Environment.
 *    @return Stack depth (1), and on the stack: a loader function, a string explaining there is none, or nil (no explanation).
 */
static int nlua_package_loader_croot( lua_State* L )
{
   lua_pushnil( L );
   return 1;
}

/**
 * @brief include( string module )
 *
 * Loads a module into the current Lua state from inside the data file.
 *
 *    @param L Lua Environment to load modules into.
 *    @return The return value of the chunk, or true.
 */
static int nlua_require( lua_State* L )
{
   const char *filename = luaL_checkstring(L,1);
   int envtab;

   /* Environment table to load module into */
   envtab = lua_upvalueindex(1);

   /* Check to see if already included. */
   lua_getfield( L, envtab, NLUA_LOAD_TABLE );  /* t */
   if (!lua_isnil(L,-1)) {
      lua_getfield(L,-1,filename);              /* t, f */
      /* Already included. */
      if (!lua_isnil(L,-1)) {
         lua_remove(L, -2);                     /* val */
         return 1;
      }
      lua_pop(L,2);                             /* */
   }
   /* Must create new NLUA_LOAD_TABLE table. */
   else {
      lua_newtable(L);              /* t */
      lua_setfield(L, envtab, NLUA_LOAD_TABLE); /* */
   }

   lua_getglobal(L, "package");
   if (!lua_istable(L,-1)) {
      lua_pop(L,1);
      lua_pushstring(L, _("package.loaders must be a table"));
      return 1;
   }
   lua_getfield(L, -1, "loaders");
   lua_remove(L, -2);
   if (!lua_istable(L, -1))
      luaL_error(L, _("package.loaders must be a table"));
   lua_pushliteral(L, "");  /* error message accumulator */
   for (int i=1; ; i++) {
      lua_rawgeti(L, -2, i);  /* get a loader */
      if (lua_isnil(L, -1))
         luaL_error(L, _("module '%s' not found:%s"), filename, lua_tostring(L, -2));
      lua_pushstring(L, filename);
      lua_call(L, 1, 1);  /* call it */
      if (lua_isfunction(L, -1))  /* did it find module? */
         break;  /* module loaded successfully */
      else if (lua_isstring(L, -1))  /* loader returned error message? */
         lua_concat(L, 2);  /* accumulate it */
      else
         lua_pop(L, 1);
   }
   lua_remove(L, -2);
   lua_remove(L, -2);

   lua_pushvalue(L, envtab);
   lua_setfenv(L, -2);

   /* run the buffer */
   lua_pushstring(L, filename); /* pass name as first parameter */
#if 0
   if (lua_pcall(L, 1, 1, 0) != 0) {
      /* will push the current error from the dobuffer */
      lua_error(L);
      return 1;
   }
#endif
   lua_call(L, 1, 1);

   /* Mark as loaded. */
   /* val */
   if (lua_isnil(L,-1)) {
      lua_pop(L, 1);
      lua_pushboolean(L, 1);
   }
   lua_getfield(L, envtab, NLUA_LOAD_TABLE); /* val, t */
   lua_pushvalue(L, -2);                     /* val, t, val */
   lua_setfield(L, -2, filename);            /* val, t */
   lua_pop(L, 1);                            /* val */

   /* cleanup, success */
   return 1;
}

/**
 * @brief Loads the standard Naev Lua API.
 *
 * Loads the modules:
 *  - naev
 *  - var
 *  - space
 *    - spob
 *    - system
 *    - jumps
 *  - time
 *  - player
 *  - pilot
 *  - rnd
 *  - diff
 *  - faction
 *  - vec2
 *  - outfit
 *  - commodity
 *
 * Only is missing:
 *  - misn
 *  - tk
 *  - hook
 *  - music
 *  - ai
 *
 *    @param env Environment.
 *    @return 0 on success.
 */
int nlua_loadStandard( nlua_env env )
{
   int r = 0;
   r |= nlua_loadNaev(env);
   r |= nlua_loadVar(env);
   r |= nlua_loadSpob(env);
   r |= nlua_loadSystem(env);
   r |= nlua_loadJump(env);
   r |= nlua_loadTime(env);
   r |= nlua_loadPlayer(env);
   r |= nlua_loadPilot(env);
   r |= nlua_loadRnd(env);
   r |= nlua_loadDiff(env);
   r |= nlua_loadFaction(env);
   r |= nlua_loadVector(env);
   r |= nlua_loadOutfit(env);
   r |= nlua_loadCommodity(env);
   r |= nlua_loadNews(env);
   r |= nlua_loadShiplog(env);
   r |= nlua_loadFile(env);
   r |= nlua_loadData(env);
   r |= nlua_loadLinOpt(env);
   r |= nlua_loadSafelanes(env);
   r |= nlua_loadSpfx(env);

   return r;
}

/**
 * @brief Gets a trace from Lua.
 */
int nlua_errTrace( lua_State *L )
{
   /* Handle special done case. */
   const char *str = luaL_checkstring(L,1);
   if (strcmp(str,NLUA_DONE)==0)
      return 1;

   /* Otherwise execute "debug.traceback( str, int )". */
   lua_getglobal(L, "debug");
   if (!lua_istable(L, -1)) {
      lua_pop(L, 1);
      return 1;
   }
   lua_getfield(L, -1, "traceback");
   if (!lua_isfunction(L, -1)) {
      lua_pop(L, 2);
      return 1;
   }
   lua_pushvalue(L, 1);
   lua_pushinteger(L, 2);
   lua_call(L, 2, 1);
   return 1;
}

/*
 * @brief Wrapper around lua_pcall() that handles errors and enviornments
 *
 *    @param env Environment.
 *    @param nargs Number of arguments to pass.
 *    @param nresults Number of return values to take.
 */
int nlua_pcall( nlua_env env, int nargs, int nresults )
{
   int errf, ret, prev_env;

#if DEBUGGING
   errf = lua_gettop(naevL) - nargs;
   lua_pushcfunction(naevL, nlua_errTrace);
   lua_insert(naevL, errf);
#else /* DEBUGGING */
   errf = 0;
#endif /* DEBUGGING */

   prev_env = __NLUA_CURENV;
   __NLUA_CURENV = env;

   ret = lua_pcall(naevL, nargs, nresults, errf);

   __NLUA_CURENV = prev_env;

#if DEBUGGING
   lua_remove(naevL, errf);
#endif /* DEBUGGING */

   return ret;
}

/**
 * @brief Gets the reference of a global in a lua environment.
 *
 *    @param env Environment.
 *    @param name Name of the global to get.
 *    @return LUA_NOREF if no global found, reference otherwise.
 */
int nlua_refenv( nlua_env env, const char *name )
{
   nlua_getenv( naevL, env, name );
   if (!lua_isnil( naevL, -1 ))
      return luaL_ref( naevL, LUA_REGISTRYINDEX );
   lua_pop(naevL, 1);
   return LUA_NOREF;
}

/**
 * @brief Gets the reference of a global in a lua environment if it matches a type.
 *
 *    @param env Environment.
 *    @param name Name of the global to get.
 *    @param type Type to match, e.g., LUA_TFUNCTION.
 *    @return LUA_NOREF if no global found, reference otherwise.
 */
int nlua_refenvtype( nlua_env env, const char *name, int type )
{
   nlua_getenv( naevL, env, name );
   if (lua_type( naevL, -1 ) == type)
      return luaL_ref( naevL, LUA_REGISTRYINDEX );
   lua_pop(naevL, 1);
   return LUA_NOREF;
}

/**
 * @brief Gets the reference to the specified field from an object reference.
 *
 *    @param objref Reference to the object to be indexed.
 *    @param name Name of the field to get.
 *    @return LUA_NOREF if no field found, reference otherwise.
 */
int nlua_reffield( int objref, const char *name )
{
   if (objref == LUA_NOREF)
      return LUA_NOREF;
   lua_rawgeti( naevL, LUA_REGISTRYINDEX, objref );
   lua_getfield( naevL, -1, name );
   lua_remove( naevL, -2 );
   if (!lua_isnil( naevL, -1 ))
      return luaL_ref( naevL, LUA_REGISTRYINDEX );
   lua_pop(naevL, 1);
   return LUA_NOREF;
}

/**
 * @brief Creates a new reference to a Lua structure at a position.
 */
int nlua_ref( lua_State *L, int idx )
{
   lua_pushvalue( L, idx );
   return luaL_ref( L, LUA_REGISTRYINDEX );
}

/**
 * @brief Removes a reference set with nlua_ref.
 */
void nlua_unref( lua_State *L, int idx )
{
   if (idx != LUA_NOREF)
      luaL_unref( L, LUA_REGISTRYINDEX, idx );
}

/**
 * @brief Propagates a resize event to all the environments forcibly.
 */
void nlua_resize (void)
{
   lua_rawgeti(naevL, LUA_REGISTRYINDEX, nlua_envs); /* t */
   lua_pushnil(naevL); /* t, n */
   while (lua_next(naevL, -2) != 0) { /* t, k, v */
      int env = lua_tointeger(naevL,-1); /* t, k, v */
      lua_getfield(naevL, -2, "__resize"); /* t, k, v, f */
      if (!lua_isnil(naevL,-1)) {
         lua_pushinteger( naevL, SCREEN_W ); /* t, k, v, f, w */
         lua_pushinteger( naevL, SCREEN_H ); /* t, k, v, f, w, h */
         nlua_pcall( env, 2, 0 ); /* t, k, v */
         lua_pop(naevL,1); /* t, k */
      }
      else
         lua_pop(naevL,2); /* t, k */
   } /* t */
   lua_pop(naevL,1); /* */
}<|MERGE_RESOLUTION|>--- conflicted
+++ resolved
@@ -622,11 +622,7 @@
    /* Hardcoded libraries only: we DO NOT honor package.cpath. */
    if (strcmp( name, "utf8" ) == 0)
       lua_pushcfunction( L, luaopen_utf8 );
-<<<<<<< HEAD
-   else if (strcmp( name, "enet" ) == 0)
-=======
    else if (strcmp( name, "enet" ) == 0 && conf.lua_enet)
->>>>>>> 62cec9a9
       lua_pushcfunction( L, luaopen_enet );
    else
       lua_pushnil( L );
