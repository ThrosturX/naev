--- conflicted
+++ resolved
@@ -553,61 +553,24 @@
          const int, const int, const double, const double,
          const glColour*, const char*, const int ))
 {
-<<<<<<< HEAD
-  const glColour *bg;
-  double radius;
-  double halfRadius;
-
-  /* TODO: This method works, but is inefficient. Should probably be
-  * ultimately replaced with use of signed distance fields or some
-  * other more efficient method (signed distance fields seem to be
-  * the "right" solution). */
-  if ((c == NULL) || (c->a >= 1.)) {
-    if ((c==NULL) || (c->r+c->b+c->g > 2.8)) {
-      bg = &cBlack;
-      radius = 1.2;
-    } else if ((c->r+c->b+c->g > 1.5)){
-      bg = &cGrey10;
-      radius = 1.2;
-    } else {
-      bg = &cWhite;
-      radius = 1.2;
-    }
-
-    halfRadius = radius / 2;      
-
-    func( ft_font, width, height, bx - halfRadius, by, bg, text, 1 );
-    func( ft_font, width, height, bx + halfRadius, by, bg, text, 1 );
-    func( ft_font, width, height, bx, by - halfRadius, bg, text, 1 );
-    func( ft_font, width, height, bx, by + halfRadius, bg, text, 1 );
-    func( ft_font, width, height, bx - radius, by, bg, text, 1 );
-    func( ft_font, width, height, bx + radius, by, bg, text, 1 );
-    func( ft_font, width, height, bx, by - radius, bg, text, 1 );
-    func( ft_font, width, height, bx, by + radius, bg, text, 1 );
-    func( ft_font, width, height, bx - halfRadius, by - halfRadius, bg, text, 1 );
-    func( ft_font, width, height, bx - halfRadius, by + halfRadius, bg, text, 1 );
-    func( ft_font, width, height, bx + halfRadius, by - halfRadius, bg, text, 1 );
-    func( ft_font, width, height, bx + halfRadius, by + halfRadius, bg, text, 1 );
-  }
-=======
    const glColour *bg;
    double radius;
    double halfRadius;
 
    /* TODO: This method works, but is inefficient. Should probably be
-    * ultimately replaced with use of signed distance fields or some
-    * other more efficient method (signed distance fields seem to be
-    * the "right" solution). */
+   * ultimately replaced with use of signed distance fields or some
+   * other more efficient method (signed distance fields seem to be
+   * the "right" solution). */
    if ((c == NULL) || (c->a >= 1.)) {
       if ((c==NULL) || (c->r+c->b+c->g > 2.8)) {
-         bg = &cBlack;
-         radius = 1;
-      } else if ((c->r+c->b+c->g > 1.5)) {
-         bg = &cGrey20;
-         radius = 0.5;
+        bg = &cBlack;
+        radius = 1.2;
+      } else if ((c->r+c->b+c->g > 1.5)){
+        bg = &cGrey10;
+        radius = 1.2;
       } else {
-         bg = &cWhite;
-         radius = 1;
+        bg = &cWhite;
+        radius = 1.2;
       }
 
       halfRadius = radius / 2;      
@@ -625,7 +588,6 @@
       func( ft_font, width, height, bx + halfRadius, by - halfRadius, bg, text, 1 );
       func( ft_font, width, height, bx + halfRadius, by + halfRadius, bg, text, 1 );
    }
->>>>>>> 7ede84bc
 }
 
 
