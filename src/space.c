/*
 * See Licensing and Copyright notice in naev.h
 */

/**
 * @file space.c
 *
 * @brief Handles all the space stuff, namely systems and planets.
 */

#include "space.h"

#include "naev.h"

#include <stdlib.h>
#include <math.h>

#include "nxml.h"

#include "opengl.h"
#include "log.h"
#include "rng.h"
#include "ndata.h"
#include "player.h"
#include "pause.h"
#include "weapon.h"
#include "toolkit.h"
#include "spfx.h"
#include "ntime.h"
#include "nebula.h"
#include "sound.h"
#include "music.h"
#include "gui.h"
#include "fleet.h"
#include "mission.h"
#include "conf.h"
#include "queue.h"


#define XML_PLANET_ID         "Assets" /**< Planet xml document tag. */
#define XML_PLANET_TAG        "asset" /**< Individual planet xml tag. */

#define XML_SYSTEM_ID         "Systems" /**< Systems xml document tag. */
#define XML_SYSTEM_TAG        "ssys" /**< Individual systems xml tag. */

#define PLANET_DATA           "dat/asset.xml" /**< XML file containing planets. */
#define SYSTEM_DATA           "dat/ssys.xml" /**< XML file containing systems. */

#define PLANET_GFX_SPACE      "gfx/planet/space/" /**< Location of planet space graphics. */
#define PLANET_GFX_EXTERIOR   "gfx/planet/exterior/" /**< Location of planet exterior graphics (when landed). */

#define PLANET_GFX_EXTERIOR_W 400 /**< Planet exterior graphic width. */
#define PLANET_GFX_EXTERIOR_H 400 /**< Planet exterior graphic height. */

#define CHUNK_SIZE            32 /**< Size to allocate by. */
#define CHUNK_SIZE_SMALL       8 /**< Smaller size to allocate chunks by. */

/* used to overcome warnings due to 0 values */
#define FLAG_XSET             (1<<0) /**< Set the X position value. */
#define FLAG_YSET             (1<<1) /**< Set the Y position value. */
#define FLAG_ASTEROIDSSET     (1<<2) /**< Set the asteroid value. */
#define FLAG_INTERFERENCESET  (1<<3) /**< Set the interference value. */
#define FLAG_SERVICESSET      (1<<4) /**< Set the service value. */
#define FLAG_TECHSET          (1<<5) /**< Set the tech value. */
#define FLAG_FACTIONSET       (1<<6) /**< Set the faction value. */


/*
 * planet <-> system name stack
 */
static char** planetname_stack = NULL; /**< Planet name stack corresponding to system. */
static char** systemname_stack = NULL; /**< System name stack corresponding to planet. */
static int spacename_nstack = 0; /**< Size of planet<->system stack. */
static int spacename_mstack = 0; /**< Size of memory in planet<->system stack. */


/*
 * Star system stack.
 */
StarSystem *systems_stack = NULL; /**< Star system stack. */
int systems_nstack = 0; /**< Number of star systems. */
static int systems_mstack = 0; /**< Number of memory allocated for star system stack. */

/*
 * Planet stack.
 */
static Planet *planet_stack = NULL; /**< Planet stack. */
static int planet_nstack = 0; /**< Planet stack size. */
static int planet_mstack = 0; /**< Memory size of planet stack. */

/*
 * Misc.
 */
static int systems_loading = 1; /**< Systems are loading. */
StarSystem *cur_system = NULL; /**< Current star system. */


/*
 * fleet spawn rate
 */
int space_spawn = 1; /**< Spawn enabled by default. */
extern int pilot_nstack;


/*
 * star stack and friends
 */
#define STAR_BUF  100   /**< Area to leave around screen for stars, more = less repitition */
/**
 * @struct Star
 *
 * @brief Represents a background star. */
static gl_vbo *star_vertexVBO = NULL; /**< Star Vertex VBO. */
static gl_vbo *star_colourVBO = NULL; /**< Star Colour VBO. */
static GLfloat *star_vertex = NULL; /**< Vertex of the stars. */
static GLfloat *star_colour = NULL; /**< Brightness of the stars. */
static unsigned int nstars = 0; /**< total stars */
static unsigned int mstars = 0; /**< memory stars are taking */


/*
 * Interference.
 */
extern double interference_alpha; /* gui.c */
static double interference_target = 0.; /**< Target alpha level. */
static double interference_timer = 0.; /**< Interference timer. */


/*
 * Internal Prototypes.
 */
/* planet load */
static int planet_parse( Planet* planet, const xmlNodePtr parent );
/* system load */
static int systems_load (void);
static StarSystem* system_parse( StarSystem *system, const xmlNodePtr parent );
static void system_parseJumps( const xmlNodePtr parent );
/* misc */
static void system_setFaction( StarSystem *sys );
static void space_addFleet( Fleet* fleet, int init );
static PlanetClass planetclass_get( const char a );
static int getPresenceIndex( StarSystem *sys, int faction );
static void presenceCleanup( StarSystem *sys );
void scheduler( double dt, int init );
void removeSystemFleet( const int systemFleetIndex );
/*
 * Externed prototypes.
 */
int space_sysSave( xmlTextWriterPtr writer );
int space_sysLoad( xmlNodePtr parent );


/**
 * @brief Basically returns a PlanetClass integer from a char
 *
 *    @param a Char to get class from.
 *    @return Identifier matching the char.
 */
static PlanetClass planetclass_get( const char a )
{
   switch (a) {
      /* planets use letters */
      case 'A': return PLANET_CLASS_A;
      case 'B': return PLANET_CLASS_B;
      case 'C': return PLANET_CLASS_C;
      case 'D': return PLANET_CLASS_D;
      case 'E': return PLANET_CLASS_E;
      case 'F': return PLANET_CLASS_F;
      case 'G': return PLANET_CLASS_G;
      case 'H': return PLANET_CLASS_H;
      case 'I': return PLANET_CLASS_I;
      case 'J': return PLANET_CLASS_J;
      case 'K': return PLANET_CLASS_K;
      case 'L': return PLANET_CLASS_L;
      case 'M': return PLANET_CLASS_M;
      case 'N': return PLANET_CLASS_N;
      case 'O': return PLANET_CLASS_O;
      case 'P': return PLANET_CLASS_P;
      case 'Q': return PLANET_CLASS_Q;
      case 'R': return PLANET_CLASS_R;
      case 'S': return PLANET_CLASS_S;
      case 'T': return PLANET_CLASS_T;
      case 'X': return PLANET_CLASS_X;
      case 'Y': return PLANET_CLASS_Y;
      case 'Z': return PLANET_CLASS_Z;
      /* stations use numbers - not as many types */
      case '0': return STATION_CLASS_A;
      case '1': return STATION_CLASS_B;
      case '2': return STATION_CLASS_C;
      case '3': return STATION_CLASS_D;

      default:
         WARN("Invalid planet class.");
         return PLANET_CLASS_NULL;
   };
}
/**
 * @brief Gets the char representing the planet class from the planet.
 *
 *    @param p Planet to get the class char from.
 *    @return The planet's class char.
 */
char planet_getClass( Planet *p )
{
   switch (p->class) {
      case PLANET_CLASS_A: return 'A';
      case PLANET_CLASS_B: return 'B';
      case PLANET_CLASS_C: return 'C';
      case PLANET_CLASS_D: return 'D';
      case PLANET_CLASS_E: return 'E';
      case PLANET_CLASS_F: return 'F';
      case PLANET_CLASS_G: return 'G';
      case PLANET_CLASS_H: return 'H';
      case PLANET_CLASS_I: return 'I';
      case PLANET_CLASS_J: return 'J';
      case PLANET_CLASS_K: return 'K';
      case PLANET_CLASS_L: return 'L';
      case PLANET_CLASS_M: return 'M';
      case PLANET_CLASS_N: return 'N';
      case PLANET_CLASS_O: return 'O';
      case PLANET_CLASS_P: return 'P';
      case PLANET_CLASS_Q: return 'Q';
      case PLANET_CLASS_R: return 'R';
      case PLANET_CLASS_S: return 'S';
      case PLANET_CLASS_T: return 'T';
      case PLANET_CLASS_X: return 'X';
      case PLANET_CLASS_Y: return 'Y';
      case PLANET_CLASS_Z: return 'Z';
      /* Stations */
      case STATION_CLASS_A: return '0';
      case STATION_CLASS_B: return '1';
      case STATION_CLASS_C: return '2';
      case STATION_CLASS_D: return '3';

      default:
         WARN("Invalid planet class.");
         return 0;
   };
}


/**
 * @brief Checks to make sure if pilot is far enough away to hyperspace.
 *
 *    @param p Pilot to check if he can hyperspace.
 *    @return 1 if he can hyperspace, 0 else.
 */
int space_canHyperspace( Pilot* p)
{
   int i;
   double d;
   if (p->fuel < HYPERSPACE_FUEL) return 0;

   for (i=0; i < cur_system->nplanets; i++) {
      if(cur_system->planets[i]->real == ASSET_REAL) {
         d = vect_dist(&p->solid->pos, &cur_system->planets[i]->pos);
         if (d < HYPERSPACE_EXIT_MIN)
            return 0;
      }
   }
   return 1;
}


/**
 * @brief Tries to get the pilot into hyperspace.
 *
 *    @param p Pilot to try to start hyperspacing.
 *    @return 0 on success.
 */
int space_hyperspace( Pilot* p )
{
   if (p->fuel < HYPERSPACE_FUEL)
      return -3;
   if (!space_canHyperspace(p))
      return -1;

   /* pilot is now going to get automatically ready for hyperspace */
   pilot_setFlag(p, PILOT_HYP_PREP);

   return 0;
}


/**
 * @brief Gets the name of all the planets that belong to factions.
 *
 *    @param[out] nplanets Number of planets found.
 *    @param factions Factions to check against.
 *    @param nfactions Number of factions in factions.
 *    @return An array of faction names.  Individual names are not allocated.
 */
char** space_getFactionPlanet( int *nplanets, int *factions, int nfactions )
{
   int i,j,k;
   Planet* planet;
   char **tmp;
   int ntmp;
   int mtmp;

   ntmp = 0;
   mtmp = CHUNK_SIZE;
   tmp = malloc(sizeof(char*) * mtmp);

   for (i=0; i<systems_nstack; i++)
      for (j=0; j<systems_stack[i].nplanets; j++) {
         planet = systems_stack[i].planets[j];
         for (k=0; k<nfactions; k++)
            if (planet->real == ASSET_REAL &&
                planet->faction == factions[k]) {
               ntmp++;
               if (ntmp > mtmp) { /* need more space */
                  mtmp += CHUNK_SIZE;
                  tmp = realloc(tmp, sizeof(char*) * mtmp);
               }
               tmp[ntmp-1] = planet->name;
               break; /* no need to check all factions */
            }
      }

   (*nplanets) = ntmp;
   return tmp;
}


/**
 * @brief Gets the name of a random planet.
 *
 *    @return The name of a random planet.
 */
char* space_getRndPlanet (void)
{
   int i,j;
   char **tmp;
   int ntmp;
   int mtmp;
   char *res;

   ntmp = 0;
   mtmp = CHUNK_SIZE;
   tmp = malloc(sizeof(char*) * mtmp);

   for (i=0; i<systems_nstack; i++)
      for (j=0; j<systems_stack[i].nplanets; j++) {
         if(systems_stack[i].planets[j]->real == ASSET_REAL) {
            ntmp++;
            if (ntmp > mtmp) { /* need more space */
               mtmp += CHUNK_SIZE;
               tmp = realloc(tmp, sizeof(char*) * mtmp);
            }
            tmp[ntmp-1] = systems_stack[i].planets[j]->name;
         }
      }

   res = tmp[RNG(0,ntmp-1)];
   free(tmp);

   return res;
}


/**
 * @brief Sees if a system is reachable.
 *
 *    @return 1 if target system is reachable, 0 if it isn't.
 */
int space_sysReachable( StarSystem *sys )
{
   int i;

   if (sys_isKnown(sys)) return 1; /* it is known */

   /* check to see if it is adjacent to known */
   for (i=0; i<sys->njumps; i++)
      if (sys_isKnown(system_getIndex( sys->jumps[i] )))
         return 1;

   return 0;
}


/**
 * @brief Get the system from it's name.
 *
 *    @param sysname Name to match.
 *    @return System matching sysname.
 */
StarSystem* system_get( const char* sysname )
{
   int i;

   for (i=0; i<systems_nstack; i++)
      if (strcmp(sysname, systems_stack[i].name)==0)
         return &systems_stack[i];

   DEBUG("System '%s' not found in stack", sysname);
   return NULL;
}


/**
 * @brief Get the system by it's index.
 *
 *    @param id Index to match.
 *    @return System matching index.
 */
StarSystem* system_getIndex( int id )
{
   return &systems_stack[ id ];
}


/**
 * @brief Get the name of a system from a planetname.
 *
 *    @param planetname Planet name to match.
 *    @return Name of the system planet belongs to.
 */
char* planet_getSystem( const char* planetname )
{
   int i;

   for (i=0; i<spacename_nstack; i++)
      if (strcmp(planetname_stack[i],planetname)==0)
         return systemname_stack[i];

   DEBUG("Planet '%s' not found in planetname stack", planetname);
   return NULL;
}


/**
 * @brief Gets a planet based on it's name.
 *
 *    @param planetname Name to match.
 *    @return Planet matching planetname.
 */
Planet* planet_get( const char* planetname )
{
   int i;

   if (planetname==NULL) {
      WARN("Trying to find NULL planet...");
      return NULL;
   }

   for (i=0; i<planet_nstack; i++)
      if (strcmp(planet_stack[i].name,planetname)==0)
         return &planet_stack[i];

   WARN("Planet '%s' not found in the universe", planetname);
   return NULL;
}


/**
 * @brief Controls fleet spawning.
 *
 *    @param dt Current delta tick.
 *    @param init If we're currently initialising.
 *                   0 for normal.
 *                   2 for initialising a system.
<<<<<<< HEAD
 */
void scheduler ( const double dt, int init ) {
   int i, j;
   int inf;
   double str;

   /* Go through all the factions and reduce the timer. */
   for (i = 0; i < cur_system->npresence; i++)
      if (cur_system->presence[i].schedule.fleet != NULL) {
         /* Decrement the timer. */
         cur_system->presence[i].schedule.time -= dt;

         /* If it's time, push the fleet out. */
         if(cur_system->presence[i].schedule.time <= 0) {
            space_addFleet( cur_system->presence[i].schedule.fleet, init );
            cur_system->presence[i].schedule.fleet = NULL;
         }
      } else {
         /* Check if schedules can/should be added. */
         if(cur_system->presence[i].schedule.chain ||
            cur_system->presence[i].curUsed < cur_system->presence[i].value) {
            /* Pick a fleet (randomly for now). */
            inf = 0;
            do {
               j = RNGF() * (cur_system->nfleets - 0.01);
               cur_system->presence[i].schedule.fleet = cur_system->fleets[j];
               inf++;
               if(inf > cur_system->nfleets * 100) {
                  if(cur_system->presence[i].schedule.time != -1)
                     WARN("%s has presence but no fleets in %s.", faction_name(cur_system->presence[i].faction), cur_system->name);
                  inf = -1;
                  cur_system->presence[i].schedule.fleet = NULL;
                  cur_system->presence[i].schedule.time = -1;
                  break;
               }
            } while(cur_system->presence[i].faction != cur_system->presence[i].schedule.fleet->faction);

            if(inf == -1)
               continue;

            /* Get its strength and calculate the time. */
            str = cur_system->presence[i].schedule.fleet->strength;
            cur_system->presence[i].schedule.time =
               (str / cur_system->presence[i].value * 30 +
                cur_system->presence[i].schedule.penalty) *
               (1 + 0.2 * (RNGF() - 0.5));
            cur_system->presence[i].schedule.time +=
               cur_system->presence[i].schedule.penalty;

            if(cur_system->presence[i].schedule.chain == 2)
               init = 2;

            /* If we're initialising, 66.67% chance of starting in-system. */
            if(init == 2) {
               cur_system->presence[i].schedule.time *= RNGF() * 3 - 2;
               if(cur_system->presence[i].schedule.time < 0) {
                  cur_system->presence[i].schedule.time = 0;
               }
            }

            /* Calculate the penalty for the next fleet. */
            cur_system->presence[i].schedule.penalty = str / cur_system->presence[i].value - 1;
            if(cur_system->presence[i].schedule.penalty < 0)
               cur_system->presence[i].schedule.penalty = 0;

            /* Chaining. */
            if(RNGF() > (cur_system->presence[i].curUsed / cur_system->presence[i].value)) {
               if(init == 2)
                  cur_system->presence[i].schedule.chain = 2;
               else
                  cur_system->presence[i].schedule.chain = 1;
               cur_system->presence[i].schedule.penalty =
                  cur_system->presence[i].schedule.time;
               cur_system->presence[i].schedule.time = 0;
            } else {
               cur_system->presence[i].schedule.chain = 0;
            }

            /* We've used up some presence. */
            cur_system->presence[i].curUsed += str;
         }
      }

   /* If we're initialising, call ourselves again, to actually spawn any that need to be. */
   if(init == 2)
      scheduler(0, 1);

   return;
}


/**
 * @brief Controls fleet spawning.
 *
 *    @param dt Current delta tick.
 */
void space_update( const double dt )
{
   /* Needs a current system. */
   if (cur_system == NULL)
      return;

=======
 */
void scheduler ( const double dt, int init ) {
   int i;
   double str;

   /* Go through all the factions and reduce the timer. */
   for (i = 0; i < cur_system->npresence; i++)
      if (cur_system->presence[i].schedule.fleet != NULL) {
         /* Decrement the timer. */
         cur_system->presence[i].schedule.time -= dt;

         /* If it's time, push the fleet out. */
         if(cur_system->presence[i].schedule.time <= 0) {
            space_addFleet( cur_system->presence[i].schedule.fleet, init );
            cur_system->presence[i].schedule.fleet = NULL;
         }
      } else {
         /* Check if schedules can/should be added. */
         if(cur_system->presence[i].schedule.chain ||
            cur_system->presence[i].curUsed < cur_system->presence[i].value) {
            /* Pick a fleet (randomly for now). */
            cur_system->presence[i].schedule.fleet = fleet_grab(cur_system->presence[i].faction);
            if(cur_system->presence[i].schedule.fleet == NULL) {
               /* Let's not look here again. */
               cur_system->presence[i].curUsed = cur_system->presence[i].value;
               continue;
            }

            /* Get its strength and calculate the time. */
            str = cur_system->presence[i].schedule.fleet->strength;
            cur_system->presence[i].schedule.time =
               (str / cur_system->presence[i].value * 30 +
                cur_system->presence[i].schedule.penalty) *
               (1 + 0.4 * (RNGF() - 0.5));
            cur_system->presence[i].schedule.time +=
               cur_system->presence[i].schedule.penalty;

            if(cur_system->presence[i].schedule.chain == 2)
               init = 2;

            /* If we're initialising, 50% chance of starting in-system. */
            if(init == 2) {
               cur_system->presence[i].schedule.time *= RNGF() * 2 - 1;
               if(cur_system->presence[i].schedule.time < 0) {
                  cur_system->presence[i].schedule.time = 0;
               }
            }

            /* Calculate the penalty for the next fleet. */
            cur_system->presence[i].schedule.penalty = str / cur_system->presence[i].value - 1;
            if(cur_system->presence[i].schedule.penalty < 0)
               cur_system->presence[i].schedule.penalty = 0;

            /* Chaining. */
            if(RNGF() > ((cur_system->presence[i].curUsed + str) / cur_system->presence[i].value)) {
               if(init == 2)
                  cur_system->presence[i].schedule.chain = 2;
               else
                  cur_system->presence[i].schedule.chain = 1;
               cur_system->presence[i].schedule.penalty =
                  cur_system->presence[i].schedule.time;
               cur_system->presence[i].schedule.time = 0;
            } else {
               cur_system->presence[i].schedule.chain = 0;
            }

            /* We've used up some presence. */
            cur_system->presence[i].curUsed += str;
         }
      }

   /* If we're initialising, call ourselves again, to actually spawn any that need to be. */
   if(init == 2)
      scheduler(0, 1);

   return;
}


/**
 * @brief Controls fleet spawning.
 *
 *    @param dt Current delta tick.
 */
void space_update( const double dt )
{
   /* Needs a current system. */
   if (cur_system == NULL)
      return;

>>>>>>> b1598969
   /* If spawning is enabled, call the scheduler. */
   if (space_spawn)
      scheduler(dt, 0);

   /*
    * Volatile systems.
    */
   if (cur_system->nebu_volatility > 0.) {
      /* Player takes damage. */
      if (player)
         pilot_hit( player, NULL, 0, DAMAGE_TYPE_RADIATION,
               pow2(cur_system->nebu_volatility) / 500. * dt );
   }


   /*
    * Interference.
    */
   if (cur_system->interference > 0.) {
      /* Always dark. */
      if (cur_system->interference >= 1000.)
         interference_alpha = 1.;

      /* Normal scenario. */
      else {
         interference_timer -= dt;
         if (interference_timer < 0.) {
            /* 0    ->  [   1,   5   ]
             * 250  ->  [ 0.75, 3.75 ]
             * 500  ->  [  0.5, 2.5  ]
             * 750  ->  [ 0.25, 1.25 ]
             * 1000 ->  [   0,   0   ] */
            interference_timer += (1000. - cur_system->interference) / 1000. *
                  (3. + RNG_2SIGMA() );

            /* 0    ->  [  0,   0  ]
             * 250  ->  [-0.5, 1.5 ]
             * 500  ->  [ -1,   3  ]
             * 1000 ->  [  0,   6  ] */
            interference_target = cur_system->interference/1000. * 2. *
                  (1. + RNG_2SIGMA() );
         }

         /* Head towards target. */
         if (fabs(interference_alpha - interference_target) > 1e-05) {
            /* Assymptotic. */
            interference_alpha += (interference_target - interference_alpha) * dt;

            /* Limit alpha to [0.-1.]. */
            if (interference_alpha > 1.)
               interference_alpha = 1.;
            else if (interference_alpha < 0.)
               interference_alpha = 0.;
         }
      }
   }
}


/**
 * @brief Creates a fleet.
 *
 *    @param fleet Fleet to add to the system.
 *    @param init Is being run during the space initialization.
 */
static void space_addFleet( Fleet* fleet, int init )
{
   FleetPilot *plt;
   Planet *planet;
   int i, c;
   unsigned int flags;
   double a, d;
   Vector2d vv,vp, vn;

   /* Needed to determine angle. */
   vectnull(&vn);

   /* c will determino how to create the fleet, only non-zero if it's run in init. */
   if (init == 1) {
      if (RNGF() < 0.5) /* 50% chance of starting out en route. */
         c = 2;
      else {/* 50% of starting out landed. */
         c = 1;
      }
   }
   else c = 0;

   /* simulate they came from hyperspace */
   if (c==0) {
      d = RNGF()*(HYPERSPACE_ENTER_MAX-HYPERSPACE_ENTER_MIN) + HYPERSPACE_ENTER_MIN;
      vect_pset( &vp, d, RNGF()*2.*M_PI);
   }
   /* Starting out landed or heading towards landing.. */
   else if ((c==1) || (c==2)) {
      /* Get friendly planet to land on. */
      planet = NULL;
      for (i=0; i<cur_system->nplanets; i++)
         if (planet_hasService(cur_system->planets[i],PLANET_SERVICE_INHABITED) &&
               !areEnemies(fleet->faction,cur_system->planets[i]->faction)) {
            planet = cur_system->planets[i];
            break;
         }

      /* No suitable planet found. */
      if (planet == NULL) {
         d = RNGF()*(HYPERSPACE_ENTER_MAX-HYPERSPACE_ENTER_MIN) + HYPERSPACE_ENTER_MIN;
         vect_pset( &vp, d, RNGF()*2.*M_PI);
         c = 0;
      }
      else {
         /* Start out landed. */
         if (c==1)
            vectcpy( &vp, &planet->pos );
         /* Start out near landed. */
         else if (c==2) {
            d = RNGF()*(HYPERSPACE_ENTER_MAX-HYPERSPACE_ENTER_MIN) + HYPERSPACE_ENTER_MIN;
            vect_pset( &vp, d, RNGF()*2.*M_PI);
         }
      }
   }

   /* Create the system fleet. */
   cur_system->systemFleets = realloc(cur_system->systemFleets, sizeof(SystemFleet) * (cur_system->nsystemFleets + 1));
   cur_system->systemFleets[cur_system->nsystemFleets].npilots =
      fleet->npilots;
   cur_system->systemFleets[cur_system->nsystemFleets].faction =
      fleet->faction;
   cur_system->systemFleets[cur_system->nsystemFleets].presenceUsed =
      fleet->strength;
   cur_system->nsystemFleets++;

   for (i=0; i < fleet->npilots; i++) {
      plt = &fleet->pilots[i];
      /* other ships in the fleet should start split up */
      vect_cadd(&vp, RNG(75,150) * (RNG(0,1) ? 1 : -1),
                RNG(75,150) * (RNG(0,1) ? 1 : -1));
      a = vect_angle(&vp, &vn);
      if (a < 0.)
         a += 2.*M_PI;
      flags = 0;

      /* Entering via hyperspace. */
      if (c==0) {
         vect_pset( &vv, HYPERSPACE_VEL, a );
         flags |= PILOT_HYP_END;
      }
      /* Starting out landed. */
      else if (c==1)
         vectnull(&vv);
      /* Starting out almost landed. */
      else if (c==2)
         /* Put speed at half in case they start very near. */
         vect_pset( &vv, plt->ship->speed * 0.5, a );

      /* Create the pilot. */
      fleet_createPilot( fleet, plt, a, &vp, &vv, NULL, flags, (cur_system->nsystemFleets - 1) );
      }
}


/**
 * @brief Initilaizes background stars.
 *
 *    @param n Number of stars to add (stars per 800x640 screen).
 */
void space_initStars( int n )
{
   unsigned int i;
   GLfloat w, h, hw, hh;
   double size;

   /* Calculate size. */
   size  = SCREEN_W*SCREEN_H+STAR_BUF*STAR_BUF;
   size /= pow2(conf.zoom_far);

   /* Calculate star buffer. */
   w  = (SCREEN_W + 2.*STAR_BUF);
   w += conf.zoom_stars * (w / conf.zoom_far - 1.);
   h  = (SCREEN_H + 2.*STAR_BUF);
   h += conf.zoom_stars * (h / conf.zoom_far - 1.);
   hw = w / 2.;
   hh = h / 2.;

   /* Calculate stars. */
   size  *= n;
   nstars = (unsigned int)(size/(800.*600.));

   if (mstars < nstars) {
      /* Create data. */
      star_vertex = realloc( star_vertex, nstars * sizeof(GLfloat) * 4 );
      star_colour = realloc( star_colour, nstars * sizeof(GLfloat) * 8 );
      mstars = nstars;
   }
   for (i=0; i < nstars; i++) {
      /* Set the position. */
      star_vertex[4*i+0] = RNGF()*w - hw;
      star_vertex[4*i+1] = RNGF()*h - hh;
      star_vertex[4*i+2] = 0.;
      star_vertex[4*i+3] = 0.;
      /* Set the colour. */
      star_colour[8*i+0] = 1.;
      star_colour[8*i+1] = 1.;
      star_colour[8*i+2] = 1.;
      star_colour[8*i+3] = RNGF()*0.6 + 0.2;
      star_colour[8*i+4] = 1.;
      star_colour[8*i+5] = 1.;
      star_colour[8*i+6] = 1.;
      star_colour[8*i+7] = 0.;
   }

   /* Destroy old VBO. */
   if (star_vertexVBO != NULL) {
      gl_vboDestroy( star_vertexVBO );
      star_vertexVBO = NULL;
   }
   if (star_colourVBO != NULL) {
      gl_vboDestroy( star_colourVBO );
      star_colourVBO = NULL;
   }

   /* Create now VBO. */
   star_vertexVBO = gl_vboCreateStream(
         nstars * sizeof(GLfloat) * 4, star_vertex );
   star_colourVBO = gl_vboCreateStatic(
         nstars * sizeof(GLfloat) * 8, star_colour );
}


/**
 * @brief Initializes the system.
 *
 *    @param sysname Name of the system to initialize.
 */
void space_init ( const char* sysname )
{
   char* nt;
   int i;

   /* cleanup some stuff */
   player_clear(); /* clears targets */
   pilot_clearTimers(player); /* Clear timers. */
   pilots_clean(); /* destroy all the current pilots, except player */
   weapon_clear(); /* get rid of all the weapons */
   spfx_clear(); /* get rid of the explosions */
   space_spawn = 1; /* spawn is enabled by default. */
   interference_timer = 0.; /* Restart timer. */

   /* Must clear escorts to keep deployment sane. */
   player_clearEscorts();

   if ((sysname==NULL) && (cur_system==NULL))
      ERR("Cannot reinit system if there is no system previously loaded");
   else if (sysname!=NULL) {
      for (i=0; i < systems_nstack; i++)
         if (strcmp(sysname, systems_stack[i].name)==0)
            break;

      if (i>=systems_nstack)
         ERR("System %s not found in stack", sysname);
      cur_system = systems_stack+i;

      nt = ntime_pretty(0);
      player_message("\epEntering System %s on %s.", sysname, nt);
      free(nt);

      /* Handle background */
      if (cur_system->nebu_density > 0.) {
         /* Background is Nebula */
         nebu_prep( cur_system->nebu_density, cur_system->nebu_volatility );

         /* Set up sound. */
         sound_env( SOUND_ENV_NEBULA, cur_system->nebu_density );
      }
      else {
         /* Backrgound is Stary */
         space_initStars( cur_system->stars  );

         /* Set up sound. */
         sound_env( SOUND_ENV_NORMAL, 0. );
      }
   }

   /* Iterate through planets to clear bribes. */
   for (i=0; i<cur_system->nplanets; i++)
      cur_system->planets[i]->bribed = 0;

   /* Clear interference if you leave system with interference. */
   if (cur_system->interference == 0.)
      interference_alpha = 0.;

   /* See if we should get a new music song. */
   music_choose(NULL);

   /* Reset player enemies. */
   player_enemies = 0;

   /* Update the pilot sensor range. */
   pilot_updateSensorRange();

   /* Reset any system fleets. */
   cur_system->nsystemFleets = 0;

   /* Reset any schedules and used presence. */
   cur_system->presence[i].curUsed = 0;
   for(i = 0; i < cur_system->npresence; i++) {
      cur_system->presence[i].curUsed = 0;
      cur_system->presence[i].schedule.chain = 0;
      cur_system->presence[i].schedule.fleet = NULL;
      cur_system->presence[i].schedule.time = 0;
      cur_system->presence[i].schedule.penalty = 0;
   }

   /* Call the scheduler. */
   scheduler(0, 2);

   /* we now know this system */
   sys_setFlag(cur_system,SYSTEM_KNOWN);
}


/**
 * @brief Loads all the planets in the game.
 *
 *    @return 0 on success.
 */
static int planets_load ( void )
{
   uint32_t bufsize;
   char *buf;
   xmlNodePtr node;
   xmlDocPtr doc;

   buf = ndata_read( PLANET_DATA, &bufsize );
   doc = xmlParseMemory( buf, bufsize );

   node = doc->xmlChildrenNode;
   if (strcmp((char*)node->name,XML_PLANET_ID)) {
      ERR("Malformed "PLANET_DATA" file: missing root element '"XML_PLANET_ID"'");
      return -1;
   }

   node = node->xmlChildrenNode; /* first system node */
   if (node == NULL) {
      ERR("Malformed "PLANET_DATA" file: does not contain elements");
      return -1;
   }

   /* Initialize stack if needed. */
   if (planet_stack == NULL) {
      planet_mstack = CHUNK_SIZE;
      planet_stack = malloc( sizeof(Planet) * planet_mstack );
      planet_nstack = 0;
   }

   do {
      if (xml_isNode(node,XML_PLANET_TAG)) {

         /* See if stack must grow. */
         planet_nstack++;
         if (planet_nstack > planet_mstack) {
            planet_mstack += CHUNK_SIZE;
            planet_stack = realloc( planet_stack, sizeof(Planet) * planet_mstack );
         }

         planet_parse( &planet_stack[planet_nstack-1], node );
      }
   } while (xml_nextNode(node));

   /*
    * free stuff
    */
   xmlFreeDoc(doc);
   free(buf);

   return 0;
}


/**
 * @brief Parses a planet from an xml node.
 *
 *    @param planet Planet to fill up.
 *    @param parent Node that contains planet data.
 *    @return 0 on success.
 */
static int planet_parse( Planet *planet, const xmlNodePtr parent )
{
   int i, mem;
   char str[PATH_MAX];
   xmlNodePtr node, cur, ccur;
   unsigned int flags;

   /* Clear up memory for sane defaults. */
   memset( planet, 0, sizeof(Planet) );
   planet->faction = -1;
   flags = 0;
   planet->presenceAmount = 0;
   planet->presenceRange = 0;
   planet->real = ASSET_UNREAL;

   /* Get the name. */
   xmlr_attr( parent, "name", planet->name );

   node = parent->xmlChildrenNode;
   do {

      /* Only handle nodes. */
      xml_onlyNodes(node);

      if (xml_isNode(node,"GFX")) {
         cur = node->children;
         do {
            if (xml_isNode(cur,"space")) { /* load space gfx */
               planet->gfx_space = xml_parseTexture( cur,
                     PLANET_GFX_SPACE"%s", 1, 1, OPENGL_TEX_MIPMAPS );
            }
            else if (xml_isNode(cur,"exterior")) { /* load land gfx */
               snprintf( str, PATH_MAX, PLANET_GFX_EXTERIOR"%s", xml_get(cur));
               planet->gfx_exterior = strdup(str);
            }
         } while (xml_nextNode(cur));
         continue;
      }
      else if (xml_isNode(node,"pos")) {
         planet->real = ASSET_REAL;
         cur = node->children;
         do {
            if (xml_isNode(cur,"x")) {
               flags |= FLAG_XSET;
               planet->pos.x = xml_getFloat(cur);
            }
            else if (xml_isNode(cur,"y")) {
               flags |= FLAG_YSET;
               planet->pos.y = xml_getFloat(cur);
            }
         } while(xml_nextNode(cur));
         continue;
      }
      else if (xml_isNode(node, "presence")) {
         cur = node->children;
         do {
            xmlr_float(cur, "value", planet->presenceAmount);
            xmlr_int(cur, "range", planet->presenceRange);
         } while(xml_nextNode(cur));
         continue;
      }
      else if (xml_isNode(node,"general")) {
         cur = node->children;
         do {
            /* Direct reads. */
            xmlr_strd(cur, "bar", planet->bar_description);
            xmlr_strd(cur, "description", planet->description );
            xmlr_long(cur, "population", planet->population );
            xmlr_float(cur, "prodfactor", planet->prodfactor );

            if (xml_isNode(cur,"class"))
               planet->class =
                  planetclass_get(cur->children->content[0]);
            else if (xml_isNode(cur,"faction")) {
               flags |= FLAG_FACTIONSET;
               planet->faction = faction_get( xml_get(cur) );
            }
            else if (xml_isNode(cur, "services")) {
               flags |= FLAG_SERVICESSET;
               ccur = cur->children;
               planet->services = 0;
               do {
                  xml_onlyNodes(ccur);

                  if (xml_isNode(ccur, "land"))
                     planet->services |= PLANET_SERVICE_LAND;
                  else if (xml_isNode(ccur, "refuel"))
                     planet->services |= PLANET_SERVICE_REFUEL | PLANET_SERVICE_INHABITED;
                  else if (xml_isNode(ccur, "bar"))
                     planet->services |= PLANET_SERVICE_BAR | PLANET_SERVICE_INHABITED;
                  else if (xml_isNode(ccur, "missions"))
                     planet->services |= PLANET_SERVICE_MISSIONS | PLANET_SERVICE_INHABITED;
                  else if (xml_isNode(ccur, "commodity"))
                     planet->services |= PLANET_SERVICE_COMMODITY | PLANET_SERVICE_INHABITED;
                  else if (xml_isNode(ccur, "outfits"))
                     planet->services |= PLANET_SERVICE_OUTFITS | PLANET_SERVICE_INHABITED;
                  else if (xml_isNode(ccur, "shipyard"))
                     planet->services |= PLANET_SERVICE_SHIPYARD | PLANET_SERVICE_INHABITED;
                  else
                     WARN("Planet '%s' has unknown services tag '%s'", planet->name, ccur->name);

               } while (xml_nextNode(ccur));
            }
            else if (xml_isNode(cur, "tech")) {
               ccur = cur->children;
               do {
                  if (xml_isNode(ccur,"main")) {
                     flags |= FLAG_TECHSET;
                     planet->tech[0] = xml_getInt(ccur);
                  }
                  else if (xml_isNode(ccur,"special")) {
                     for (i=1; i<PLANET_TECH_MAX; i++)
                        if (planet->tech[i]==0) {
                           planet->tech[i] = xml_getInt(ccur);
                           break;
                        }
                     if (i==PLANET_TECH_MAX) WARN("Planet '%s' has too many"
                           "'special tech' entries", planet->name);
                  }
               } while (xml_nextNode(ccur));
            }

            else if (xml_isNode(cur, "commodities")) {
               ccur = cur->children;
               mem = 0;
               do {
                  if (xml_isNode(ccur,"commodity")) {
                     planet->ncommodities++;
                     /* Memory must grow. */
                     if (planet->ncommodities > mem) {
                        mem += CHUNK_SIZE_SMALL;
                        planet->commodities = realloc(planet->commodities,
                              mem * sizeof(Commodity*));
                     }
                     planet->commodities[planet->ncommodities-1] =
                        commodity_get( xml_get(ccur) );
                  }
               } while (xml_nextNode(ccur));
               /* Shrink to minimum size. */
               planet->commodities = realloc(planet->commodities,
                     planet->ncommodities * sizeof(Commodity*));
            }
         } while(xml_nextNode(cur));
         continue;
      }

      DEBUG("Unknown node '%s' in planet '%s'",node->name,planet->name);
   } while (xml_nextNode(node));


   /* Some postprocessing. */
   planet->cur_prodfactor = planet->prodfactor;

/*
 * verification
 */
#define MELEMENT(o,s)   if (o) WARN("Planet '%s' missing '"s"' element", planet->name)
   /* Issue warnings on missing items only it the asset is real. */
   if(planet->real == ASSET_REAL) {
      MELEMENT(planet->gfx_space==NULL,"GFX space");
      MELEMENT((flags&FLAG_XSET)==0,"x");
      MELEMENT((flags&FLAG_YSET)==0,"y");
      MELEMENT(planet->class==PLANET_CLASS_NULL,"class");
      MELEMENT((flags&FLAG_SERVICESSET)==0,"services");
      MELEMENT( planet_hasService(planet,PLANET_SERVICE_LAND) &&
          planet->gfx_exterior==NULL,"GFX exterior");
      MELEMENT( planet_hasService(planet,PLANET_SERVICE_INHABITED) &&
          (planet->population==0), "population");
      MELEMENT( planet_hasService(planet,PLANET_SERVICE_INHABITED) &&
          (planet->prodfactor==0.), "prodfactor");
      MELEMENT( planet_hasService(planet,PLANET_SERVICE_LAND) &&
          planet->description==NULL,"desription");
      MELEMENT( planet_hasService(planet,PLANET_SERVICE_BAR) &&
          planet->bar_description==NULL,"bar");
      MELEMENT( planet_hasService(planet,PLANET_SERVICE_INHABITED) &&
          (flags&FLAG_FACTIONSET)==0,"faction");
      MELEMENT( (planet_hasService(planet,PLANET_SERVICE_OUTFITS) ||
             planet_hasService(planet,PLANET_SERVICE_SHIPYARD)) &&
          (flags&FLAG_TECHSET)==0, "tech" );
      MELEMENT( planet_hasService(planet,PLANET_SERVICE_COMMODITY) &&
          (planet->ncommodities==0),"commodity" );
   } else { /* The asset is unreal, so set some NULLs. */
      planet->gfx_space = NULL;
      planet->gfx_exterior = NULL;
      planet->description = NULL;
      planet->bar_description = NULL;
      planet->commodities = NULL;
   }
#undef MELEMENT

   return 0;
}


/**
 * @brief Adds a planet to a star system.
 *
 *    @param sys Star System to add planet to.
 *    @param planetname Name of the planet to add.
 *    @return 0 on success.
 */
int system_addPlanet( StarSystem *sys, const char *planetname )
{
   Planet *planet;

   if (sys == NULL)
      return -1;

   /* Check if need to grow the star system planet stack. */
   sys->nplanets++;
   if (sys->planets == NULL)
      sys->planets = malloc( sizeof(Planet*) * CHUNK_SIZE_SMALL );
   else if (sys->nplanets > CHUNK_SIZE_SMALL)
      sys->planets = realloc( sys->planets, sizeof(Planet*) * sys->nplanets );
   planet = planet_get(planetname);
   if (planet == NULL)
      return -1;
   sys->planets[sys->nplanets-1] = planet;

   /* add planet <-> star system to name stack */
   spacename_nstack++;
   if (spacename_nstack > spacename_mstack) {
      spacename_mstack += CHUNK_SIZE;
      planetname_stack = realloc(planetname_stack,
            sizeof(char*) * spacename_mstack);
      systemname_stack = realloc(systemname_stack,
            sizeof(char*) * spacename_mstack);
   }
   planetname_stack[spacename_nstack-1] = planet->name;
   systemname_stack[spacename_nstack-1] = sys->name;

   system_setFaction(sys);

   /* Regenerate the economy stuff. */
   economy_refresh();

   /* Add the presence. */
   if (!systems_loading)
      system_addPresence(sys, planet->faction, planet->presenceAmount, planet->presenceRange);

   return 0;
}


/**
 * @brief Removes a planet from a star system.
 *
 *    @param sys Star System to remove planet from.
 *    @param planetname Name of the planet to remove.
 *    @return 0 on success.
 */
int system_rmPlanet( StarSystem *sys, const char *planetname )
{
   int i, found;
   Planet *planet ;

   if (sys == NULL) {
      WARN("Unable to remove planet '%s' from NULL system.", planetname);
      return -1;
   }

   /* Try to find planet. */
   planet = planet_get( planetname );
   for (i=0; i<sys->nplanets; i++)
      if (sys->planets[i] == planet)
         break;

   /* Planet not found. */
   if (i>=sys->nplanets) {
      WARN("Planet '%s' not found in system '%s' for removal.", planetname, sys->name);
      return -1;
   }

   /* Remove planet from system. */
   sys->nplanets--;
   memmove( &sys->planets[i], &sys->planets[i+1], sizeof(Planet*) * (sys->nplanets-i) );

   /* Remove the presence. */
   system_addPresence(sys, planet->faction, -(planet->presenceAmount), planet->presenceRange);

   /* Remove from the name stack thingy. */
   found = 0;
   for (i=0; i<spacename_nstack; i++)
      if (strcmp(planetname, planetname_stack[i])==0) {
         spacename_nstack--;
         memmove( &planetname_stack[i], &planetname_stack[i+1],
               sizeof(char*) * (spacename_nstack-i) );
         memmove( &systemname_stack[i], &systemname_stack[i+1],
               sizeof(char*) * (spacename_nstack-i) );
         found = 1;
         break;
      }
   if (found == 0)
      WARN("Unable to find planet '%s' and system '%s' in planet<->system stack.",
            planetname, sys->name );

   system_setFaction(sys);

   /* Regenerate the economy stuff. */
   economy_refresh();

   return 0;
}


/**
 * @brief Adds a fleet to a star system.
 *
 *    @param sys Star System to add fleet to.
 *    @param fleet Fleet to add.
 *    @return 0 on success.
 */
int system_addFleet( StarSystem *sys, Fleet *fleet )
{
   if (sys == NULL)
      return -1;

   /* Add the fleet. */
   sys->nfleets++;
   sys->fleets = realloc( sys->fleets, sizeof(Fleet*) * sys->nfleets );
   sys->fleets[sys->nfleets - 1] = fleet;

   /* Adjust the system average. */
<<<<<<< HEAD
   avg = 0.;
   for (i=0; i < fleet->npilots; i++)
      avg += ((double)fleet->pilots[i].chance) / 100.;
   sys->avg_pilot += avg;
=======
   sys->avg_pilot += fleet->npilots;
>>>>>>> b1598969

   return 0;
}


/**
 * @brief Removes a fleet from a star system.
 *
 *    @param sys Star System to remove fleet from.
 *    @param fleet Fleet to remove.
 *    @return 0 on success.
 */
int system_rmFleet( StarSystem *sys, Fleet *fleet )
{
   int i;

   if (sys == NULL)
      return -1;

   /* Find a matching fleet (will grab first since can be duplicates). */
   for (i=0; i<sys->nfleets; i++)
      if (fleet == sys->fleets[i])
         break;

   /* Not found. */
   if (i >= sys->nfleets)
      return -1;

   /* Remove the fleet. */
   sys->nfleets--;
   memmove(&sys->fleets[i], &sys->fleets[i + 1], sizeof(Fleet*) * (sys->nfleets - i));
   sys->fleets = realloc(sys->fleets, sizeof(Fleet*) * sys->nfleets);

   /* Adjust the system average. */
<<<<<<< HEAD
   avg = 0.;
   for (i=0; i < fleet->npilots; i++)
      avg += ((double)fleet->pilots[i].chance) / 100.;
   sys->avg_pilot -= avg;

   return 0;
}


/**
 * @brief Adds a FleetGroup to a star system.
 *
 *    @param sys Star System to add fleet to.
 *    @param fltgrp FleetGroup to add.
 *    @return 0 on success.
 */
int system_addFleetGroup( StarSystem *sys, FleetGroup *fltgrp )
{
   int i;
   Fleet *fleet;

   if (sys == NULL)
      return -1;

   /* Add all the fleets. */
   for (i=0; i<fltgrp->nfleets; i++) {
      fleet = fltgrp->fleets[i];
      if (system_addFleet( sys, fleet ))
         return -1;
   }

   return 0;
}


/**
 * @brief Removes a fleetgroup from a star system.
 *
 *    @param sys Star System to remove fleet from.
 *    @param fltgrp FleetGroup to remove.
 *    @return 0 on success.
 */
int system_rmFleetGroup( StarSystem *sys, FleetGroup *fltgrp )
{
   int i;
   Fleet *fleet;

   if (sys == NULL)
      return -1;

   /* Add all the fleets. */
   for (i=0; i<fltgrp->nfleets; i++) {
      fleet = fltgrp->fleets[i];
      if (system_rmFleet( sys, fleet ))
         return -1;
   }
=======
   sys->avg_pilot -= fleet->npilots;
>>>>>>> b1598969

   return 0;
}


/**
 * @brief Creates a system from an XML node.
 *
 *    @param parent XML node to get system from.
 *    @return System matching parent data.
 */
static StarSystem* system_parse( StarSystem *sys, const xmlNodePtr parent )
{
   Planet* planet;
   Fleet *fleet;
   Fleet *flt;
   char *ptrc;
   xmlNodePtr cur, node;
   uint32_t flags;
   int size;

   /* Clear memory for sane defaults. */
   memset( sys, 0, sizeof(StarSystem) );
   flags          = 0;
   sys->faction   = -1;
   planet         = NULL;
   size           = 0;
   sys->presence  = NULL;
   sys->npresence = 0;
   sys->systemFleets  = NULL;
   sys->nsystemFleets = 0;

   sys->name = xml_nodeProp(parent,"name"); /* already mallocs */

   node  = parent->xmlChildrenNode;

   do { /* load all the data */

      /* Only handle nodes. */
      xml_onlyNodes(node);

      if (xml_isNode(node,"pos")) {
         cur = node->children;
         do {
            if (xml_isNode(cur,"x")) {
               flags |= FLAG_XSET;
               sys->pos.x = xml_getFloat(cur);
            }
            else if (xml_isNode(cur,"y")) {
               flags |= FLAG_YSET;
               sys->pos.y = xml_getFloat(cur);
            }
         } while (xml_nextNode(cur));
         continue;
      }
      else if (xml_isNode(node,"general")) {
         cur = node->children;
         do {
            if (xml_isNode(cur,"stars")) /* non-zero */
               sys->stars = xml_getInt(cur);
            else if (xml_isNode(cur,"asteroids")) {
               flags |= FLAG_ASTEROIDSSET;
               sys->asteroids = xml_getInt(cur);
            }
            else if (xml_isNode(cur,"interference")) {
               flags |= FLAG_INTERFERENCESET;
               sys->interference = xml_getFloat(cur);
            }
            else if (xml_isNode(cur,"nebula")) {
               ptrc = xml_nodeProp(cur,"volatility");
               if (ptrc != NULL) { /* Has volatility  */
                  sys->nebu_volatility = atof(ptrc);
                  free(ptrc);
               }
               sys->nebu_density = xml_getFloat(cur);
            }
         } while (xml_nextNode(cur));
         continue;
      }
      /* Loads all the assets. */
      else if (xml_isNode(node,"assets")) {
         cur = node->children;
         do {
            if (xml_isNode(cur,"asset"))
               system_addPlanet( sys, xml_get(cur) );
         } while (xml_nextNode(cur));
         continue;
      }
      /* loads all the fleets */
      else if (xml_isNode(node,"fleets")) {
         cur = node->children;
         do {
            if (xml_isNode(cur,"fleet")) {
               /* Try to load it as a fleet. */
               flt = fleet_get(xml_get(cur));
               if (flt == NULL) {
                  WARN("Fleet '%s' for Star System '%s' not found",
                       xml_get(cur), sys->name);
                  continue;
               }
               /* Get the fleet. */
               fleet = flt;

               /* Get the chance. */
               xmlr_attr(cur,"chance",ptrc); /* mallocs ptrc */
               if (ptrc)
                  free(ptrc); /* free the ptrc */

<<<<<<< HEAD
                  /* Add the fleetgroup. */
                  system_addFleetGroup( sys, fltgrp );
               }
               else {

                  /* Try to load it as a fleet. */
                  flt = fleet_get(xml_get(cur));
                  if (flt == NULL) {
                     WARN("Fleet '%s' for Star System '%s' not found",
                           xml_get(cur), sys->name);
                     continue;
                  }
                  /* Get the fleet. */
                  fleet = flt;

                  /* Get the chance. */
                  xmlr_attr(cur,"chance",ptrc); /* mallocs ptrc */
                  if (ptrc)
                     free(ptrc); /* free the ptrc */

                  /* Add the fleet. */
                  system_addFleet( sys, fleet );
               }
=======
               /* Add the fleet. */
               system_addFleet( sys, fleet );
>>>>>>> b1598969
            }
         } while (xml_nextNode(cur));
         continue;
      }

      /* Avoid warning. */
      if (xml_isNode(node,"jumps"))
         continue;

      DEBUG("Unknown node '%s' in star system '%s'",node->name,sys->name);
   } while (xml_nextNode(node));

#define MELEMENT(o,s)      if (o) WARN("Star System '%s' missing '"s"' element", sys->name)
   if (sys->name == NULL) WARN("Star System '%s' missing 'name' tag", sys->name);
   MELEMENT((flags&FLAG_XSET)==0,"x");
   MELEMENT((flags&FLAG_YSET)==0,"y");
   MELEMENT(sys->stars==0,"stars");
   MELEMENT((flags&FLAG_ASTEROIDSSET)==0,"asteroids");
   MELEMENT((flags&FLAG_INTERFERENCESET)==0,"inteference");
#undef MELEMENT

   /* post-processing */
   system_setFaction( sys );

   return 0;
}


/**
 * @brief Sets the system faction based on the planets it has.
 *
 *    @param sys System to set the faction of.
 */
static void system_setFaction( StarSystem *sys )
{
   int i;
   sys->faction = -1;
   for (i=0; i<sys->nplanets; i++) /** @todo Handle multiple different factions. */
      if (sys->planets[i]->real == ASSET_REAL && sys->planets[i]->faction > 0) {
         sys->faction = sys->planets[i]->faction;
         break;
      }
}


/**
 * @brief Loads the jumps into a system.
 *
 *    @param parent System parent node.
 */
static void system_parseJumps( const xmlNodePtr parent )
{
   int i;
   StarSystem *sys;
   char* name;
   xmlNodePtr cur, node;

   name = xml_nodeProp(parent,"name"); /* already mallocs */
   for (i=0; i<systems_nstack; i++)
      if (strcmp( systems_stack[i].name, name)==0) {
         sys = &systems_stack[i];
         break;
      }
   if (i==systems_nstack) {
      WARN("System '%s' was not found in the stack for some reason",name);
      return;
   }
   free(name); /* no more need for it */

   node  = parent->xmlChildrenNode;

   do { /* load all the data */
      if (xml_isNode(node,"jumps")) {
         cur = node->children;
         do {
            if (xml_isNode(cur,"jump")) {
               for (i=0; i<systems_nstack; i++)
                  if (strcmp( systems_stack[i].name, xml_raw(cur))==0) {
                     sys->njumps++;
                     sys->jumps = realloc(sys->jumps, sys->njumps*sizeof(int));
                     sys->jumps[sys->njumps-1] = i;
                     break;
                  }
               if (i==systems_nstack)
                  WARN("System '%s' not found for jump linking",xml_get(cur));
            }
         } while (xml_nextNode(cur));
      }
   } while (xml_nextNode(node));
}


/**
 * @brief Loads the entire universe into ram - pretty big feat eh?
 *
 *    @return 0 on success.
 */
int space_load (void)
{
   int i;
   int ret;

   /* Loading. */
   systems_loading = 1;

   ret = planets_load();
   if (ret < 0)
      return ret;
   ret = systems_load();
   if (ret < 0)
      return ret;

   /* Done loading. */
   systems_loading = 0;

   /* Apply all the presences. */
   for (i=0; i<systems_nstack; i++)
      system_addAllPlanetsPresence(&systems_stack[i]);

   return 0;
}


/**
 * @brief Loads the entire systems, needs to be called after planets_load.
 *
 * Does multiple passes to load:
 *
 *  - First loads the star systems.
 *  - Next sets the jump routes.
 *
 *    @return 0 on success.
 */
static int systems_load (void)
{
   uint32_t bufsize;
   char *buf;
   xmlNodePtr node;
   xmlDocPtr doc;

   /* Load the file. */
   buf = ndata_read( SYSTEM_DATA, &bufsize );
   if (buf == NULL)
      return -1;

   doc = xmlParseMemory( buf, bufsize );
   if (doc == NULL) {
      WARN("'%s' is not a valid XML file.", SYSTEM_DATA);
      return -1;
   }

   node = doc->xmlChildrenNode;
   if (!xml_isNode(node,XML_SYSTEM_ID)) {
      ERR("Malformed "SYSTEM_DATA" file: missing root element '"XML_SYSTEM_ID"'");
      return -1;
   }

   node = node->xmlChildrenNode; /* first system node */
   if (node == NULL) {
      ERR("Malformed "SYSTEM_DATA" file: does not contain elements");
      return -1;
   }

   /* Allocate if needed. */
   if (systems_stack == NULL) {
      systems_mstack = CHUNK_SIZE;
      systems_stack = malloc( sizeof(StarSystem) * systems_mstack );
      systems_nstack = 0;
   }


   /*
    * First pass - loads all the star systems_stack.
    */
   do {
      if (xml_isNode(node,XML_SYSTEM_TAG)) {
         /* Check if memory needs to grow. */
         systems_nstack++;
         if (systems_nstack > systems_mstack) {
            systems_mstack += CHUNK_SIZE;
            systems_stack = realloc(systems_stack, sizeof(StarSystem) * systems_mstack );
         }

         system_parse(&systems_stack[systems_nstack-1],node);
      }
   } while (xml_nextNode(node));


   /*
    * Second pass - loads all the jump routes.
    */
   node = doc->xmlChildrenNode->xmlChildrenNode;
   do {
      if (xml_isNode(node,XML_SYSTEM_TAG))
         system_parseJumps(node); /* will automatically load the jumps into the system */

   } while (xml_nextNode(node));


   /*
    * cleanup
    */
   xmlFreeDoc(doc);
   free(buf);

   DEBUG("Loaded %d Star System%s with %d Planet%s",
         systems_nstack, (systems_nstack==1) ? "" : "s",
         planet_nstack, (planet_nstack==1) ? "" : "s" );

   return 0;
}


/**
 * @brief Renders the system.
 *
 *    @param dt Current delta tick.
 */
void space_render( const double dt )
{
   if (cur_system == NULL)
      return;

   if (cur_system->nebu_density > 0.)
      nebu_render(dt);
   else
      space_renderStars(dt);
}


/**
 * @brief Renders the system overlay.
 *
 *    @param dt Current delta tick.
 */
void space_renderOverlay( const double dt )
{
   if (cur_system == NULL)
      return;

   if (cur_system->nebu_density > 0.)
      nebu_renderOverlay(dt);
}


/**
 * @brief Renders the starry background.
 *
 *    @param dt Current delta tick.
 */
void space_renderStars( const double dt )
{
   unsigned int i;
   GLfloat hh, hw, h, w;
   GLfloat x, y, m, b;
   GLfloat brightness;
   double z;

   /*
    * gprof claims it's the slowest thing in the game!
    */

   /* Do some scaling for now. */
   gl_cameraZoomGet( &z );
   z = 1. * (1. - conf.zoom_stars) + z * conf.zoom_stars;
   gl_matrixMode( GL_PROJECTION );
   gl_matrixPush();
      gl_matrixScale( z, z );

   if ((player != NULL) && !player_isFlag(PLAYER_DESTROYED) &&
         !player_isFlag(PLAYER_CREATING) &&
         pilot_isFlag(player,PILOT_HYPERSPACE) && /* hyperspace fancy effects */
         (player->ptimer < HYPERSPACE_STARS_BLUR)) {

      glShadeModel(GL_SMOOTH);

      /* lines will be based on velocity */
      m  = HYPERSPACE_STARS_BLUR-player->ptimer;
      m /= HYPERSPACE_STARS_BLUR;
      m *= HYPERSPACE_STARS_LENGTH;
      x = m*cos(VANGLE(player->solid->vel)+M_PI);
      y = m*sin(VANGLE(player->solid->vel)+M_PI);

      /* Generate lines. */
      for (i=0; i < nstars; i++) {
         brightness = star_colour[8*i+3];
         star_vertex[4*i+2] = star_vertex[4*i+0] + x*brightness;
         star_vertex[4*i+3] = star_vertex[4*i+1] + y*brightness;
      }

      /* Draw the lines. */
      gl_vboSubData( star_vertexVBO, 0, nstars * 4 * sizeof(GLfloat), star_vertex );
      gl_vboActivate( star_vertexVBO, GL_VERTEX_ARRAY, 2, GL_FLOAT, 0 );
      gl_vboActivate( star_colourVBO, GL_COLOR_ARRAY,  4, GL_FLOAT, 0 );
      glDrawArrays( GL_LINES, 0, nstars );

      glShadeModel(GL_FLAT);
   }
   else { /* normal rendering */
      if (!paused && (player != NULL) && !player_isFlag(PLAYER_DESTROYED) &&
            !player_isFlag(PLAYER_CREATING)) { /* update position */

         /* Calculate some dimensions. */
         w  = (SCREEN_W + 2.*STAR_BUF);
         w += conf.zoom_stars * (w / conf.zoom_far - 1.);
         h  = (SCREEN_H + 2.*STAR_BUF);
         h += conf.zoom_stars * (h / conf.zoom_far - 1.);
         hw = w/2.;
         hh = h/2.;

         /* Calculate new star positions. */
         for (i=0; i < nstars; i++) {

            /* calculate new position */
            b = 9. - 10.*star_colour[8*i+3];
            star_vertex[4*i+0] = star_vertex[4*i+0] -
               (GLfloat)player->solid->vel.x / b*(GLfloat)dt;
            star_vertex[4*i+1] = star_vertex[4*i+1] -
               (GLfloat)player->solid->vel.y / b*(GLfloat)dt;

            /* check boundries */
            if (star_vertex[4*i+0] > hw)
               star_vertex[4*i+0] -= w;
            else if (star_vertex[4*i+0] < -hw)
               star_vertex[4*i+0] += w;
            if (star_vertex[4*i+1] > hh)
               star_vertex[4*i+1] -= h;
            else if (star_vertex[4*i+1] < -hh)
               star_vertex[4*i+1] += h;
         }

         /* Upload the data. */
         gl_vboSubData( star_vertexVBO, 0, nstars * 4 * sizeof(GLfloat), star_vertex );
      }

      /* Render. */
      gl_vboActivate( star_vertexVBO, GL_VERTEX_ARRAY, 2, GL_FLOAT, 2 * sizeof(GLfloat) );
      gl_vboActivate( star_colourVBO, GL_COLOR_ARRAY,  4, GL_FLOAT, 4 * sizeof(GLfloat) );
      glDrawArrays( GL_POINTS, 0, nstars );
      gl_checkErr();
   }

   /* Disable vertex array. */
   gl_vboDeactivate();

   /* Pop matrix. */
   gl_matrixPop();
}


/**
 * @brief Renders the current systemsplanets.
 */
void planets_render (void)
{
   if (cur_system==NULL) return;

   int i;
   for (i=0; i < cur_system->nplanets; i++) {
      if (cur_system->planets[i]->real == ASSET_REAL)
         gl_blitSprite( cur_system->planets[i]->gfx_space,
               cur_system->planets[i]->pos.x, cur_system->planets[i]->pos.y,
               0, 0, NULL );
   }
}


/**
 * @brief Cleans up the system.
 */
void space_exit (void)
{
   int i;

   /* Free the names. */
   if (planetname_stack)
      free(planetname_stack);
   if (systemname_stack)
      free(systemname_stack);
   spacename_nstack = 0;

   /* Free the planets. */
   for (i=0; i < planet_nstack; i++) {
      free(planet_stack[i].name);

      if (planet_stack[i].description)
         free(planet_stack[i].description);
      if (planet_stack[i].bar_description)
         free(planet_stack[i].bar_description);

      /* graphics */
      if (planet_stack[i].gfx_space)
         gl_freeTexture(planet_stack[i].gfx_space);
      if (planet_stack[i].gfx_exterior)
         free(planet_stack[i].gfx_exterior);

      /* commodities */
      free(planet_stack[i].commodities);
   }
   free(planet_stack);
   planet_stack = NULL;
   planet_nstack = 0;
   planet_mstack = 0;

   /* Free the systems. */
   for (i=0; i < systems_nstack; i++) {
      free(systems_stack[i].name);
      if (systems_stack[i].fleets)
         free(systems_stack[i].fleets);
      if (systems_stack[i].jumps)
         free(systems_stack[i].jumps);

      if(systems_stack[i].presence)
         free(systems_stack[i].presence);
      free(systems_stack[i].planets);
   }
   free(systems_stack);
   systems_stack = NULL;
   systems_nstack = 0;
   systems_mstack = 0;

   /* stars must be free too */
   if (star_vertex) {
      free(star_vertex);
      star_vertex = NULL;
   }
   if (star_colour) {
      free(star_colour);
      star_colour = NULL;
   }
   nstars = 0;
   mstars = 0;
}


/**
 * @brief Clears all system knowledge.
 */
void space_clearKnown (void)
{
   int i;
   for (i=0; i<systems_nstack; i++)
      sys_rmFlag(&systems_stack[i],SYSTEM_KNOWN);
}


/**
 * @brief Clears all system markers.
 */
void space_clearMarkers (void)
{
   int i;
   for (i=0; i<systems_nstack; i++) {
      sys_rmFlag(&systems_stack[i], SYSTEM_MARKED);
      systems_stack[i].markers_misc  = 0;
      systems_stack[i].markers_rush  = 0;
      systems_stack[i].markers_cargo = 0;
   }
}


/**
 * @brief Clears all the system computer markers.
 */
void space_clearComputerMarkers (void)
{
   int i;
   for (i=0; i<systems_nstack; i++)
      sys_rmFlag(&systems_stack[i],SYSTEM_CMARKED);
}


/**
 * @brief Adds a marker to a system.
 *
 *    @param sys Name of the system to add marker to.
 *    @param type Type of the marker to add.
 *    @return 0 on success.
 */
int space_addMarker( const char *sys, SysMarker type )
{
   StarSystem *ssys;
   int *markers;

   /* Get the system. */
   ssys = system_get(sys);
   if (ssys == NULL)
      return -1;

   /* Get the marker. */
   switch (type) {
      case SYSMARKER_MISC:
         markers = &ssys->markers_misc;
         break;
      case SYSMARKER_RUSH:
         markers = &ssys->markers_rush;
         break;
      case SYSMARKER_CARGO:
         markers = &ssys->markers_cargo;
         break;
      default:
         WARN("Unknown marker type.");
         return -1;
   }

   /* Decrement markers. */
   (*markers)++;
   sys_setFlag(ssys, SYSTEM_MARKED);

   return 0;
}


/**
 * @brief Removes a marker from a system.
 *
 *    @param sys Name of the system to remove marker from.
 *    @param type Type of the marker to remove.
 *    @return 0 on success.
 */
int space_rmMarker( const char *sys, SysMarker type )
{
   StarSystem *ssys;
   int *markers;

   /* Get the system. */
   ssys = system_get(sys);
   if (ssys == NULL)
      return -1;

   /* Get the marker. */
   switch (type) {
      case SYSMARKER_MISC:
         markers = &ssys->markers_misc;
         break;
      case SYSMARKER_RUSH:
         markers = &ssys->markers_rush;
         break;
      case SYSMARKER_CARGO:
         markers = &ssys->markers_cargo;
         break;
      default:
         WARN("Unknown marker type.");
         return -1;
   }

   /* Decrement markers. */
   (*markers)--;
   if (*markers <= 0) {
      sys_rmFlag(ssys, SYSTEM_MARKED);
      (*markers) = 0;
   }

   return 0;
}


/**
 * @brief Saves what is needed to be saved for space.
 *
 *    @param writer XML writer to use.
 *    @return 0 on success.
 */
int space_sysSave( xmlTextWriterPtr writer )
{
   int i;

   xmlw_startElem(writer,"space");

   for (i=0; i<systems_nstack; i++) {

      if (!sys_isKnown(&systems_stack[i])) continue; /* not known */

      xmlw_elem(writer,"known","%s",systems_stack[i].name);
   }

   xmlw_endElem(writer); /* "space" */

   return 0;
}


/**
 * @brief Loads player's space properties from an XML node.
 *
 *    @param parent Parent node for space.
 *    @return 0 on success.
 */
int space_sysLoad( xmlNodePtr parent )
{
   xmlNodePtr node, cur;
   StarSystem *sys;

   space_clearKnown();

   node = parent->xmlChildrenNode;
   do {
      if (xml_isNode(node,"space")) {
         cur = node->xmlChildrenNode;

         do {
            if (xml_isNode(cur,"known")) {
               sys = system_get(xml_get(cur));
               if (sys != NULL) /* Must exist */
                  sys_setFlag(sys,SYSTEM_KNOWN);
            }
         } while (xml_nextNode(cur));
      }
   } while (xml_nextNode(node));

   return 0;
}


/**
 * @brief Gets the index of the presence element for a faction.
 *          Creates one if it doesn't exist.
 *
 *    @param sys Pointer to the system to check.
 *    @param faction The index of the faction to search for.
 *    @return The index of the presence array for faction.
 */
static int getPresenceIndex( StarSystem *sys, int faction ) {
   int i;

   /* Check for NULL and display a warning. */
   if(sys == NULL) {
      WARN("sys == NULL");
      return 0;
   }

   /* If there is no array, create one and return 0 (the index). */
   if (sys->presence == NULL) {
      sys->npresence = 1;
      sys->presence = malloc(sizeof(SystemPresence));

      /* Set the defaults. */
      sys->presence[0].faction = faction;
      sys->presence[0].value = 0 ;
      sys->presence[0].curUsed = 0 ;
      sys->presence[0].schedule.fleet = NULL;
      sys->presence[0].schedule.time = 0;
      sys->presence[0].schedule.penalty = 0;
      return 0;
   }

   /* Go through the array, looking for the faction. */
   for (i = 0; i < sys->npresence; i++)
      if (sys->presence[i].faction == faction)
         return i;

   /* Grow the array. */
   i = sys->npresence;
   sys->npresence++;
   sys->presence = realloc(sys->presence, sizeof(SystemPresence) * sys->npresence);
   sys->presence[i].faction = faction;
   sys->presence[i].value = 0;

   return i;
}


/**
 * @brief Do some cleanup work after presence values have been adjusted.
 *
 *    @param sys Pointer to the system to cleanup.
 */
static void presenceCleanup( StarSystem *sys ) {
   int i;

   /* Reset the spilled variable for the entire universe. */
   for(i = 0; i < systems_nstack; i++)
      systems_stack[i].spilled = 0;

   /* Check for NULL and display a warning. */
   if(sys == NULL) {
      WARN("sys == NULL");
      return;
   }

   /* Check the system for 0 value presences. */
   for(i = 0; i < sys->npresence; i++)
      if(sys->presence[i].value == 0) {
         /* Remove the element with 0 value. */
         memmove(&sys->presence[i], &sys->presence[i + 1],
                 sizeof(SystemPresence) * sys->npresence - (i + 1));
         sys->npresence--;
         sys->presence = realloc(sys->presence, sizeof(SystemPresence) * sys->npresence);
         i--;  /* We'll want to check the new value we just copied in. */
      }

   return;
}


/**
 * @brief Adds (or removes) some presence to a system.
 *
 *    @param sys Pointer to the system to add to or remove from.
 *    @param faction The index of the faction to alter presence for.
 *    @param amount The amount of presence to add (negative to subtract).
 *    @param range The range of spill of the presence.
 */
void system_addPresence( StarSystem *sys, int faction, double amount, int range ) {
   int i, x, curSpill;
   Queue q, qn;
   StarSystem *cur;

   /* Check for NULL and display a warning. */
   if(sys == NULL) {
      WARN("sys == NULL");
      return;
   }

   /* Check that we have a sane faction. (-1 == bobbens == insane)*/
   if(faction_isFaction(faction) == 0)
      return;

   /* Check that we're actually adding any. */
   if(amount == 0)
      return;

   /* Add the presence to the current system. */
   i = getPresenceIndex(sys, faction);
   sys->presence[i].value += amount;

   /* If there's no range, we're done here. */
   if(range < 1)
      return;

   /* Add the spill. */
   sys->spilled = 1;
   curSpill = 0;
   q = q_create();
   qn = q_create();

   /* Create the initial queue consisting of sys adjacencies. */
   for(i = 0; i < sys->njumps; i++)
      if(system_getIndex(sys->jumps[i])->spilled == 0) {
         q_enqueue(q, system_getIndex(sys->jumps[i]));
         system_getIndex(sys->jumps[i])->spilled = 1;
      }

   /* If it's empty, something's wrong. */
   if(q_isEmpty(q)) {
      WARN("q is empty after getting adjancies of %s.", sys->name);
      presenceCleanup(sys);

      return;
   }

   while(curSpill < range) {
      /* Pull one off the current range queue. */
      cur = q_dequeue(q);

      /* Enqueue all its adjancencies to the next range queue. */
      for(i = 0; i < cur->njumps; i++)
         if(system_getIndex(cur->jumps[i])->spilled == 0) {
            q_enqueue(qn, system_getIndex(cur->jumps[i]));
            system_getIndex(cur->jumps[i])->spilled = 1;
         }

      /* Spill some presence. */
      x = getPresenceIndex(cur, faction);
      cur->presence[x].value += amount / (2 + curSpill);

      /* Check to see if we've finished this range and grab the next queue. */
      if(q_isEmpty(q)) {
         curSpill++;
         q_destroy(q);
         q = qn;
         qn = q_create();
      }
   }

   /* Destroy the queues. */
   q_destroy(q);
   q_destroy(qn);

   /* Clean up our mess. */
   presenceCleanup(sys);

   return;
}


/**
 * @brief Get the presence of a faction in a system.
 *
 *    @param sys Pointer to the system to process.
 *    @param faction The faction to get the presence for.
 *    @return The amount of presence the faction has in the system.
 */
double system_getPresence( StarSystem *sys, int faction ) {
   int i;

   /* Check for NULL and display a warning. */
   if(sys == NULL) {
      WARN("sys == NULL");
      return 0;
   }

   /* If there is no array, there is no presence. */
   if (sys->presence == NULL)
      return 0;

   /* Go through the array, looking for the faction. */
   for (i = 0; i < sys->npresence; i++) {
      if (sys->presence[i].faction == faction)
         return sys->presence[i].value;
   }

   /* If it's not in there, it's zero. */
   return 0;
}


/**
 * @brief Go through all the assets and call system_addPresence().
 *
 *    @param sys Pointer to the system to process.
 */
void system_addAllPlanetsPresence( StarSystem *sys ) {
   int i;

   /* Check for NULL and display a warning. */
   if(sys == NULL) {
      WARN("sys == NULL");
      return;
   }

   for(i = 0; i < sys->nplanets; i++)
      system_addPresence(sys, sys->planets[i]->faction, sys->planets[i]->presenceAmount, sys->planets[i]->presenceRange);

   return;
}


/**
 * @brief See if the system has a planet or station.
 *
 *    @param sys Pointer to the system to process.
 *    @return 0 If empty; otherwise 1.
 */
int system_hasPlanet( StarSystem *sys ) {
   int i;

   /* Check for NULL and display a warning. */
   if(sys == NULL) {
      WARN("sys == NULL");
      return 0;
   }

   /* Go through all the assets and look for a real one. */
   for(i = 0; i < sys->nplanets; i++)
      if(sys->planets[i]->real == ASSET_REAL)
         return 1;

   return 0;
}


/**
 * @brief Removes a system fleet and frees up presence.
 *
 * @param systemFleetIndex The system fleet to remove.
 */
void removeSystemFleet( const int systemFleetIndex ) {
   int presenceIndex;

   presenceIndex =
      getPresenceIndex(cur_system,
                       cur_system->systemFleets[systemFleetIndex].faction);
   cur_system->presence[presenceIndex].curUsed -=
      cur_system->systemFleets[systemFleetIndex].presenceUsed;

   memmove(&cur_system->systemFleets[systemFleetIndex],
           &cur_system->systemFleets[systemFleetIndex + 1],
           sizeof(SystemFleet) *
<<<<<<< HEAD
             (cur_system->nsystemFleets - systemFleetIndex));
=======
             (cur_system->nsystemFleets - systemFleetIndex - 1));
>>>>>>> b1598969
   cur_system->nsystemFleets--;
   cur_system->systemFleets = realloc(cur_system->systemFleets,
                                      sizeof(SystemFleet) *
                                        cur_system->nsystemFleets);

<<<<<<< HEAD
=======
   pilots_updateSystemFleet(systemFleetIndex);

>>>>>>> b1598969
   return;
}


/**
 * @brief Removes a pilot from a system fleet and removes it, if need be.
 *
 * @param systemFleetIndex The system fleet to remove from.
 */
void system_removePilotFromSystemFleet( const int systemFleetIndex ) {
   /* Check if the pilot belongs to any fleets. */
   if(systemFleetIndex < 0)
      return;

   cur_system->systemFleets[systemFleetIndex].npilots--;

   if(cur_system->systemFleets[systemFleetIndex].npilots == 0)
      removeSystemFleet(systemFleetIndex);

   return;
}<|MERGE_RESOLUTION|>--- conflicted
+++ resolved
@@ -460,110 +460,6 @@
  *    @param init If we're currently initialising.
  *                   0 for normal.
  *                   2 for initialising a system.
-<<<<<<< HEAD
- */
-void scheduler ( const double dt, int init ) {
-   int i, j;
-   int inf;
-   double str;
-
-   /* Go through all the factions and reduce the timer. */
-   for (i = 0; i < cur_system->npresence; i++)
-      if (cur_system->presence[i].schedule.fleet != NULL) {
-         /* Decrement the timer. */
-         cur_system->presence[i].schedule.time -= dt;
-
-         /* If it's time, push the fleet out. */
-         if(cur_system->presence[i].schedule.time <= 0) {
-            space_addFleet( cur_system->presence[i].schedule.fleet, init );
-            cur_system->presence[i].schedule.fleet = NULL;
-         }
-      } else {
-         /* Check if schedules can/should be added. */
-         if(cur_system->presence[i].schedule.chain ||
-            cur_system->presence[i].curUsed < cur_system->presence[i].value) {
-            /* Pick a fleet (randomly for now). */
-            inf = 0;
-            do {
-               j = RNGF() * (cur_system->nfleets - 0.01);
-               cur_system->presence[i].schedule.fleet = cur_system->fleets[j];
-               inf++;
-               if(inf > cur_system->nfleets * 100) {
-                  if(cur_system->presence[i].schedule.time != -1)
-                     WARN("%s has presence but no fleets in %s.", faction_name(cur_system->presence[i].faction), cur_system->name);
-                  inf = -1;
-                  cur_system->presence[i].schedule.fleet = NULL;
-                  cur_system->presence[i].schedule.time = -1;
-                  break;
-               }
-            } while(cur_system->presence[i].faction != cur_system->presence[i].schedule.fleet->faction);
-
-            if(inf == -1)
-               continue;
-
-            /* Get its strength and calculate the time. */
-            str = cur_system->presence[i].schedule.fleet->strength;
-            cur_system->presence[i].schedule.time =
-               (str / cur_system->presence[i].value * 30 +
-                cur_system->presence[i].schedule.penalty) *
-               (1 + 0.2 * (RNGF() - 0.5));
-            cur_system->presence[i].schedule.time +=
-               cur_system->presence[i].schedule.penalty;
-
-            if(cur_system->presence[i].schedule.chain == 2)
-               init = 2;
-
-            /* If we're initialising, 66.67% chance of starting in-system. */
-            if(init == 2) {
-               cur_system->presence[i].schedule.time *= RNGF() * 3 - 2;
-               if(cur_system->presence[i].schedule.time < 0) {
-                  cur_system->presence[i].schedule.time = 0;
-               }
-            }
-
-            /* Calculate the penalty for the next fleet. */
-            cur_system->presence[i].schedule.penalty = str / cur_system->presence[i].value - 1;
-            if(cur_system->presence[i].schedule.penalty < 0)
-               cur_system->presence[i].schedule.penalty = 0;
-
-            /* Chaining. */
-            if(RNGF() > (cur_system->presence[i].curUsed / cur_system->presence[i].value)) {
-               if(init == 2)
-                  cur_system->presence[i].schedule.chain = 2;
-               else
-                  cur_system->presence[i].schedule.chain = 1;
-               cur_system->presence[i].schedule.penalty =
-                  cur_system->presence[i].schedule.time;
-               cur_system->presence[i].schedule.time = 0;
-            } else {
-               cur_system->presence[i].schedule.chain = 0;
-            }
-
-            /* We've used up some presence. */
-            cur_system->presence[i].curUsed += str;
-         }
-      }
-
-   /* If we're initialising, call ourselves again, to actually spawn any that need to be. */
-   if(init == 2)
-      scheduler(0, 1);
-
-   return;
-}
-
-
-/**
- * @brief Controls fleet spawning.
- *
- *    @param dt Current delta tick.
- */
-void space_update( const double dt )
-{
-   /* Needs a current system. */
-   if (cur_system == NULL)
-      return;
-
-=======
  */
 void scheduler ( const double dt, int init ) {
    int i;
@@ -654,7 +550,6 @@
    if (cur_system == NULL)
       return;
 
->>>>>>> b1598969
    /* If spawning is enabled, call the scheduler. */
    if (space_spawn)
       scheduler(dt, 0);
@@ -1363,14 +1258,7 @@
    sys->fleets[sys->nfleets - 1] = fleet;
 
    /* Adjust the system average. */
-<<<<<<< HEAD
-   avg = 0.;
-   for (i=0; i < fleet->npilots; i++)
-      avg += ((double)fleet->pilots[i].chance) / 100.;
-   sys->avg_pilot += avg;
-=======
    sys->avg_pilot += fleet->npilots;
->>>>>>> b1598969
 
    return 0;
 }
@@ -1405,66 +1293,7 @@
    sys->fleets = realloc(sys->fleets, sizeof(Fleet*) * sys->nfleets);
 
    /* Adjust the system average. */
-<<<<<<< HEAD
-   avg = 0.;
-   for (i=0; i < fleet->npilots; i++)
-      avg += ((double)fleet->pilots[i].chance) / 100.;
-   sys->avg_pilot -= avg;
-
-   return 0;
-}
-
-
-/**
- * @brief Adds a FleetGroup to a star system.
- *
- *    @param sys Star System to add fleet to.
- *    @param fltgrp FleetGroup to add.
- *    @return 0 on success.
- */
-int system_addFleetGroup( StarSystem *sys, FleetGroup *fltgrp )
-{
-   int i;
-   Fleet *fleet;
-
-   if (sys == NULL)
-      return -1;
-
-   /* Add all the fleets. */
-   for (i=0; i<fltgrp->nfleets; i++) {
-      fleet = fltgrp->fleets[i];
-      if (system_addFleet( sys, fleet ))
-         return -1;
-   }
-
-   return 0;
-}
-
-
-/**
- * @brief Removes a fleetgroup from a star system.
- *
- *    @param sys Star System to remove fleet from.
- *    @param fltgrp FleetGroup to remove.
- *    @return 0 on success.
- */
-int system_rmFleetGroup( StarSystem *sys, FleetGroup *fltgrp )
-{
-   int i;
-   Fleet *fleet;
-
-   if (sys == NULL)
-      return -1;
-
-   /* Add all the fleets. */
-   for (i=0; i<fltgrp->nfleets; i++) {
-      fleet = fltgrp->fleets[i];
-      if (system_rmFleet( sys, fleet ))
-         return -1;
-   }
-=======
    sys->avg_pilot -= fleet->npilots;
->>>>>>> b1598969
 
    return 0;
 }
@@ -1573,34 +1402,8 @@
                if (ptrc)
                   free(ptrc); /* free the ptrc */
 
-<<<<<<< HEAD
-                  /* Add the fleetgroup. */
-                  system_addFleetGroup( sys, fltgrp );
-               }
-               else {
-
-                  /* Try to load it as a fleet. */
-                  flt = fleet_get(xml_get(cur));
-                  if (flt == NULL) {
-                     WARN("Fleet '%s' for Star System '%s' not found",
-                           xml_get(cur), sys->name);
-                     continue;
-                  }
-                  /* Get the fleet. */
-                  fleet = flt;
-
-                  /* Get the chance. */
-                  xmlr_attr(cur,"chance",ptrc); /* mallocs ptrc */
-                  if (ptrc)
-                     free(ptrc); /* free the ptrc */
-
-                  /* Add the fleet. */
-                  system_addFleet( sys, fleet );
-               }
-=======
                /* Add the fleet. */
                system_addFleet( sys, fleet );
->>>>>>> b1598969
             }
          } while (xml_nextNode(cur));
          continue;
@@ -2480,21 +2283,14 @@
    memmove(&cur_system->systemFleets[systemFleetIndex],
            &cur_system->systemFleets[systemFleetIndex + 1],
            sizeof(SystemFleet) *
-<<<<<<< HEAD
-             (cur_system->nsystemFleets - systemFleetIndex));
-=======
              (cur_system->nsystemFleets - systemFleetIndex - 1));
->>>>>>> b1598969
    cur_system->nsystemFleets--;
    cur_system->systemFleets = realloc(cur_system->systemFleets,
                                       sizeof(SystemFleet) *
                                         cur_system->nsystemFleets);
 
-<<<<<<< HEAD
-=======
    pilots_updateSystemFleet(systemFleetIndex);
 
->>>>>>> b1598969
    return;
 }
 
