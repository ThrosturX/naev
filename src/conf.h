/*
 * See Licensing and Copyright notice in naev.h
 */
#pragma once

#define CONF_FILE       "conf.lua" /**< Configuration file by default. */

/**
 * CONFIGURATION DEFAULTS
 */
/* Gameplay options */
#define DOUBLETAP_SENSITIVITY_DEFAULT  250   /**< Default afterburner sensitivity. */
#define TIME_COMPRESSION_DEFAULT_MAX   5000. /**< Maximum default level of time compression (target speed to match). */
#define TIME_COMPRESSION_DEFAULT_MULT  200   /**< Default level of time compression multiplier. */
#define REDIRECT_FILE_DEFAULT          1     /**< Whether output should be redirected to a file. */
#define SAVE_COMPRESSION_DEFAULT       1     /**< Whether or not saved games should be compressed. */
#define MOUSE_FLY_DEFAULT              1     /**< Whether or not middle clicking enables mouse flying. */
#define MOUSE_THRUST_DEFAULT           1     /**< Whether or not to use mouse thrust controls. */
#define MOUSE_DOUBLECLICK_TIME         0.5   /**< How long to consider double-clicks for. */
#define AUTONAV_RESET_DIST_DEFAULT     5000. /**< Distance of an enemy to reset autonav speed at. */
#define AUTONAV_RESET_SHIELD_DEFAULT   1.    /**< Shield level (0-1) to reset autonav speed at. 1 means at enemy presence, 0 means at armour damage. */
#define MANUAL_ZOOM_DEFAULT            0     /**< Whether or not to enable manual zoom controls. */
#define ZOOM_FAR_DEFAULT               0.5   /**< Far zoom distance (smaller is further) */
#define ZOOM_NEAR_DEFAULT              1.0   /**< Close zoom distance (bigger is larger) */
#define ZOOM_SPEED_DEFAULT             0.25 /**< Rate of change of zoom (bigger is faster). */
#define MAP_OVERLAY_OPACITY_DEFAULT    0.3   /**< Opacity fraction (0-1) for the overlay map. */
#define INPUT_MESSAGES_DEFAULT         5     /**< Amount of messages to display. */
#define DIFFICULTY_DEFAULT             NULL  /**< Default difficulty. */
/* Video options */
#define RESOLUTION_W_MIN               1280  /**< Minimum screen width (below which graphics are downscaled). */
#define RESOLUTION_H_MIN               720   /**< Minimum screen height (below which graphics are downscaled). */
#define RESOLUTION_W_DEFAULT           RESOLUTION_W_MIN /**< Default screen width. */
#define RESOLUTION_H_DEFAULT           RESOLUTION_H_MIN /**< Default screen height. */
#define FULLSCREEN_DEFAULT             0     /**< Whether to run in fullscreen mode. */
#define FULLSCREEN_MODESETTING         0     /**< Whether fullscreen uses video modesetting. */
#define FSAA_DEFAULT                   1     /**< Whether to use Full Screen Anti-Aliasing. */
#define VSYNC_DEFAULT                  0     /**< Whether to wait for vertical sync. */
#define SCALE_FACTOR_DEFAULT           1.    /**< Default scale factor. */
#define NEBULA_SCALE_FACTOR_DEFAULT    4.    /**< Default scale factor for nebula rendering. */
#define SHOW_FPS_DEFAULT               0     /**< Whether to display FPS on screen. */
#define FPS_MAX_DEFAULT                60    /**< Maximum FPS. */
#define SHOW_PAUSE_DEFAULT             1     /**< Whether to display pause status. */
#define MINIMIZE_DEFAULT               1     /**< Whether to minimize on focus loss. */
#define COLORBLIND_DEFAULT             0     /**< Whether to enable colorblindness simulation. */
#define BG_BRIGHTNESS_DEFAULT          0.7   /**< How much to darken (or lighten) the backgrounds. */
#define NEBU_BRIGHTNESS_DEFAULT        1.    /**< How much to darken (or lighten) the nebula stuff. */
#define GAMMA_CORRECTION_DEFAULT       1.    /**< How much gamma correction to do. */
#define BACKGROUND_FANCY_DEFAULT       0     /**< Default fancy background. */
#define BIG_ICONS_DEFAULT              0     /**< Whether to display BIGGER icons. */
#define FONT_SIZE_CONSOLE_DEFAULT      10    /**< Default console font size. */
#define FONT_SIZE_INTRO_DEFAULT        18    /**< Default intro font size. */
#define FONT_SIZE_DEF_DEFAULT          12    /**< Default font size. */
#define FONT_SIZE_SMALL_DEFAULT        11    /**< Default small font size. */
/* Audio options */
#define USE_EFX_DEFAULT                1     /**< Whether or not to use EFX (if using OpenAL). */
#define MUTE_SOUND_DEFAULT             0     /**< Whether sound should be disabled. */
#define SOUND_VOLUME_DEFAULT           0.6   /**< Default sound volume. */
#define MUSIC_VOLUME_DEFAULT           0.8   /**< Default music volume. */
#define ENGINE_VOLUME_DEFAULT          0.8   /**< Default engine volume. */
/* Editor Options */
#define DEV_SAVE_SYSTEM_DEFAULT        "../dat/ssys/"
#define DEV_SAVE_SPOB_DEFAULT          "../dat/spob/"
#define DEV_SAVE_MAP_DEFAULT           "../dat/outfits/maps/"

/**
 * @brief Struct containing player options.
 *
 * @note Input is not handled here.
 */
typedef struct PlayerConf_s {
   int loaded; /**< Configuration file has been loaded (not an actual option). */

   /* ndata. */
   char *ndata; /**< Ndata path to use. */
   char *datapath; /**< Path for user data (saves, screenshots, etc.). */

   /* Language. */
   char *language; /**< Language to use. */

   /* OpenGL properties. */
   int fsaa; /**< Full Scene Anti-Aliasing to use. */
   int vsync; /**< Whether or not to use vsync. */

   /* Video options. */
   int width; /**< Width of the window to use. */
   int height; /**< Height of the window to use. */
   int explicit_dim; /**< Dimension is explicit. */
   double scalefactor; /**< Amount to reduce resolution by. */
   double nebu_scale; /**< Downscaling factor for the expensively rendered nebula. */
   int fullscreen; /**< Whether or not game is fullscreen. */
   int modesetting; /**< Whether to use modesetting for fullscreen. */
   int notresizable; /**< Whether or not the window is resizable. */
   int borderless; /**< Whether to disable window decorations. */
   int minimize; /**< Whether to minimize on focus loss. */
   int colorblind; /**< Whether to enable colorblindness simulation. */
   double bg_brightness; /**< How much to darken the background stuff. */
   double nebu_brightness; /**< How much to darken the nebula stuff. */
   double gamma_correction; /**< How much gamma correction to do. */
   int background_fancy; /**< High quality moving, but slow background. */

   /* Sound. */
   int al_efx; /**< Should EFX extension be used? (only applicable for OpenAL) */
   int nosound; /**< Whether or not sound is on. */
   double sound; /**< Sound level for sound effects. */
   double music; /**< Sound level for music. */
   double engine_vol; /**< Sound level for engines (relative). */

   /* FPS. */
   int fps_show; /**< Whether or not FPS should be shown */
   int fps_max; /**< Maximum FPS to limit to. */

   /* Pause. */
   int pause_show; /**< Whether pause status should be shown. */

   /* Joystick. */
   int joystick_ind; /**< Index of joystick to use. */
   char *joystick_nam; /**< Name of joystick to use. */

   /* GUI. */
   int mesg_visible; /**< Amount of visible messages. */
   double map_overlay_opacity; /**< Map overlay opacity. */
   int big_icons; /**< Use big icons or not. */

   /* Keyrepeat. */
   unsigned int repeat_delay; /**< Time in ms before start repeating. */
   unsigned int repeat_freq; /**< Time in ms between each repeat once started repeating. */

   /* Zoom. */
   int zoom_manual; /**< Zoom is under manual control. */
   double zoom_far; /**< Maximum in-game zoom to use should be less then zoom_near. */
   double zoom_near; /**< Minimum in-game zoom to use. */
   double zoom_speed; /**< Maximum zoom speed change. */
   double zoom_stars; /**< How much stars can zoom (modulates zoom_[mix|max]). */

   /* Font sizes. */
   int font_size_console; /**< Console monospaced font size. */
   int font_size_intro;   /**< Intro text font size. */
   int font_size_def;     /**< Default large font size. */
   int font_size_small;   /**< Default small font size. */

   /* Misc. */
   char *difficulty; /**< Global difficulty setting. */
   double compression_velocity; /**< Velocity to compress to. */
   double compression_mult; /**< Maximum time multiplier. */
   int redirect_file; /**< Redirect output to files. */
   int save_compress; /**< Compress saved game. */
   unsigned int doubletap_sens; /**< Double tap key sensibility (used for afterburn and cooldown). */
   int mouse_fly; /**< Whether middle clicking enables mouse flying or not. */
   int mouse_thrust; /**< Whether mouse flying controls thrust. */
   double mouse_doubleclick; /**< How long to consider double-clicks for. */
   double autonav_reset_dist; /**< Enemy distance condition for resetting autonav. */
   double autonav_reset_shield; /**< Shield condition for resetting autonav speed. */
   int devmode; /**< Developer mode. */
   int devautosave; /**< Developer mode autosave. */
   int lua_enet; /**< Enable the lua-enet library. */
   int lua_repl; /**< Enable the experimental CLI based on lua-repl. */
<<<<<<< HEAD
   int sandbox_io; /**< Avoid exposing the "io" module to Lua scripts. Safety first! */
   int sandbox_os; /**< Avoid exposing the "os" module to Lua scripts. Safety first! */
=======
   int nosave; /**< Disables conf saving. */
>>>>>>> 62cec9a9
   char *lastversion; /**< The last version the game was ran in. */
   int translation_warning_seen; /**< No need to warn about incomplete game translations again. */

   /* Debugging. */
   int fpu_except; /**< Enable FPU exceptions? */

   /* Editor. */
   char *dev_save_sys; /**< Path to save systems to. */
   char *dev_save_map; /**< Path to save maps to. */
   char *dev_save_spob; /**< Path to save spobs to. */

} PlayerConf_t;
extern PlayerConf_t conf; /**< Player configuration. */

/*
 * loading
 */
void conf_setDefaults (void);
void conf_setGameplayDefaults (void);
void conf_setAudioDefaults (void);
void conf_setVideoDefaults (void);
void conf_loadConfigPath( void );
int conf_loadConfig( const char* file );
void conf_parseCLI( int argc, char** argv );
void conf_cleanup (void);

/*
 * Some handling.
 */
void conf_copy( PlayerConf_t *dest, const PlayerConf_t *src );
void conf_free( PlayerConf_t *config );

/*
 * saving
 */
int conf_saveConfig( const char* file );<|MERGE_RESOLUTION|>--- conflicted
+++ resolved
@@ -154,12 +154,7 @@
    int devautosave; /**< Developer mode autosave. */
    int lua_enet; /**< Enable the lua-enet library. */
    int lua_repl; /**< Enable the experimental CLI based on lua-repl. */
-<<<<<<< HEAD
-   int sandbox_io; /**< Avoid exposing the "io" module to Lua scripts. Safety first! */
-   int sandbox_os; /**< Avoid exposing the "os" module to Lua scripts. Safety first! */
-=======
    int nosave; /**< Disables conf saving. */
->>>>>>> 62cec9a9
    char *lastversion; /**< The last version the game was ran in. */
    int translation_warning_seen; /**< No need to warn about incomplete game translations again. */
 
