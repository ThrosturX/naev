/*
 * See Licensing and Copyright notice in naev.h
 */

/**
 * @file ship.c
 *
 * @brief Handles the ship details.
 */


#include "ship.h"

#include "naev.h"

#include <string.h>
#include <limits.h>

#include "nxml.h"

#include "log.h"
#include "ndata.h"
#include "toolkit.h"
#include "array.h"
#include "conf.h"
#include "npng.h"
#include "colour.h"
#include "shipstats.h"
#include "slots.h"


#define XML_ID    "Ships"  /**< XML document identifier */
#define XML_SHIP  "ship" /**< XML individual ship identifier. */

#define SHIP_DATA    "dat/ship.xml" /**< XML file containing ships. */
#define SHIP_GFX     "gfx/ship/" /**< Location of ship graphics. */
#define SHIP_EXT     ".png" /**< Ship graphics extension format. */
#define SHIP_ENGINE  "_engine" /**< Engine graphic extension. */
#define SHIP_TARGET  "_target" /**< Target graphic extension. */
#define SHIP_COMM    "_comm" /**< Communication graphic extension. */

#define VIEW_WIDTH   300 /**< Ship view window width. */
#define VIEW_HEIGHT  300 /**< Ship view window height. */

#define BUTTON_WIDTH  80 /**< Button width in ship view window. */
#define BUTTON_HEIGHT 30 /**< Button height in ship view window. */

#define STATS_DESC_MAX 256 /**< Maximum length for statistics description. */


static Ship* ship_stack = NULL; /**< Stack of ships available in the game. */


/*
 * Prototypes
 */
static int ship_loadGFX( Ship *temp, char *buf, int sx, int sy );
static int ship_parse( Ship *temp, xmlNodePtr parent );


/**
 * @brief Gets a ship based on its name.
 *
 *    @param name Name to match.
 *    @return Ship matching name or NULL if not found.
 */
Ship* ship_get( const char* name )
{
   Ship *temp;
   int i;

   temp = ship_stack;
   for (i=0; i < array_size(ship_stack); i++)
      if (strcmp(temp[i].name, name)==0)
         return &temp[i];

   WARN("Ship %s does not exist", name);
   return NULL;
}


/**
 * @brief Gets a ship based on its name without warning.
 *
 *    @param name Name to match.
 *    @return Ship matching name or NULL if not found.
 */
Ship* ship_getW( const char* name )
{
   Ship *temp;
   int i;

   temp = ship_stack;
   for (i=0; i < array_size(ship_stack); i++)
      if (strcmp(temp[i].name, name)==0)
         return &temp[i];

   return NULL;
}


/**
 * @brief Checks to see if an ship exists matching name (case insensitive).
 */
const char *ship_existsCase( const char* name )
{
   int i;
   for (i=0; i<array_size(ship_stack); i++)
      if (strcasecmp(name,ship_stack[i].name)==0)
         return ship_stack[i].name;
   return NULL;
}




/**
 * @brief Gets all the ships.
 */
Ship* ship_getAll( int *n )
{
   *n = array_size(ship_stack);
   return ship_stack;
}


/**
 * @brief Comparison function for qsort().
 */
int ship_compareTech( const void *arg1, const void *arg2 )
{
   const Ship *s1, *s2;

   /* Get ships. */
   s1 = * (const Ship**) arg1;
   s2 = * (const Ship**) arg2;

   /* Compare class. */
   if (s1->class < s2->class)
      return +1;
   else if (s1->class > s2->class)
      return -1;

   /* Compare price. */
   if (s1->price < s2->price)
      return +1;
   else if (s1->price > s2->price)
      return -1;

   /* Same. */
   return strcmp( s1->name, s2->name );
}


/**
 * @brief Gets the ship's class name in human readable form.
 *
 *    @param s Ship to get the class name from.
 *    @return The human readable class name.
 */
char* ship_class( Ship* s )
{
   switch (s->class) {
      case SHIP_CLASS_NULL:
         return "NULL";

      /* Civilian. */
      case SHIP_CLASS_YACHT:
         return "Yacht";
      case SHIP_CLASS_LUXURY_YACHT:
         return "Luxury Yacht";
      case SHIP_CLASS_CRUISE_SHIP:
         return "Cruise Ship";

      /* Merchant. */
      case SHIP_CLASS_COURIER:
         return "Courier";
      case SHIP_CLASS_ARMOURED_TRANSPORT:
         return "Armoured Transport";
      case SHIP_CLASS_FREIGHTER:
         return "Freighter";
      case SHIP_CLASS_BULK_CARRIER:
         return "Bulk Carrier";

      /* Military. */
      case SHIP_CLASS_SCOUT:
         return "Scout";
      case SHIP_CLASS_FIGHTER:
         return "Fighter";
      case SHIP_CLASS_BOMBER:
         return "Bomber";
      case SHIP_CLASS_CORVETTE:
         return "Corvette";
      case SHIP_CLASS_DESTROYER:
         return "Destroyer";
      case SHIP_CLASS_CRUISER:
         return "Cruiser";
      case SHIP_CLASS_CARRIER:
         return "Carrier";

      /* Robotic. */
      case SHIP_CLASS_DRONE:
         return "Drone";
      case SHIP_CLASS_HEAVY_DRONE:
         return "Heavy Drone";
      case SHIP_CLASS_MOTHERSHIP:
         return "Mothership";

      /* Unknown. */
      default:
         return "Unknown";
   }
}


/**
 * @brief Gets the machine ship class identifier from a human readable string.
 *
 *    @param str String to extract ship class identifier from.
 */
ShipClass ship_classFromString( char* str )
{
   /* Civilian */
   if (strcmp(str,"Yacht")==0)
      return SHIP_CLASS_YACHT;
   else if (strcmp(str,"Luxury Yacht")==0)
      return SHIP_CLASS_LUXURY_YACHT;
   else if (strcmp(str,"Cruise Ship")==0)
      return SHIP_CLASS_CRUISE_SHIP;

   /* Merchant. */
   else if (strcmp(str,"Courier")==0)
      return SHIP_CLASS_COURIER;
   else if (strcmp(str,"Freighter")==0)
      return SHIP_CLASS_FREIGHTER;
   else if (strcmp(str,"Armoured Transport")==0)
      return SHIP_CLASS_ARMOURED_TRANSPORT;
   else if (strcmp(str,"Bulk Carrier")==0)
      return SHIP_CLASS_BULK_CARRIER;

   /* Military */
   else if (strcmp(str,"Scout")==0)
      return SHIP_CLASS_SCOUT;
   else if (strcmp(str,"Fighter")==0)
      return SHIP_CLASS_FIGHTER;
   else if (strcmp(str,"Bomber")==0)
      return SHIP_CLASS_BOMBER;
   else if (strcmp(str,"Corvette")==0)
      return SHIP_CLASS_CORVETTE;
   else if (strcmp(str,"Destroyer")==0)
      return SHIP_CLASS_DESTROYER;
   else if (strcmp(str,"Cruiser")==0)
      return SHIP_CLASS_CRUISER;
   else if (strcmp(str,"Carrier")==0)
      return SHIP_CLASS_CARRIER;

   /* Robotic */
   else if (strcmp(str,"Drone")==0)
      return SHIP_CLASS_DRONE;
   else if (strcmp(str,"Heavy Drone")==0)
      return SHIP_CLASS_HEAVY_DRONE;
   else if (strcmp(str,"Mothership")==0)
      return SHIP_CLASS_MOTHERSHIP;

  /* Unknown */
  return SHIP_CLASS_NULL;
}


/**
 * @brief Gets the ship's base price (no outfits).
 */
credits_t ship_basePrice( const Ship* s )
{
   credits_t price;

   /* Get ship base price. */
   price = s->price;

   if (price < 0) {
      WARN("Negative ship base price!");
      price = 0;
   }

   return price;
}


/**
 * @brief The ship buy price, includes default outfits.
 */
credits_t ship_buyPrice( const Ship* s )
{
   int i;
   credits_t price;
   Outfit *o;

   /* Get base price. */
   price = ship_basePrice(s);

   for (i=0; i<s->outfit_nstructure; i++) {
      o = s->outfit_structure[i].data;
      if (o != NULL)
         price += o->price;
   }
   for (i=0; i<s->outfit_nutility; i++) {
      o = s->outfit_utility[i].data;
      if (o != NULL)
         price += o->price;
   }
   for (i=0; i<s->outfit_nweapon; i++) {
      o = s->outfit_weapon[i].data;
      if (o != NULL)
         price += o->price;
   }

   return price;
}


/**
 * @brief Loads the ship's comm graphic.
 *
 * Must be freed afterwards.
 */
glTexture* ship_loadCommGFX( Ship* s )
{
   return gl_newImage( s->gfx_comm, 0 );
}


/**
 * @brief Generates a target graphic for a ship.
 */
static int ship_genTargetGFX( Ship *temp, SDL_Surface *surface, int sx, int sy )
{
   SDL_Surface *gfx, *gfx_store;
   int potw, poth, potw_store, poth_store;
   int x, y, sw, sh;
   SDL_Rect rtemp, dstrect;
#if 0 /* Required for scanlines. */
   int i, j;
   uint32_t *pix;
   double r, g, b, a;
   double h, s, v;
#endif
   char buf[PATH_MAX];
#if ! SDL_VERSION_ATLEAST(1,3,0)
   Uint32 saved_flags;
#endif /* ! SDL_VERSION_ATLEAST(1,3,0) */

   /* Get sprite size. */
   sw = temp->gfx_space->w / sx;
   sh = temp->gfx_space->h / sy;

   /* POT size. */
   if (gl_needPOT()) {
      potw = gl_pot( sw );
      poth = gl_pot( sh );
      potw_store = gl_pot( SHIP_TARGET_W );
      poth_store = gl_pot( SHIP_TARGET_H );
   }
   else {
      potw = sw;
      poth = sh;
      potw_store = SHIP_TARGET_W;
      poth_store = SHIP_TARGET_H;
   }

   /* Create the surface. */
#if SDL_VERSION_ATLEAST(1,3,0)
   SDL_SetSurfaceBlendMode(surface, SDL_BLENDMODE_NONE);

   /* create the temp POT surface */
   gfx = SDL_CreateRGBSurface( 0, potw, poth,
         surface->format->BytesPerPixel*8, RGBAMASK );
   gfx_store = SDL_CreateRGBSurface( 0, potw_store, poth_store,
         surface->format->BytesPerPixel*8, RGBAMASK );
#else /* SDL_VERSION_ATLEAST(1,3,0) */
   saved_flags = surface->flags & (SDL_SRCALPHA | SDL_RLEACCELOK);
   if ((saved_flags & SDL_SRCALPHA) == SDL_SRCALPHA) {
      SDL_SetAlpha( surface, 0, SDL_ALPHA_OPAQUE );
      SDL_SetColorKey( surface, 0, surface->format->colorkey );
   }

   /* create the temp POT surface */
   gfx = SDL_CreateRGBSurface( SDL_SRCCOLORKEY,
         potw, poth, surface->format->BytesPerPixel*8, RGBAMASK );
   gfx_store = SDL_CreateRGBSurface( SDL_SRCCOLORKEY,
         potw_store, poth_store, surface->format->BytesPerPixel*8, RGBAMASK );
#endif /* SDL_VERSION_ATLEAST(1,3,0) */

   if (gfx == NULL) {
      WARN( "Unable to create ship '%s' targeting surface.", temp->name );
      return -1;
   }

   /* Copy over for target. */
   gl_getSpriteFromDir( &x, &y, temp->gfx_space, M_PI* 5./4. );
   rtemp.x = sw * x;
   rtemp.y = sh * (temp->gfx_space->sy-y-1);
   rtemp.w = sw;
   rtemp.h = sh;
   dstrect.x = 0;
   dstrect.y = 0;
   dstrect.w = rtemp.w;
   dstrect.h = rtemp.h;
   SDL_BlitSurface( surface, &rtemp, gfx, &dstrect );

   /* Copy over for store. */
   dstrect.x = (SHIP_TARGET_W - sw) / 2;
   dstrect.y = (SHIP_TARGET_H - sh) / 2;
   dstrect.w = rtemp.w;
   dstrect.h = rtemp.h;
   SDL_BlitSurface( surface, &rtemp, gfx_store, &dstrect );

#if ! SDL_VERSION_ATLEAST(1,3,0)
   /* set saved alpha */
   if ( (saved_flags & SDL_SRCALPHA) == SDL_SRCALPHA )
      SDL_SetAlpha( surface, 0, 0 );
#endif /* ! SDL_VERSION_ATLEAST(1,3,0) */

   /* Load the store surface. */
   snprintf( buf, sizeof(buf), "%s_gfx_store.png", temp->name );
   temp->gfx_store = gl_loadImagePad( buf, gfx_store, 0, SHIP_TARGET_W, SHIP_TARGET_H, 1, 1, 1 );

#if 0 /* Disabled for now due to issues with larger sprites. */
   /* Some filtering. */
   for (j=0; j<sh; j++) {
      for (i=0; i<sw; i++) {
         pix   = (uint32_t*) ((uint8_t*) gfx->pixels + j*gfx->pitch + i*gfx->format->BytesPerPixel);
         r     = ((double) (*pix & RMASK)) / (double) RMASK;
         g     = ((double) (*pix & GMASK)) / (double) GMASK;
         b     = ((double) (*pix & BMASK)) / (double) BMASK;
         a     = ((double) (*pix & AMASK)) / (double) AMASK;
         if (j%2) /* Add scanlines. */
            a *= 0.5;

         /* Convert to HSV. */
         col_rgb2hsv( &h, &s, &v, r, g, b );

         h  = 0.0;
         s  = 1.0;
         v *= 1.5;

         /* Convert back to RGB. */
         col_hsv2rgb( &r, &g, &b, h, s, v );

         /* Convert to pixel. */
         *pix =   ((uint32_t) (r*RMASK) & RMASK) |
                  ((uint32_t) (g*GMASK) & GMASK) |
                  ((uint32_t) (b*BMASK) & BMASK) |
                  ((uint32_t) (a*AMASK) & AMASK);
      }
   }
#endif

   /* Load the surface. */
   snprintf( buf, sizeof(buf), "%s_gfx_target.png", temp->name );
   temp->gfx_target = gl_loadImagePad( buf, gfx, 0, sw, sh, 1, 1, 1 );

   return 0;
}


/**
 * @brief Loads the graphics for a ship.
 *
 *    @param temp Ship to load into.
 *    @param buf Name of the texture to work with.
 */
static int ship_loadGFX( Ship *temp, char *buf, int sx, int sy )
{
   char base[PATH_MAX], str[PATH_MAX];
   int i;
   png_uint_32 w, h;
   SDL_RWops *rw;
   npng_t *npng;
   SDL_Surface *surface;

   /* Get base path. */
   for (i=0; i<PATH_MAX; i++) {
      if ((buf[i] == '\0') || (buf[i] == '_')) {
         base[i] = '\0';
         break;
      }
      base[i] = buf[i];
   }
   if (i>=PATH_MAX) {
      WARN("Failed to get base path of '%s'.", buf);
      return -1;
   }

   /* Load the space sprite. */
   snprintf( str, PATH_MAX, SHIP_GFX"%s/%s"SHIP_EXT, base, buf );
   rw    = ndata_rwops( str );
   npng  = npng_open( rw );
   npng_dim( npng, &w, &h );
   surface = npng_readSurface( npng, gl_needPOT(), 1 );

   /* Load the texture. */
   temp->gfx_space = gl_loadImagePad( str, surface,
         OPENGL_TEX_MAPTRANS | OPENGL_TEX_MIPMAPS,
         w, h, sx, sy, 0 );

   /* Create the target graphic. */
   ship_genTargetGFX( temp, surface, sx, sy );

   /* Free stuff. */
   npng_close( npng );
   SDL_RWclose( rw );
   SDL_FreeSurface( surface );

   /* Load the engine sprite .*/
   if (conf.engineglow && conf.interpolate) {
      snprintf( str, PATH_MAX, SHIP_GFX"%s/%s"SHIP_ENGINE SHIP_EXT, base, buf );
      temp->gfx_engine = gl_newSprite( str, sx, sy, OPENGL_TEX_MIPMAPS );
      if (temp->gfx_engine == NULL)
         WARN("Ship '%s' does not have an engine sprite (%s).", temp->name, str );
   }

   /* Calculate mount angle. */
   temp->mangle  = 2.*M_PI;
   temp->mangle /= temp->gfx_space->sx * temp->gfx_space->sy;

   /* Get the comm graphic for future loading. */
   snprintf( str, PATH_MAX, SHIP_GFX"%s/%s"SHIP_COMM SHIP_EXT, base, buf );
   temp->gfx_comm = strdup(str);

   return 0;
}


/**
 * @brief Parses a slot for a ship.
 *
 *    @param temp Ship to be parsed.
 *    @param slot Slot being parsed.
 *    @param type Type of the slot.
 *    @param node Node containing the data.
 *    @return 0 on success.
 */
static int ship_parseSlot( Ship *temp, ShipOutfitSlot *slot, OutfitSlotType type, xmlNodePtr node )
{
   OutfitSlotSize base_size;
   char *buf;
   Outfit *o;

   /* Parse size. */
   xmlr_attr( node, "size", buf );
   if (buf != NULL)
      base_size = outfit_toSlotSize( buf );
   else {
      if ((temp->class == SHIP_CLASS_BULK_CARRIER) ||
            (temp->class == SHIP_CLASS_CRUISER) ||
            (temp->class == SHIP_CLASS_CARRIER) ||
            (temp->class == SHIP_CLASS_MOTHERSHIP))
         base_size = OUTFIT_SLOT_SIZE_HEAVY;
      else if ((temp->class == SHIP_CLASS_CRUISE_SHIP) ||
            (temp->class == SHIP_CLASS_FREIGHTER) ||
            (temp->class == SHIP_CLASS_DESTROYER) ||
            (temp->class == SHIP_CLASS_CORVETTE) ||
            (temp->class == SHIP_CLASS_HEAVY_DRONE) ||
            (temp->class == SHIP_CLASS_ARMOURED_TRANSPORT))
         base_size = OUTFIT_SLOT_SIZE_MEDIUM;
      else
         base_size = OUTFIT_SLOT_SIZE_LIGHT;
   }
   free(buf);

   /* Get mount point for weapons. */
   if (type == OUTFIT_SLOT_WEAPON) {
      xmlr_attr(node,"x",buf);
      if (buf!=NULL) {
         slot->mount.x = atof(buf);
         free(buf);
      }
      else
         WARN("Ship '%s' missing 'x' element of 'weapon' slot.",temp->name);
      xmlr_attr(node,"y",buf);
      if (buf!=NULL) {
         slot->mount.y = atof(buf);
         /* Since we measure in pixels, we have to modify it so it
          *  doesn't get corrected by the ortho correction. */
         slot->mount.y *= M_SQRT2;
         free(buf);
      }
      else
         WARN("Ship '%s' missing 'y' element of 'weapon' slot.",temp->name);
      xmlr_attr(node,"h",buf);
      if (buf!=NULL) {
         slot->mount.h = atof(buf);
         free(buf);
      }
      else
         WARN("Ship '%s' missing 'h' element of 'weapon' slot.",temp->name);
   }

   /* Parse property. */
   xmlr_attr( node, "prop", buf );
   slot->slot.spid = sp_get( buf );
   slot->exclusive = sp_exclusive( slot->slot.spid );
   slot->required  = sp_required( slot->slot.spid );
   free( buf );

   /* Parse default outfit. */
   buf = xml_get(node);
   if (buf != NULL) {
      o = outfit_get( buf );
      if (o == NULL)
         WARN( "Ship '%s' has default outfit '%s' which does not exist.", temp->name, buf );
      slot->data = o;
   }

   /* Set stuff. */
   slot->slot.size = base_size;
   slot->slot.type = type;

   /* Required slots need a default outfit. */
   if (slot->required && (slot->data == NULL))
      WARN("Ship '%s' has required slot without a default outfit.", temp->name);

   return 0;
}

/**
 * @brief Extracts the ingame ship from an XML node.
 *
 *    @param temp Ship to load data into.
 *    @param parent Node to get ship from.
 *    @return 0 on success.
 */
static int ship_parse( Ship *temp, xmlNodePtr parent )
{
   int i;
   xmlNodePtr cur, node;
   int sx, sy;
   char *stmp, *buf;
   int l, m, h;
   ShipStatList *ll;

   /* Clear memory. */
   memset( temp, 0, sizeof(Ship) );

   /* Defaults. */
   ss_statsInit( &temp->stats_array );

   /* Get name. */
   xmlr_attr(parent,"name",temp->name);
   if (temp->name == NULL)
      WARN("Ship in "SHIP_DATA" has invalid or no name");
   
   /* Datat that must be loaded first. */
   node = parent->xmlChildrenNode;
   do { /* load all the data */
      xml_onlyNodes(node);
      if (xml_isNode(node,"class")) {
         temp->class = ship_classFromString( xml_get(node) );
         continue;
      }
   } while (xml_nextNode(node));

   /* Load the rest of the data. */
   node = parent->xmlChildrenNode;
   do { /* load all the data */

      /* Only handle nodes. */
      xml_onlyNodes(node);

      if (xml_isNode(node,"GFX")) {

         /* Get base graphic name. */
         buf = xml_get(node);
         if (buf==NULL) {
            WARN("Ship '%s': GFX element is NULL", temp->name);
            continue;
         }

         /* Get sprite size. */
         xmlr_attr(node, "sx", stmp );
         if (stmp != NULL) {
            sx = atoi(stmp);
            free(stmp);
         }
         else
            sx = 8;
         xmlr_attr(node, "sy", stmp );
         if (stmp != NULL) {
            sy = atoi(stmp);
            free(stmp);
         }
         else
            sy = 8;

         /* Load the graphics. */
         ship_loadGFX( temp, buf, sx, sy );

         continue;
      }

      xmlr_strd(node,"GUI",temp->gui);
      if (xml_isNode(node,"sound")) {
         temp->sound = sound_get( xml_get(node) );
         continue;
      }
      xmlr_strd(node,"base_type",temp->base_type);
      if (xml_isNode(node,"class")) {
         /* Already preemptively loaded, avoids warning. */
         continue;
      }
      xmlr_long(node,"price",temp->price);
      xmlr_strd(node,"license",temp->license);
      xmlr_strd(node,"fabricator",temp->fabricator);
      xmlr_strd(node,"description",temp->description);
      if (xml_isNode(node,"movement")) {
         cur = node->children;
         do {
            xml_onlyNodes(cur);
            xmlr_float(cur,"thrust",temp->thrust);
            xmlr_float(cur,"turn",temp->turn);
            xmlr_float(cur,"speed",temp->speed);
            /* All the xmlr_ stuff have continue cases. */
            WARN("Ship '%s' has unknown movement node '%s'.", temp->name, cur->name);
         } while (xml_nextNode(cur));
         continue;
      }
      if (xml_isNode(node,"health")) {
         cur = node->children;
         do {
            xml_onlyNodes(cur);
            xmlr_float(cur,"absorb",temp->dmg_absorb);
            xmlr_float(cur,"armour",temp->armour);
            xmlr_float(cur,"armour_regen",temp->armour_regen);
            xmlr_float(cur,"shield",temp->shield);
            xmlr_float(cur,"shield_regen",temp->shield_regen);
            xmlr_float(cur,"energy",temp->energy);
            xmlr_float(cur,"energy_regen",temp->energy_regen);
            /* All the xmlr_ stuff have continue cases. */
            WARN("Ship '%s' has unknown health node '%s'.", temp->name, cur->name);
         } while (xml_nextNode(cur));
         continue;
      }
      if (xml_isNode(node,"characteristics")) {
         cur = node->children;
         do {
            xml_onlyNodes(cur);
            xmlr_int(cur,"crew",temp->crew);
            xmlr_float(cur,"mass",temp->mass);
            xmlr_float(cur,"cpu",temp->cpu);
            xmlr_int(cur,"fuel",temp->fuel);
            xmlr_float(cur,"cargo",temp->cap_cargo);
            /* All the xmlr_ stuff have continue cases. */
            WARN("Ship '%s' has unknown characteristic node '%s'.", temp->name, cur->name);
         } while (xml_nextNode(cur));
         continue;
      }
      if (xml_isNode(node,"slots")) {
         /* First pass, get number of mounts. */
         cur = node->children;
         do {
            xml_onlyNodes(cur);
            if (xml_isNode(cur,"structure"))
               temp->outfit_nstructure++;
            else if (xml_isNode(cur,"utility"))
               temp->outfit_nutility++;
            else if (xml_isNode(cur,"weapon"))
               temp->outfit_nweapon++;
            else
               WARN("Ship '%s' has unknown slot node '%s'.", temp->name, cur->name);
         } while (xml_nextNode(cur));

         /* Allocate the space. */
         temp->outfit_structure  = calloc( temp->outfit_nstructure, sizeof(ShipOutfitSlot) );
         temp->outfit_utility    = calloc( temp->outfit_nutility, sizeof(ShipOutfitSlot) );
         temp->outfit_weapon     = calloc( temp->outfit_nweapon, sizeof(ShipOutfitSlot) );
         /* Second pass, initialize the mounts. */
         l = m = h = 0;
         cur = node->children;
         do {
            xml_onlyNodes(cur);
            if (xml_isNode(cur,"structure")) {
               ship_parseSlot( temp, &temp->outfit_structure[l], OUTFIT_SLOT_STRUCTURE, cur );
               l++;
            }
            if (xml_isNode(cur,"utility")) {
               ship_parseSlot( temp, &temp->outfit_utility[m], OUTFIT_SLOT_UTILITY, cur );
               m++;
            }
            if (xml_isNode(cur,"weapon")) {
               ship_parseSlot( temp, &temp->outfit_weapon[h], OUTFIT_SLOT_WEAPON, cur );
               h++;
            }
         } while (xml_nextNode(cur));
         continue;
      }

      /* Parse ship stats. */
      if (xml_isNode(node,"stats")) {
         cur = node->children;
         do {
            xml_onlyNodes(cur);
            ll = ss_listFromXML( cur );
            if (ll != NULL) {
               ll->next    = temp->stats;
               temp->stats = ll;
               continue;
            }
            WARN("Ship '%s' has unknown stat '%s'.", temp->name, cur->name);
         } while (xml_nextNode(cur));

         /* Load array. */
         ss_statsInit( &temp->stats_array );
         ss_statsModFromList( &temp->stats_array, temp->stats, NULL );

         /* Create description. */
         if (temp->stats != NULL) {
            temp->desc_stats = malloc( sizeof(char)*STATS_DESC_MAX );
            i = ss_statsListDesc( temp->stats, temp->desc_stats, STATS_DESC_MAX, 0 );
            if (i <= 0) {
               free( temp->desc_stats );
               temp->desc_stats = NULL;
            }
         }

         continue;
      }

      DEBUG("Ship '%s' has unknown node '%s'.", temp->name, node->name);
   } while (xml_nextNode(node));

   /* Post processing. */
   temp->dmg_absorb   /= 100.;
   temp->turn         *= M_PI / 180.; /* Convert to rad. */

   /* ship validator */
#define MELEMENT(o,s)      if (o) WARN("Ship '%s' missing '"s"' element", temp->name)
   MELEMENT(temp->name==NULL,"name");
   MELEMENT(temp->base_type==NULL,"base_type");
   MELEMENT(temp->gfx_space==NULL,"GFX");
   MELEMENT(temp->gui==NULL,"GUI");
   MELEMENT(temp->class==SHIP_CLASS_NULL,"class");
   MELEMENT(temp->price==0,"price");
   MELEMENT(temp->fabricator==NULL,"fabricator");
   MELEMENT(temp->description==NULL,"description");
   MELEMENT(temp->armour==0.,"armour");
   /*MELEMENT(temp->thrust==0.,"thrust");
   MELEMENT(temp->turn==0.,"turn");
   MELEMENT(temp->speed==0.,"speed");
   MELEMENT(temp->shield==0.,"shield");
   MELEMENT(temp->shield_regen==0.,"shield_regen");
   MELEMENT(temp->energy==0.,"energy");
   MELEMENT(temp->energy_regen==0.,"energy_regen");
   MELEMENT(temp->fuel==0.,"fuel");*/
   MELEMENT(temp->crew==0,"crew");
   MELEMENT(temp->mass==0.,"mass");
<<<<<<< HEAD
   MELEMENT(temp->cpu==0.,"cpu");
   MELEMENT(temp->cap_cargo==0,"cap_cargo");
   MELEMENT(temp->armour==0.,"armour");
   /*MELEMENT(temp->thrust==0.,"thrust");
   MELEMENT(temp->turn==0.,"turn");
   MELEMENT(temp->speed==0.,"speed");
   MELEMENT(temp->shield==0.,"shield");
   MELEMENT(temp->shield_regen==0.,"shield_regen");
   MELEMENT(temp->energy==0.,"energy");
   MELEMENT(temp->energy_regen==0.,"energy_regen");
   MELEMENT(temp->fuel==0.,"fuel");*/
   MELEMENT(temp->crew==0,"crew");
   MELEMENT(temp->mass==0.,"mass");
   MELEMENT(temp->cap_cargo==0,"cargo");
=======
   /*MELEMENT(temp->cap_cargo==0,"cargo");
   MELEMENT(temp->cpu==0.,"cpu");*/
>>>>>>> fa55134f
#undef MELEMENT

   return 0;
}


/**
 * @brief Loads all the ships in the data files.
 *
 *    @return 0 on success.
 */
int ships_load (void)
{
   uint32_t bufsize;
   char *buf = ndata_read( SHIP_DATA, &bufsize);

   /* Sanity. */
   ss_check();

   xmlNodePtr node;
   xmlDocPtr doc = xmlParseMemory( buf, bufsize );

   node = doc->xmlChildrenNode; /* Ships node */
   if (strcmp((char*)node->name,XML_ID)) {
      ERR("Malformed "SHIP_DATA" file: missing root element '"XML_ID"'");
      return -1;
   }

   node = node->xmlChildrenNode; /* first ship node */
   if (node == NULL) {
      ERR("Malformed "SHIP_DATA" file: does not contain elements");
      return -1;
   }

   ship_stack = array_create(Ship);
   do {
      if (xml_isNode(node, XML_SHIP))
         /* Load the ship. */
         ship_parse(&array_grow(&ship_stack), node);
   } while (xml_nextNode(node));
   array_shrink(&ship_stack);

   xmlFreeDoc(doc);
   free(buf);

   DEBUG("Loaded %d Ship%s", array_size(ship_stack), (array_size(ship_stack)==1) ? "" : "s" );

   return 0;
}


/**
 * @brief Frees all the ships.
 */
void ships_free (void)
{
   Ship *s;
   int i, j;
   for (i = 0; i < array_size(ship_stack); i++) {
      s = &ship_stack[i];

      /* Free stored strings. */
      free(s->name);
      free(s->description);
      free(s->gui);
      free(s->base_type);
      free(s->fabricator);
      free(s->license);
      free(s->desc_stats);

      /* Free outfits. */
      for (j=0; j<s->outfit_nstructure; j++)
         outfit_freeSlot( &s->outfit_structure[j].slot );
      for (j=0; j<s->outfit_nutility; j++)
         outfit_freeSlot( &s->outfit_utility[j].slot );
      for (j=0; j<s->outfit_nweapon; j++)
         outfit_freeSlot( &s->outfit_weapon[j].slot );
      if (s->outfit_structure != NULL)
         free(s->outfit_structure);
      if (s->outfit_utility != NULL)
         free(s->outfit_utility);
      if (s->outfit_weapon != NULL)
         free(s->outfit_weapon);

      /* Free stats. */
      if (s->stats != NULL)
         ss_free( s->stats );

      /* Free graphics. */
      gl_freeTexture(s->gfx_space);
      if (s->gfx_engine != NULL)
         gl_freeTexture(s->gfx_engine);
      if (s->gfx_target != NULL)
         gl_freeTexture(s->gfx_target);
      if (s->gfx_store != NULL)
         gl_freeTexture(s->gfx_store);
      free(s->gfx_comm);
   }

   array_free(ship_stack);
   ship_stack = NULL;
}<|MERGE_RESOLUTION|>--- conflicted
+++ resolved
@@ -853,25 +853,8 @@
    MELEMENT(temp->fuel==0.,"fuel");*/
    MELEMENT(temp->crew==0,"crew");
    MELEMENT(temp->mass==0.,"mass");
-<<<<<<< HEAD
-   MELEMENT(temp->cpu==0.,"cpu");
-   MELEMENT(temp->cap_cargo==0,"cap_cargo");
-   MELEMENT(temp->armour==0.,"armour");
-   /*MELEMENT(temp->thrust==0.,"thrust");
-   MELEMENT(temp->turn==0.,"turn");
-   MELEMENT(temp->speed==0.,"speed");
-   MELEMENT(temp->shield==0.,"shield");
-   MELEMENT(temp->shield_regen==0.,"shield_regen");
-   MELEMENT(temp->energy==0.,"energy");
-   MELEMENT(temp->energy_regen==0.,"energy_regen");
-   MELEMENT(temp->fuel==0.,"fuel");*/
-   MELEMENT(temp->crew==0,"crew");
-   MELEMENT(temp->mass==0.,"mass");
-   MELEMENT(temp->cap_cargo==0,"cargo");
-=======
    /*MELEMENT(temp->cap_cargo==0,"cargo");
    MELEMENT(temp->cpu==0.,"cpu");*/
->>>>>>> fa55134f
 #undef MELEMENT
 
    return 0;
