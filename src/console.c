/*
 * See Licensing and Copyright notice in naev.h
 */

/**
 * @file console.c
 *
 * @brief Handles the Lua console.
 */

#include "console.h"

#include "naev.h"

#include <stdlib.h>
#include "nstring.h"

#define lua_c
#include <lua.h>
#include <lauxlib.h>
#include <lualib.h>

#include "log.h"
#include "nlua.h"
#include "nlua_cli.h"
#include "nlua_tk.h"
#include "nlua_tex.h"
#include "nlua_col.h"
#include "nlua_bkg.h"
#include "nlua_camera.h"
#include "nlua_music.h"
#include "font.h"
#include "toolkit.h"
#include "nfile.h"
#include "menu.h"
<<<<<<< HEAD
=======
#include "conf.h"
>>>>>>> 49385946


#define BUTTON_WIDTH    50 /**< Button width. */
#define BUTTON_HEIGHT   20 /**< Button height. */


/*
 * Global stuff.
 */
static lua_State *cli_state = NULL; /**< Lua CLI state. */
static glFont *cli_font     = NULL; /**< CLI font to use. */

/*
 * Buffers.
 */
#define BUF_LINES          128 /**< Number of lines in the buffer. */
#define LINE_LENGTH        256 /**< Length of lines in the buffer. */
static int cli_cursor      = 0; /**< Current cursor position. */
static char cli_buffer[BUF_LINES][LINE_LENGTH]; /**< CLI buffer. */
static int cli_viewport    = 0; /**< Current viewport. */
static int cli_history     = 0; /**< Position in history. */
static int cli_width       = 0; /**< Console width. */
static int cli_height      = 0; /**< Console height. */


/*
 * Input handling.
 */
static int cli_firstline   = 1; /**< Is this the first line? */


/*
 * CLI stuff.
 */
static int cli_script( lua_State *L );
static int cli_printOnly( lua_State *L );
static const luaL_Reg cli_methods[] = {
   { "print", cli_printOnly },
   { "script", cli_script },
   {NULL, NULL}
}; /**< Console only functions. */



/*
 * Prototypes.
 */
static int cli_keyhandler( unsigned int wid, SDLKey key, SDLMod mod );
static void cli_render( double bx, double by, double w, double h, void *data );
static int cli_printCore( lua_State *L, int cli_only );


/**
 * @brief Back end for the Lua print functionality.
 */
static int cli_printCore( lua_State *L, int cli_only )
{
   int n; /* number of arguments */
   int i;
   char buf[LINE_LENGTH];
   int p;
   const char *s;

   n = lua_gettop(L);
   p = 0;

   lua_getglobal(L, "tostring");
   for (i=1; i<=n; i++) {
      lua_pushvalue(L, -1);  /* function to be called */
      lua_pushvalue(L, i);   /* value to print */
      lua_call(L, 1, 1);
      s = lua_tostring(L, -1);  /* get result */
      if (s == NULL)
         return luaL_error(L, LUA_QL("tostring") " must return a string to "
               LUA_QL("print"));
      if (!cli_only)
         LOG( "%s", s );

      /* Add to console. */
      p += nsnprintf( &buf[p], LINE_LENGTH-p, "%s%s", (i>1) ? "   " : "", s );
      if (p >= LINE_LENGTH) {
         cli_addMessage(buf);
         p = 0;
      }
      lua_pop(L, 1);  /* pop result */
   }

   /* Add last line if needed. */
   if (n > 0)
      cli_addMessage(buf);

   return 0;
}


/**
 * @brief Replacement for the internal Lua print to print to both the console and the terminal.
 */
int cli_print( lua_State *L )
{
   return cli_printCore( L, 0 );
}


/**
 * @brief Replacement for the internal Lua print to print to console instead of terminal.
 */
static int cli_printOnly( lua_State *L )
{
   return cli_printCore( L, 1 );
}


/**
 * @brief Would be like "dofile" from the base Lua lib.
 */
static int cli_script( lua_State *L )
{
   const char *fname;
   char buf[PATH_MAX], *bbuf;
   int n;

   /* Handle parameters. */
   fname = luaL_optstring(L, 1, NULL);
   n     = lua_gettop(L);

   /* Try to find the file if it exists. */
   if (nfile_fileExists(fname))
      nsnprintf( buf, sizeof(buf), "%s", fname );
   else {
      bbuf = strdup( naev_binary() );
      nsnprintf( buf, sizeof(buf), "%s/%s", nfile_dirname( bbuf ), fname );
      free(bbuf);
   }

   /* Do the file. */
   if (luaL_loadfile(L, buf) != 0)
      lua_error(L);

   /* Return the stuff. */
   lua_call(L, 0, LUA_MULTRET);
   return lua_gettop(L) - n;
}


/**
 * @brief Adds a message to the buffer.
 *
 *    @param msg Message to add.
 */
void cli_addMessage( const char *msg )
{
   int n;

   /* Not initialized. */
   if (cli_state == NULL)
      return;

   if (msg != NULL) {
      strncpy( cli_buffer[cli_cursor], msg, LINE_LENGTH );
      cli_buffer[cli_cursor][LINE_LENGTH-1] = '\0';
   }
   else
      cli_buffer[cli_cursor][0] = '\0';

   cli_cursor = (cli_cursor+1) % BUF_LINES;
   cli_history = cli_cursor; /* History matches cursor. */

   /* Move viewport if needed. */
   n = (cli_cursor - cli_viewport) % BUF_LINES;
   if (cli_cursor < cli_viewport)
      n += BUF_LINES;
   if (n*(cli_font->h+5) > cli_height-80-BUTTON_HEIGHT)
      cli_viewport = (cli_viewport+1) % BUF_LINES;
}


/**
 * @brief Render function for the custom widget.
 */
static void cli_render( double bx, double by, double w, double h, void *data )
{
   (void) data;
   int i, y;
   const glColour *c;

   /* Draw the text. */
   i = cli_viewport;
   for (y=h-cli_font->h-5; y>0; y -= cli_font->h + 5) {
      if (cli_buffer[i][0] == '>')
         c = &cDConsole;
      else if (strncmp(cli_buffer[i], "cli:", 4)==0)
         c = &cRed;
      else
         c = &cBlack;
      gl_printMaxRaw( cli_font, w,
            bx, by + y, c, cli_buffer[i] );
      i = (i + 1) % BUF_LINES;
   }
}


/**
 * @brief Key handler for the console window.
 */
static int cli_keyhandler( unsigned int wid, SDLKey key, SDLMod mod )
{
   (void) mod;
   int i;

   switch (key) {

      /* Go up in history. */
      case SDLK_UP:
         i = cli_history-1;
         while (cli_buffer[i][0] != '\0') {
            if (cli_buffer[i][0] == '>') {
               window_setInput( wid, "inpInput", &cli_buffer[i][3] );
               cli_history = i;
               return 1;
            }
            i--;
         }
         return 1;

      /* Go down in history. */
      case SDLK_DOWN:
         /* Clears buffer. */
         if (cli_history >= cli_cursor) {
            window_setInput( wid, "inpInput", NULL );
            return 1;
         }

         /* Find next buffer. */
         i = cli_history+1;
         while (cli_buffer[i][0] != '\0') {
            if (cli_buffer[i][0] == '>') {
               window_setInput( wid, "inpInput", &cli_buffer[i][3] );
               cli_history = i;
               return 1;
            }
            i++;
         }
         cli_history = i-1;
         window_setInput( wid, "inpInput", NULL );
         return 1;

      default:
         break;
   }

   return 0;
}


/**
 * @brief Initializes the CLI environment.
 */
int cli_init (void)
{
   /* Already loaded. */
   if (cli_state != NULL)
      return 0;

   /* Calculate size. */
   cli_width   = SCREEN_W - 100;
   cli_height  = SCREEN_H - 100;

   /* Create the state. */
   cli_state   = nlua_newState();
   nlua_loadStandard( cli_state, 0 );
   nlua_loadCol( cli_state, 0 );
   nlua_loadTex( cli_state, 0 );
   nlua_loadBackground( cli_state, 0 );
   nlua_loadCamera( cli_state, 0 );
   nlua_loadTk( cli_state );
   nlua_loadCLI( cli_state );
   nlua_loadMusic( cli_state, 0 );
   luaL_register( cli_state, "_G", cli_methods );
   lua_settop( cli_state, 0 );

   /* Mark as console. */
   lua_pushboolean( cli_state, 1 );
   lua_setglobal( cli_state, "__cli" );

   /* Set the font. */
<<<<<<< HEAD
   cli_font    = &gl_defFontMono;
=======
   cli_font    = malloc( sizeof(glFont) );
   gl_fontInit( cli_font, "dat/mono.ttf", conf.font_size_console );
>>>>>>> 49385946

   /* Clear the buffer. */
   memset( cli_buffer, 0, sizeof(cli_buffer) );

   /* Put a friendly message at first. */
   cli_addMessage( "Welcome to the Lua console!" );
   cli_addMessage( "" );

   return 0;
}


/**
 * @brief Destroys the CLI environment.
 */
void cli_exit (void)
{
   /* Destroy the state. */
   if (cli_state != NULL) {
      lua_close( cli_state );
      cli_state = NULL;
   }
}


/**
 * @brief Handles the CLI input.
 *
 *    @param wid Window receiving the input.
 *    @param unused Unused.
 */
static void cli_input( unsigned int wid, char *unused )
{
   (void) unused;
   int status;
   char *str;
   lua_State *L;
   char buf[LINE_LENGTH];

   /* Get the input. */
   str = window_getInput( wid, "inpInput" );

   /* Ignore useless stuff. */
   if (str == NULL)
      return;

   /* Put the message in the console. */
   nsnprintf( buf, LINE_LENGTH, "%s %s",
         cli_firstline ? "> " : ">>", str );
   cli_addMessage( buf );

   /* Set up state. */
   L = cli_state;

   /* Set up for concat. */
   if (!cli_firstline)           /* o */
      lua_pushliteral(L, "\n");  /* o \n */

   /* Load the string. */
   lua_pushstring( L, str );     /* s */

   /* Concat. */
   if (!cli_firstline)           /* o \n s */
      lua_concat(L, 3);          /* s */

   status = luaL_loadbuffer( L, lua_tostring(L,-1), lua_strlen(L,-1), "=cli" );

   /* String isn't proper Lua yet. */
   if (status == LUA_ERRSYNTAX) {
      size_t lmsg;
      const char *msg = lua_tolstring(L, -1, &lmsg);
      const char *tp = msg + lmsg - (sizeof(LUA_QL("<eof>")) - 1);
      if (strstr(msg, LUA_QL("<eof>")) == tp) {
         /* Pop the loaded buffer. */
         lua_pop(L, 1);
         cli_firstline = 0;
      }
      else {
         /* Real error, spew message and break. */
         cli_addMessage( lua_tostring(L, -1) );
         lua_settop(L, 0);
         cli_firstline = 1;
      }
   }
   /* Print results - all went well. */
   else if (status == 0) {
      lua_remove(L,1);
      if (lua_pcall(L, 0, LUA_MULTRET, 0)) {
         cli_addMessage( lua_tostring(L, -1) );
         lua_pop(L,1);
      }
      if (lua_gettop(L) > 0) {
         lua_getglobal(L, "print");
         lua_insert(L, 1);
         if (lua_pcall(L, lua_gettop(L)-1, 0, 0) != 0)
            cli_addMessage( "Error printing results." );
      }

      /* Clear stack. */
      lua_settop(L, 0);
      cli_firstline = 1;
   }

   /* Clear the box now. */
   window_setInput( wid, "inpInput", NULL );
}


/**
 * @brief Opens the console.
 */
void cli_open (void)
{
   unsigned int wid;

   /* Lazy loading. */
   if (cli_state == NULL)
      if (cli_init())
         return;

   /* Make sure main menu isn't open. */
   if (menu_isOpen(MENU_MAIN))
      return;

   /* Must not be already open. */
   if (window_exists( "Lua Console" ))
      return;

   /* Create the window. */
   wid = window_create( "Lua Console", -1, -1, cli_width, cli_height );

   /* Window settings. */
   window_setAccept( wid, cli_input );
   window_setCancel( wid, window_close );
   window_handleKeys( wid, cli_keyhandler );

   /* Input box. */
   window_addInput( wid, 20, 20,
         cli_width-60-BUTTON_WIDTH, BUTTON_HEIGHT,
         "inpInput", LINE_LENGTH, 1, cli_font );

   /* Buttons. */
   window_addButton( wid, -20, 20, BUTTON_WIDTH, BUTTON_HEIGHT,
         "btnClose", "Close", window_close );

   /* Custom console widget. */
   window_addCust( wid, 20, -40,
         cli_width-40, cli_height-80-BUTTON_HEIGHT,
         "cstConsole", 0, cli_render, NULL, NULL );
}

<|MERGE_RESOLUTION|>--- conflicted
+++ resolved
@@ -33,10 +33,7 @@
 #include "toolkit.h"
 #include "nfile.h"
 #include "menu.h"
-<<<<<<< HEAD
-=======
 #include "conf.h"
->>>>>>> 49385946
 
 
 #define BUTTON_WIDTH    50 /**< Button width. */
@@ -323,12 +320,8 @@
    lua_setglobal( cli_state, "__cli" );
 
    /* Set the font. */
-<<<<<<< HEAD
-   cli_font    = &gl_defFontMono;
-=======
    cli_font    = malloc( sizeof(glFont) );
    gl_fontInit( cli_font, "dat/mono.ttf", conf.font_size_console );
->>>>>>> 49385946
 
    /* Clear the buffer. */
    memset( cli_buffer, 0, sizeof(cli_buffer) );
