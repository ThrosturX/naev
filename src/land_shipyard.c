--- conflicted
+++ resolved
@@ -505,19 +505,12 @@
 int shipyard_canTrade( const Ship *ship, const Spob *spob )
 {
    credits_t price = ship_buyPrice(ship) - player_shipPrice(player.p->name,0);
-<<<<<<< HEAD
-=======
    land_errClear();
->>>>>>> 039034d6
 
    if (pilot_cargoUsedMission(player.p)>0) {
       land_errDialogueBuild( _("You can not trade in your ship when you have mission cargo!") );
       return 0;
    }
-<<<<<<< HEAD
-
-=======
->>>>>>> 039034d6
    return shipyard_canAcquire( ship, spob, price );
 }
 
