--- conflicted
+++ resolved
@@ -358,12 +358,8 @@
       int selected, Outfit *o, Pilot *p, CstSlotWidget *wgt )
 {
    int i, level;
-<<<<<<< HEAD
-   glColour *c, *dc, bc, *rc;
-=======
-   const glColour *c, *dc;
+   const glColour *c, *dc, *rc;
    glColour bc;
->>>>>>> e9fa9910
 
    /* Render text. */
    if ((o != NULL) && (lst[0].sslot->slot.type == o->slot.type))
@@ -944,8 +940,8 @@
          else {
             /* This is a bloody awful place to do this. I hate it. HATE!. */
             /* Case active outfit, convert the weapon group to active outfit. */
-            if ((os->slot.type == OUTFIT_SLOT_STRUCTURE) ||
-               (os->slot.type == OUTFIT_SLOT_UTILITY)) {
+            if ((os->sslot->slot.type == OUTFIT_SLOT_STRUCTURE) ||
+                  (os->sslot->slot.type == OUTFIT_SLOT_UTILITY)) {
                pilot_weapSetRmSlot( p, wgt->weapons, OUTFIT_SLOT_WEAPON );
                pilot_weapSetAdd( p, wgt->weapons, &os[ret], 0 );
                pilot_weapSetType( p, wgt->weapons, WEAPSET_TYPE_ACTIVE );
@@ -1342,13 +1338,6 @@
    int sw, sh;
    char **alt;
    Pilot *s;
-<<<<<<< HEAD
-=======
-   const glColour *c;
-   glColour *bg, blend;
-   char **slottype;
-   const char *typename;
->>>>>>> e9fa9910
 
    /* Get dimensions. */
    equipment_getDim( wid, &w, &h, &sw, &sh, NULL, NULL,
@@ -1428,51 +1417,6 @@
 
    /* Deselect. */
    eq_wgt.outfit = NULL;
-<<<<<<< HEAD
-=======
-   noutfits = MAX(1,player_numOutfits());
-   soutfits = malloc(sizeof(char*)*noutfits);
-   toutfits = malloc(sizeof(glTexture*)*noutfits);
-   bg       = malloc(sizeof(glColour)*noutfits);
-   player_getOutfits( soutfits, toutfits );
-   if (!widget_exists( wid ,EQUIPMENT_OUTFITS )) {
-      window_addImageArray( wid, 20, -40 - sh - 40,
-            sw, sh, EQUIPMENT_OUTFITS, 50., 50.,
-            toutfits, soutfits, noutfits, equipment_updateOutfits, equipment_rightClickOutfits );
-
-      /* Set alt text. */
-      if (strcmp(soutfits[0],"None")!=0) {
-         alt      = malloc( sizeof(char*) * noutfits );
-         quantity = malloc( sizeof(char*) * noutfits );
-         slottype = malloc( sizeof(char*) * noutfits );
-         for (i=0; i<noutfits; i++) {
-            o      = outfit_get( soutfits[i] );
-
-            /* Background colour. */
-            c = outfit_slotSizeColour( &o->slot );
-            if (c == NULL)
-               c = &cBlack;
-            col_blend( &blend, c, &cGrey70, 0.4 );
-            memcpy( &bg[i], &blend, sizeof(glColour) );
-
-            /* Short description. */
-            if (o->desc_short == NULL)
-               alt[i] = NULL;
-            else {
-               l = strlen(o->desc_short) + 128;
-               alt[i] = malloc( l );
-               p = snprintf( alt[i], l,
-                     "%s\n"
-                     "\n"
-                     "%s",
-                     o->name,
-                     o->desc_short );
-               if (o->mass > 0.)
-                  p += snprintf( &alt[i][p], l-p,
-                        "\n%.0f Tons",
-                        o->mass );
-            }
->>>>>>> e9fa9910
 
    /* Calculate position. */
    x = 20;
@@ -1507,7 +1451,8 @@
    char **alt;
    char **quantity;
    Outfit *o;
-   glColour *bg, *c, blend;
+   const glColour *c;
+   glColour *bg, blend;
    char **slottype;
    const char *typename;
 
@@ -1551,7 +1496,7 @@
       c = outfit_slotSizeColour( &o->slot );
       if (c == NULL)
          c = &cBlack;
-      col_blend( &blend, *c, cGrey70, 0.4 );
+      col_blend( &blend, c, &cGrey70, 0.4 );
       memcpy( &bg[i], &blend, sizeof(glColour) );
 
       /* Short description. */
