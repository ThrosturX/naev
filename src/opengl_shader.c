--- conflicted
+++ resolved
@@ -318,18 +318,15 @@
    glUniform4f(location, c->r, c->g, c->b, a);
 }
 
-<<<<<<< HEAD
 void gl_uniformMat4( GLint location, const mat4 *m )
 {
    glUniformMatrix4fv(location, 1, GL_FALSE, m->ptr );
 }
 
-=======
 /**
  * @brief Return true iff the input string has content besides whitespace and non-diagnostic messages we'e seen drivers emit.
  *        We log warnings in great detail, so filtering false positives is critical.
  */
->>>>>>> 6d67e29b
 static int gl_log_says_anything( const char* log )
 {
    const char *junk[] = {
