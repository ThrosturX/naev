--- conflicted
+++ resolved
@@ -191,7 +191,6 @@
    { N_("Lua Console"), N_("Opens the Lua console.") },
 
    /* Escorts */
-<<<<<<< HEAD
    { N_("Target Next Escort"), N_("Cycles through your escorts.") },
    { N_("Target Previous Escort"), N_("Cycles backwards through your escorts.") },
    { N_("Escort Attack Command"), N_("Orders escorts to attack your target.") },
@@ -199,24 +198,6 @@
    { N_("Escort Return Command"), N_("Orders escorts to return to your ship hangars.") },
    { N_("Escort Clear Commands"), N_("Clears your escorts of commands.") },
 
-=======
-   { "e_targetNext", N_("Target Next Escort"), N_("Cycles through your escorts.") },
-   { "e_targetPrev", N_("Target Previous Escort"), N_("Cycles backwards through your escorts.") },
-   { "e_attack", N_("Escort Attack Command"), N_("Orders escorts to attack your target.") },
-   { "e_hold", N_("Escort Hold Command"), N_("Orders escorts to hold their formation.") },
-   { "e_return", N_("Escort Return Command"), N_("Orders escorts to return to your ship hangars.") },
-   { "e_clear", N_("Escort Clear Commands"), N_("Clears your escorts of commands.") },
-   /* Space Navigation */
-   { "autonav", N_("Autonavigation On"), N_("Initializes the autonavigation system.") },
-   { "target_spob", N_("Target Spob"), N_("Cycles through space object targets.") },
-   { "approach", N_("Approach"), N_("Attempts to approach the targeted ship or space object, or targets the nearest landable space object. Requests landing permission if necessary. Prioritizes ships over space objects.") },
-   { "thyperspace", N_("Target Jump Point"), N_("Cycles through jump points.") },
-   { "starmap", N_("Star Map"), N_("Opens the star map.") },
-   { "jump", N_("Initiate Jump"), N_("Attempts to jump via a jump point.") },
-   { "overlay", N_("Overlay Map"), N_("Opens the in-system overlay map.") },
-   { "mousefly", N_("Mouse Flight"), N_("Toggles mouse flying.") },
-   { "cooldown", N_("Active Cooldown"), N_("Begins active cooldown.") },
->>>>>>> e5e407bb
    /* Communication */
    { N_("Hail Target"), N_("Attempts to initialize communication with the targeted ship.") },
    { N_("Autohail"), N_("Automatically initialize communication with a ship that is hailing you.") },
