/*
 * See Licensing and Copyright notice in naev.h
 */
#pragma once

#include "outfit.h"
#include "physics.h"
#include "pilot.h"

/**
 * @enum WeaponLayer
 * @brief Designates the layer the weapon is on.
 * Automatically set up on creation (player is front, rest is back).
 */
typedef enum { WEAPON_LAYER_BG, WEAPON_LAYER_FG } WeaponLayer;

/*
 * Addition.
 */
void weapon_add( PilotOutfitSlot *po, const Outfit *ref, double T,
      double dir, const vec2* pos, const vec2* vel,
      const Pilot *parent, const unsigned int target, double time, int aim );

/*
 * Beam weapons.
 */
unsigned int beam_start( PilotOutfitSlot *po,
      double dir, const vec2* pos, const vec2* vel,
      const Pilot *parent, const unsigned int target, int aim );
void beam_end( const unsigned int parent, unsigned int beam );

/*
 * Misc stuff.
 */
void weapon_explode( double x, double y, double radius,
      int dtype, double damage,
      const Pilot *parent, int mode );
void weapon_hitAI( Pilot *p, const Pilot *shooter, double dmg );

/*
 * Update.
 */
<<<<<<< HEAD
void weapons_update( double dt );
void weapons_render( const WeaponLayer layer, double dt );
=======
void weapons_updatePurge (void);
void weapons_updateCollide( double dt );
void weapons_update( double dt );
void weapons_render( const WeaponLayer layer, const double dt );
>>>>>>> 108ed6dc

/*
 * Clean.
 */
void weapon_init (void);
void weapon_clear (void);
void weapon_exit (void);<|MERGE_RESOLUTION|>--- conflicted
+++ resolved
@@ -40,15 +40,10 @@
 /*
  * Update.
  */
-<<<<<<< HEAD
-void weapons_update( double dt );
-void weapons_render( const WeaponLayer layer, double dt );
-=======
 void weapons_updatePurge (void);
 void weapons_updateCollide( double dt );
 void weapons_update( double dt );
-void weapons_render( const WeaponLayer layer, const double dt );
->>>>>>> 108ed6dc
+void weapons_render( const WeaponLayer layer, double dt );
 
 /*
  * Clean.
