/*
 * See Licensing and Copyright notice in naev.h
 */

/**
 * @file dev_system.c
 *
 * @brief Handles development of star system stuff.
 */

#include "dev_system.h"

#include "naev.h"

#include <stdlib.h> /* qsort */

#include "nxml.h"
#include "space.h"
#include "physics.h"


/*
 * Prototypes.
 */
static int dsys_compPlanet( const void *planet1, const void *planet2 );
static int dsys_compSys( const void *sys1, const void *sys2 );
static int dsys_compJump( const void *jmp1, const void *jmp2 );
static int dsys_saveSystem( xmlTextWriterPtr writer, const StarSystem *sys );


/**
 * @brief Compare function for planet qsort.
 *
 *    @param planet1 Planet 1 to sort.
 *    @param planet2 Planet 2 to sort.
 *    @return Order to sort.
 */
static int dsys_compPlanet( const void *planet1, const void *planet2 )
{
   const Planet *p1, *p2;

   p1 = * (const Planet**) planet1;
   p2 = * (const Planet**) planet2;

   return strcmp( p1->name, p2->name );
}


/**
 * @brief Function for qsorting systems.
 *
 *    @param sys1 System 1 to sort.
 *    @param sys2 System 2 to sort.
 *    @return Order to sort.
 */
static int dsys_compSys( const void *sys1, const void *sys2 )
{
   const StarSystem *s1, *s2;

   s1 = * (const StarSystem**) sys1;
   s2 = * (const StarSystem**) sys2;

   return strcmp( s1->name, s2->name );
}


/**
 * @brief Function for qsorting jumppoints.
 *
 *    @param jmp1 Jump Point 1 to sort.
 *    @param jmp2 Jump Point 2 to sort.
 *    @return Order to sort.
 */
static int dsys_compJump( const void *jmp1, const void *jmp2 )
{
   const JumpPoint *jp1, *jp2;

   jp1 = * (const JumpPoint**) jmp1;
   jp2 = * (const JumpPoint**) jmp2;

   return strcmp( jp1->target->name, jp2->target->name );
}



/**
 * @brief Saves a star system.
 *
 *    @param writer Write to use for saving the star system.
 *    @param sys Star system to save.
 *    @return 0 on success.
 */
static int dsys_saveSystem( xmlTextWriterPtr writer, const StarSystem *sys )
{
   int i;
   const Planet **sorted_planets;
   const JumpPoint **sorted_jumps, *jp;

   xmlw_startElem( writer, "ssys" );

   /* Attributes. */
   xmlw_attr( writer, "name", "%s", sys->name );

   /* General. */
   xmlw_startElem( writer, "general" );
   if (sys->background != NULL)
      xmlw_elem( writer, "background", "%s", sys->background );
   xmlw_elem( writer, "radius", "%f", sys->radius );
   xmlw_elem( writer, "stars", "%d", sys->stars );
   xmlw_elem( writer, "asteroids", "%d", sys->asteroids );
   xmlw_elem( writer, "interference", "%f", sys->interference );
   xmlw_startElem( writer, "nebula" );
   xmlw_attr( writer, "volatility", "%f", sys->nebu_volatility );
   xmlw_str( writer, "%f", sys->nebu_density );
   xmlw_endElem( writer ); /* "nebula" */
   xmlw_endElem( writer ); /* "general" */

   /* Position. */
   xmlw_startElem( writer, "pos" );
   xmlw_elem( writer, "x", "%f", sys->pos.x );
   xmlw_elem( writer, "y", "%f", sys->pos.y );
   xmlw_endElem( writer ); /* "pos" */

   /* Planets. */
   sorted_planets = malloc( sizeof(Planet*) * sys->nplanets);
   memcpy( sorted_planets, sys->planets, sizeof(Planet*) * sys->nplanets );
   qsort( sorted_planets, sys->nplanets, sizeof(Planet*), dsys_compPlanet );
   xmlw_startElem( writer, "assets" );
   for (i=0; i<sys->nplanets; i++)
      xmlw_elem( writer, "asset", "%s", sorted_planets[i]->name );
   xmlw_endElem( writer ); /* "assets" */
   free(sorted_planets);

   /* Jumps. */
   sorted_jumps = malloc( sizeof(JumpPoint*) * sys->njumps );
   for (i=0; i<sys->njumps; i++)
      sorted_jumps[i] = &sys->jumps[i];
   qsort( sorted_jumps, sys->njumps, sizeof(JumpPoint*), dsys_compJump );
   xmlw_startElem( writer, "jumps" );
   for (i=0; i<sys->njumps; i++) {
      jp = sorted_jumps[i];
      xmlw_startElem( writer, "jump" );
      xmlw_attr( writer, "target", "%s", jp->target->name );
      if (!jp->flags & JP_AUTOPOS) {
         xmlw_startElem( writer, "pos" );
         xmlw_attr( writer, "x", "%f", jp->pos.x );
         xmlw_attr( writer, "y", "%f", jp->pos.y );
         xmlw_endElem( writer ); /* "pos" */
      }
      if (jp->radius != 200.)
         xmlw_elem( writer, "radius", "%f", jp->radius );
      if (jp->flags & JP_AUTOPOS)
         xmlw_elemEmpty( writer, "autopos" );
<<<<<<< HEAD
      xmlw_elem( writer, "type", "%d", jp->type );
      xmlw_elem( writer, "hide", "%f", jp->hide );
=======
      if (jp->flags & JP_HIDDEN)
         xmlw_elemEmpty( writer, "hidden" );
      xmlw_elem( writer, "onMap", "%d", jp->onMap );
>>>>>>> 5019f2b0
      xmlw_endElem( writer ); /* "jump" */
   }
   xmlw_endElem( writer ); /* "jumps" */
   free(sorted_jumps);

   xmlw_endElem( writer ); /** "ssys" */

   return 0;
}


/**
 * @brief Saves all the star systems.
 *
 *    @return 0 on success.
 */
int dsys_saveAll (void)
{
   int i;
   /*char file[PATH_MAX];*/
   xmlDocPtr doc;
   xmlTextWriterPtr writer;
   int nsys;
   const StarSystem *sys;
   const StarSystem **sorted_sys;

   /* Reconstruct jumps so jump pos are updated. */
   systems_reconstructJumps();

   /* Create the writer. */
   writer = xmlNewTextWriterDoc(&doc, 0);
   if (writer == NULL) {
      WARN("testXmlwriterDoc: Error creating the xml writer");
      return -1;
   }

   /* Set the writer parameters. */
   xmlw_setParams( writer );

   /* Start writer. */
   xmlw_start(writer);
   xmlw_startElem( writer, "Systems" );

   /* Sort systems. */
   sys = system_getAll( &nsys );
   sorted_sys = malloc( sizeof(StarSystem*) * nsys );
   for (i=0; i<nsys; i++)
      sorted_sys[i] = &sys[i];
   qsort( sorted_sys, nsys, sizeof(StarSystem*), dsys_compSys );

   /* Write systems. */
   for (i=0; i<nsys; i++)
      dsys_saveSystem( writer, sorted_sys[i] );

   /* Clean up sorted system.s */
   free(sorted_sys);

   /* End writer. */
   xmlw_endElem( writer ); /* "Systems" */
   xmlw_done(writer);

   /* No need for writer anymore. */
   xmlFreeTextWriter(writer);

   /* Write data. */
   xmlSaveFileEnc( "ssys.xml", doc, "UTF-8" );

   /* Clean up. */
   xmlFreeDoc(doc);

   return 0;
}

<|MERGE_RESOLUTION|>--- conflicted
+++ resolved
@@ -151,14 +151,9 @@
          xmlw_elem( writer, "radius", "%f", jp->radius );
       if (jp->flags & JP_AUTOPOS)
          xmlw_elemEmpty( writer, "autopos" );
-<<<<<<< HEAD
-      xmlw_elem( writer, "type", "%d", jp->type );
-      xmlw_elem( writer, "hide", "%f", jp->hide );
-=======
       if (jp->flags & JP_HIDDEN)
          xmlw_elemEmpty( writer, "hidden" );
-      xmlw_elem( writer, "onMap", "%d", jp->onMap );
->>>>>>> 5019f2b0
+      xmlw_elem( writer, "hide", "%f", jp->hide );
       xmlw_endElem( writer ); /* "jump" */
    }
    xmlw_endElem( writer ); /* "jumps" */
