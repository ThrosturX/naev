/*
 * See Licensing and Copyright notice in naev.h
 */


#include "map_overlay.h"

#include "naev.h"

#include "SDL.h"

#include "log.h"
#include "opengl.h"
#include "font.h"
#include "gui.h"
#include "pilot.h"
#include "player.h"
#include "space.h"
#include "input.h"
#include "array.h"
#include "conf.h"


/**
 * @brief An overlay map marker.
 */
typedef struct ovr_marker_s {
   unsigned int id; /**< ID of the marker. */
   char *text; /**< Marker display text. */
   int type; /**< Marker type. */
   union {
      struct {
         double x; /**< X center of point marker. */
         double y; /**< Y center of point marker. */
      } pt; /**< Point marker. */
   } u; /**< Type data. */
} ovr_marker_t;
static unsigned int mrk_idgen = 0; /**< ID generator for markers. */
static ovr_marker_t *ovr_markers = NULL; /**< Overlay markers. */


static Uint32 ovr_opened = 0; /**< Time last opened. */
static int ovr_open = 0; /**< Is the overlay open? */
static double ovr_res = 10.; /**< Resolution. */


/*
 * Prototypes
 */
/* Markers. */
static void ovr_mrkRenderAll( double res );
static void ovr_mrkCleanup(  ovr_marker_t *mrk );
static ovr_marker_t *ovr_mrkNew (void);


/**
 * @brief Check to see if the map overlay is open.
 */
int ovr_isOpen (void)
{
   return !!ovr_open;
}

/**
 * @brief Handles input to the map overlay.
 */
int ovr_input( SDL_Event *event )
{
   int mx, my;
   double x, y;

   /* We only want mouse events. */
   if (event->type != SDL_MOUSEBUTTONDOWN)
      return 0;

   /* Player must not be NULL. */
   if (player_isFlag(PLAYER_DESTROYED) || (player.p == NULL))
      return 0;

   /* Player must not be dead. */
   if (pilot_isFlag(player.p, PILOT_DEAD))
      return 0;

   /* Mouse targeting only uses left and right buttons. */
   if (event->button.button != SDL_BUTTON_LEFT &&
            event->button.button != SDL_BUTTON_RIGHT)
      return 0;

   /* Translate from window to screen. */
   mx = event->button.x;
   my = event->button.y;
   gl_windowToScreenPos( &mx, &my, mx, my );

   /* Translate to space coords. */
   x = ((double)mx - (double)map_overlay_center_x()) * ovr_res; 
   y = ((double)my - (double)map_overlay_center_y()) * ovr_res; 

   /*
   WARN("mocx %i", map_overlay_center_x());
   WARN("mocy %i", map_overlay_center_y());
   WARN("mosx %f", map_overlay_scale_x());
   WARN("mosy %f", map_overlay_scale_y());
   WARN("mx %i", mx);
   WARN("my %i", my);
   WARN("x %f", x);
   WARN("y %f", y);
   WARN("Top %i", map_overlay.boundTop);
   WARN("Right %i", map_overlay.boundRight);
   WARN("Bottom %i", map_overlay.boundBottom);
   WARN("Right %i", map_overlay.boundRight);
   */

   return input_clickPos( event, x, y, 1., 10. * ovr_res, 15. * ovr_res );
}


/**
 * @brief Refreshes the map overlay recalculating the dimensions it should have.
 *
 * This should be called if the planets or the likes change at any given time.
 */
void ovr_refresh (void)
{
   double max_x, max_y;
   int i;

   /* Must be open. */
   if (!ovr_isOpen())
      return;

   /* Calculate max size. */
   max_x = 0.;
   max_y = 0.;
   for (i=0; i<cur_system->njumps; i++) {
      max_x = MAX( max_x, ABS(cur_system->jumps[i].pos.x) );
      max_y = MAX( max_y, ABS(cur_system->jumps[i].pos.y) );
   }
   for (i=0; i<cur_system->nplanets; i++) {
      max_x = MAX( max_x, ABS(cur_system->planets[i]->pos.x) );
      max_y = MAX( max_y, ABS(cur_system->planets[i]->pos.y) );
   }

   /* We need to calculate the radius of the rendering. */
   ovr_res = 2. * 1.2 * MAX( max_x / map_overlay_width(), max_y / map_overlay_height() );
}


/**
 * @brief Properly opens or closes the overlay map.
 *
 *    @param open Whether or not to open it.
 */
void ovr_setOpen( int open )
{
   if (open && !ovr_open) {
      ovr_open = 1;
      input_mouseShow();
   }
   else if (ovr_open) {
      ovr_open = 0;
      input_mouseHide();
   }
}


/**
 * @brief Handles a keypress event.
 *
 *    @param type Type of event.
 */
void ovr_key( int type )
{
   Uint32 t;

   t = SDL_GetTicks();

   if (type > 0) {
      if (ovr_open)
         ovr_setOpen(0);
      else {
         ovr_setOpen(1);
         ovr_opened  = t;

         /* Refresh overlay size. */
         ovr_refresh();
      }
   }
   else if (type < 0) {
      if (t - ovr_opened > 300)
         ovr_setOpen(0);
   }
}


/**
 * @brief Renders the overlay map.
 *
 *    @param dt Current delta tick.
 */
void ovr_render( double dt )
{
   (void) dt;
   int i, j;
   Pilot **pstk;
   AsteroidAnchor *ast;
   int n;
   double w, h, res;
   double x,y;

   /* Must be open. */
   if (!ovr_open)
      return;

   /* Player must be alive. */
   if (player_isFlag( PLAYER_DESTROYED ) || (player.p == NULL))
      return;

   /* Default values. */
   w     = map_overlay_width();
   h     = map_overlay_height();
   res   = ovr_res;

   /* First render the background overlay. */
<<<<<<< HEAD
   glColour c = { .r=0., .g=0., .b=0., .a=0.1 };
=======
   glColour c = { .r=0., .g=0., .b=0., .a= conf.map_overlay_opacity };
>>>>>>> 66ffce27
   gl_renderRect( (double)map_overlay.boundLeft, (double)map_overlay.boundBottom, w, h, &c );

   /* Render planets. */
   for (i=0; i<cur_system->nplanets; i++)
      if ((cur_system->planets[ i ]->real == ASSET_REAL) && (i != player.p->nav_planet))
         gui_renderPlanet( i, RADAR_RECT, w, h, res, 1 );
   if (player.p->nav_planet > -1)
      gui_renderPlanet( player.p->nav_planet, RADAR_RECT, w, h, res, 1 );

   /* Render jump points. */
   for (i=0; i<cur_system->njumps; i++)
      if ((i != player.p->nav_hyperspace) && !jp_isFlag(&cur_system->jumps[i], JP_EXITONLY))
         gui_renderJumpPoint( i, RADAR_RECT, w, h, res, 1 );
   if (player.p->nav_hyperspace > -1)
      gui_renderJumpPoint( player.p->nav_hyperspace, RADAR_RECT, w, h, res, 1 );

   /* Render pilots. */
   pstk  = pilot_getAll( &n );
   j     = 0;
   for (i=0; i<n; i++) {
      if (pstk[i]->id == PLAYER_ID) /* Skip player. */
         continue;
      if (pstk[i]->id == player.p->target)
         j = i;
      else
         gui_renderPilot( pstk[i], RADAR_RECT, w, h, res, 1 );
   }
   /* Render the targeted pilot */
   if (j!=0)
      gui_renderPilot( pstk[j], RADAR_RECT, w, h, res, 1 );

   /* Check if player has goto target. */
   if (player_isFlag(PLAYER_AUTONAV) && (player.autonav == AUTONAV_POS_APPROACH)) {
      x = player.autonav_pos.x / res + map_overlay_center_x();
      y = player.autonav_pos.y / res + map_overlay_center_y();
      gl_renderCross( x, y, 5., &cRadar_hilight );
      gl_printMarkerRaw( &gl_smallFont, x+10., y-gl_smallFont.h/2., &cRadar_hilight, _("TARGET") );
   }

   /* render the asteroids */
   for (i=0; i<cur_system->nasteroids; i++) {
      ast = &cur_system->asteroids[i];
      for (j=0; j<ast->nb; j++)
         gui_renderAsteroid( &ast->asteroids[j], w, h, res, 1 );
   }

   /* Render the player. */
   gui_renderPlayer( res, 1 );

   /* Render markers. */
   ovr_mrkRenderAll( res );
}


/**
 * @brief Renders all the markers.
 *
 *    @param res Resolution to render at.
 */
static void ovr_mrkRenderAll( double res )
{
   int i;
   ovr_marker_t *mrk;
   double x, y;

   if (ovr_markers == NULL)
      return;

   for (i=0; i<array_size(ovr_markers); i++) {
      mrk = &ovr_markers[i];

      x = mrk->u.pt.x / res + map_overlay_width() / 2.;
      y = mrk->u.pt.y / res + map_overlay_height() / 2.;
      gl_renderCross( x, y, 5., &cRadar_hilight );

      if (mrk->text != NULL)
         gl_printMarkerRaw( &gl_smallFont, x+10., y-gl_smallFont.h/2., &cRadar_hilight, mrk->text );
   }
}


/**
 * @brief Frees up and clears all marker related stuff.
 */
void ovr_mrkFree (void)
{
   /* Clear markers. */
   ovr_mrkClear();

   /* Free array. */
   if (ovr_markers != NULL)
      array_free( ovr_markers );
   ovr_markers = NULL;
}


/**
 * @brief Clears the current markers.
 */
void ovr_mrkClear (void)
{
   int i;
   if (ovr_markers == NULL)
      return;
   for (i=0; i<array_size(ovr_markers); i++)
      ovr_mrkCleanup( &ovr_markers[i] );
   array_erase( &ovr_markers, ovr_markers, &ovr_markers[ array_size(ovr_markers) ] );
}


/**
 * @brief Clears up after an individual marker.
 *
 *    @param mrk Marker to clean up after.
 */
static void ovr_mrkCleanup( ovr_marker_t *mrk )
{
   if (mrk->text != NULL)
      free( mrk->text );
   mrk->text = NULL;
}


/**
 * @brief Creates a new marker.
 *
 *    @return The newly created marker.
 */
static ovr_marker_t *ovr_mrkNew (void)
{
   ovr_marker_t *mrk;

   if (ovr_markers == NULL)
      ovr_markers = array_create(  ovr_marker_t );

   mrk = &array_grow( &ovr_markers );
   memset( mrk, 0, sizeof( ovr_marker_t ) );
   mrk->id = ++mrk_idgen;
   return mrk;
}


/**
 * @brief Creates a new point marker.
 *
 *    @param text Text to display with the marker.
 *    @param x X position of the marker.
 *    @param y Y position of the marker.
 *    @return The id of the newly created marker.
 */
unsigned int ovr_mrkAddPoint( const char *text, double x, double y )
{
   ovr_marker_t *mrk;

   mrk = ovr_mrkNew();
   mrk->type = 0;
   if (text != NULL)
      mrk->text = strdup( text );
   mrk->u.pt.x = x;
   mrk->u.pt.y = y;

   return mrk->id;
}


/**
 * @brief Removes a marker by id.
 *
 *    @param id ID of the marker to remove.
 */
void ovr_mrkRm( unsigned int id )
{
   int i;
   if (ovr_markers == NULL)
      return;
   for (i=0; i<array_size(ovr_markers); i++) {
      if (id!=ovr_markers[i].id)
         continue;
      ovr_mrkCleanup( &ovr_markers[i] );
      array_erase( &ovr_markers, &ovr_markers[i], &ovr_markers[i+1] );
      break;
   }
}

<|MERGE_RESOLUTION|>--- conflicted
+++ resolved
@@ -221,11 +221,7 @@
    res   = ovr_res;
 
    /* First render the background overlay. */
-<<<<<<< HEAD
-   glColour c = { .r=0., .g=0., .b=0., .a=0.1 };
-=======
    glColour c = { .r=0., .g=0., .b=0., .a= conf.map_overlay_opacity };
->>>>>>> 66ffce27
    gl_renderRect( (double)map_overlay.boundLeft, (double)map_overlay.boundBottom, w, h, &c );
 
    /* Render planets. */
