--- conflicted
+++ resolved
@@ -25,17 +25,6 @@
 #define _nfile_unwrap( ... ) __VA_ARGS__
 
 // clang-format off
-<<<<<<< HEAD
-#define _nfile_path_macro( func, err_val, params, path, ... ) ({               \
-   #__VA_ARGS__[0] == '\0'                                                     \
-      ? func(_nfile_unwrap params(path))                                       \
-      : ({                                                                     \
-         char combined_path[ PATH_MAX ];                                       \
-         nfile_concatPaths(combined_path, PATH_MAX, (path), ##__VA_ARGS__) < 0 \
-            ? (err_val)                                                        \
-            : func(_nfile_unwrap params combined_path);                        \
-      });                                                                      \
-=======
 #define _nfile_path_macro( func, err_val, params, path, ... ) ({                    \
    #__VA_ARGS__[0] == '\0'                  /* If there's no vaargs... */           \
       ? func(_nfile_unwrap params(path))    /* Call the function directly */        \
@@ -45,7 +34,6 @@
             ? (err_val)                                                             \
             : func(_nfile_unwrap params combined_path);                             \
       });                                                                           \
->>>>>>> fe4a2ea2
    })
 // clang-format on
 
