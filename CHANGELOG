* 0.11.0 (unreleased)
   * Gameplay Changes
      * Universe significantly overworked to be more consistent with lore
         * More landable uninhabited spobs, unique locations, and things to discover
         * Reviewed and corrected many descriptions and placement of spobs and systems
         * More in-depth and fleshed out tag system for locations
      * Planet properties affect quantity of missions available
      * Moved many missions to the vn system
      * Can sometimes find POI events with a pulse scanner equipped when entering systems
      * Changed the visuals for some of the nebulas (PSO, Mizar)
      * Pirate bribes cost more depending on your fleet and are based on points not mass
      * Missions are introduced less all at once to the player
      * diy-nerds: improved reward
   * Quality of Life
      * Significantly improved autonav
         * Configurable and can use lanes
         * More efficient at reaching target locations
      * Make it explicit when all the escorts have jumped or landed
      * Player ship is no longer translucent when in stealth as it is redundant with the stealth icon
      * Show enemy/ally factions in the faction standing info window
      * Space dust is properly antialiased
      * Minor speed ups to patrol lane computations
      * Try to enforce minimum number of articles in the news
      * Independent patrol and bounty missions can be completed on more planets and stations
      * Can hide or prioritize missions from the info menu
      * Manual aiming model aims at the mouse location when the mouse is visible
      * Travelling merchant tells you when new wares are available and should be easier to find
      * Lua Love API should be better at handling input and not apply keys held before started
<<<<<<< HEAD
      * Inverted how hide, evasion, and stealth values work. Now lower is better
=======
      * Increase time compression when disabled
>>>>>>> aa3e16e0
   * New Content
      * New mechanic for House Sirius called flow to unlock psychic powers
         * Gives passive bonuses to Sirius ships
         * Outfits allow use on non-Sirius ships
      * 6 new missions
         * Finish the Minerva campaign
         * Nebula refugees
      * Many new events
         * Abandoned stations with secrets
         * Greedy pirates looking for domination
         * Challenges of the mind
         * Mysterious signals
         * More points of interest
      * Many, many new systems and space objects
         * 67 new star systems with 123 new space objects
         * New graphics for space objects
      * New NPC graphics
      * More NPC and news messages
      * Added the Space Trader Society faction
      * Custom death animations for many ships
      * More ways to increase fleet capacity
   * Engine
      * Map system viewer is more compact
      * Added hook.hail_spob
      * Events support tags
      * Editor supports tags
      * Library to handle conditionals for mission computer missions
      * Added support for disabling specific patrol lanes from being generated
      * Support for Lua scripting for ships
      * Changed api of evt.claim and misn.claim
      * Missions/events load Lua as chunks instead of compiling each time
      * Significant speed-ups in collision detection with quadtrees
      * Hooks "outfit_buy", "outfit_sell", "ship_sell", and "ship_swap" pass Lua objects instead of strings
      * Ships can have extra descriptions that show up on mouse over
      * More Lua API added such as pilot.armour, pilot.shield, or naev.missionList
      * Soromid NPCs can have custom descriptions based on genetics
      * Improved VN API with vn.move, vn.musicVolume, etc.
      * Improved VN handling of non-ascii fonts
      * Support for generating munitions from outfits
      * Improved derelict script to handle custom derelicts better
      * Removed some custom environment and string handling functions for standard SDL ones (requires 2.0.18 now)
      * Better handling of user locales
      * Weaker effects shouldn't overwrite stronger ones anymore
      * Spobs can use communication graphics
      * Require OpenGL 3.2 for geometry shaders now
   * Fixes
      * Typo and wording fixes
      * Fixed many corner case crashes in the editor
      * Fixed cargo missions not being generated in some parts of the universe
      * Game no longer crashes when loading save with persisted Lua pointing to nonexistent systems/spobs
      * Minor improvements to many existing missions
      * Fixed crash when events trigger other events on creation

* 0.10.6
   * Fixed potential segfault with invalid semver strings
   * Fixed sign error when buying artifacts in the Baron Prince mission (sorry)
   * Fixed behaviour of naev.trigger with parameters
   * Fixed Lua spfx volume changing with game speed
   * Fixed memory leak in luaspfx trails
   * Fixed missions doing things in systems they should not
   * Fixed Adrenal Gland III's time speed up effect
   * Fixed Misi giving upgrades for free
   * Fixed minor planet check in frontier war missions
   * Fixed silent installs on windows
   * Fixed typos

* 0.10.5
   * Start counting effect stacks from 1 not 2
   * Fixed launcher weapons using outfit mass instead of ammo mass
   * taiomi: fixed claim check for last mission
   * Fixed some typos
   * Fixed equipment of Lancelot in "Sharkman Is Back" mission
   * Fixed clicking on jump points also selecting planets in some cases
   * nelly02: Nelly now stops recommending stuff that only does a little disable
   * shadowvigil: Fixed mission not spawning escorts
   * flf_patrol: Missions should no longer be able to have ridiculously low credit rewards
   * Fixed some events not claiming systems that could interfere with other missions
   * hypergate_construction: should actually claim the system
   * Fixed some formatting in the alt text when hovering over outfits in the equipment window
   * ec06: refuel tanker should provide as much fuel as possible
   * taiomi09: fixed smugglers becoming hostile in some cases
   * Changed music.stop() API to stop music from continuing by default
   * Fixed potential memory issues on some platforms
   * Fixed crash when changing to Japanese language on Windows using Japanese locale

* 0.10.4
   * Fixed crashes related to multiple effects being active at once
   * Fixed multiple mission_done hooks not passing parameter correctly
   * Fixed plugin strings not being initialized with mismatched saves
   * ec06: made the final battle work much better

* 0.10.3
   * Fixed crash when using fits currently selected ship outfit filter
   * Fixed escorts always being set to aggressive when loading a save
   * Fixed Dvaered standing cap increase being lost after loading game
   * Made space dust a bit less bright when it starts turning into lines
   * derelict_rescue: play money sound instead of victory sound on completion
   * rehab: fixed crash when aborting rehabilitation missions
   * foundation station, efferey: fixed not using pirate landing script

* 0.10.2
   * Fixed escorts sometimes not following their leader and landing
   * Fixed autonav always wanting to go to the edge of jump points
   * Fixed crash when causing multiple dialogues to run in the background
   * Fixed outfit lua being called before initialization
   * Fixed not giving the AI a name when updating a save breaking the updater script
   * Fixed deleting last snapshot of a save switching to another pilot's saves
   * Fixed saves and snapshots not displaying correct name with version mismatch
   * Fixed crash when deleting Lua-side fonts, should fix crash with POI
   * Fixed swapping ships with mission cargo sharing name with other cargo can lead to wrong cargo getting duplicated
   * Fixed original music at Research Post Sigma-13
   * Fixed music stopping after playing once in new games
   * Change music API to make it explicit you can temporarily disable the music engine
   * Set windows compatibility mode to Windows 7 when cross-compiling
   * legacy gui: fixed line artefacts near fuel / energy bars
   * pulse_scanner: fix potential error on init
   * patrol: don't have an invisible time limit to reach the system anymore
   * taiomi: fixed some claims
   * zbh03: landing when hostiles spawned will fail the mission
   * bounties: mention there is a time limit to reach the system, not made explicit though
   * zpp01, zbh01: bumped chance to 30%
   * poi_intro: can't board nelly again

* 0.10.1
   * Fixed many stations not marked as stations
   * FLF combatants only appear on FLF spobs
   * Fixed cases where the player could be forced to take off when not spaceworthy
   * Show engine volume option same as other volume options
   * Use nearest neighbour interpolation for small resolution vn images
   * Fix engine sound being played at high time compression values
   * Try to fix issue where music stops playing
   * Statically link libenet on steam versions
   * diy-nerds: fixed reward and description not matching
   * deliverlove: fixed credit exploit
   * reynir: don't add 0 tonnes of hotdogs

* 0.10.0
   * Made slim the default GUI instead of brushed
   * Contraband missions use vntk instead of tk
   * Sightseeing missions mention explicitly how much you get paid when completed
   * Removed outfit name duplication in alt texts
   * Made outfit descriptions fit in the landing window for all outfits
   * Added sound effects to starting race
   * Fixed non-Lua active outfits (jammers, etc.)
   * Sort ship stats in outfit/ship descriptions
   * Fixed jammers and jamming
   * Buffed jamers and scramblers
   * Buffed evasion bonus of Red Star hulls to compensate for detection malus
   * Fix "Dead or Alive" and "Alive" being swapped in bounty mission descriptions
   * Lowered error in physics approximation (shouldn't be noticeable though)
   * Added particle beam and particle lance to Za'lek outfitters
   * Fixed escort ai not being properly applied to newly spawned escorts
   * Improved rendering of the map system information window
   * Improved minor artefacts in slim and slimv2 GUIs with scaling enabled
   * Engine sounds smoothly transition on/off
   * Fixed other minor issues

* 0.10.0-beta.2
   * Pirates should avoid attacking near safeish areas
   * Fixed crash on load when player has more than one ship
   * Fixed player.setSpeed() not resetting speed as intended
   * Fixed pilot.comm not showing messages
   * Fixed typo/grammar in sightseeing and dvaered census introductory mission
   * Don't display health bars with no player alive
   * Autonav doesn't go only to the center of spobs
   * Mention escort AI settings when buying a fighter bay tutorial plays

* 0.10.0 (beta)
   * New Mechanics
      * Support for setting ships as escorts and thus player fleets
      * Hypergates that allow for long distance travel
      * Asteroid rework
         * Asteroids no longer randomly explode
         * Asteroid scanning is no longer binary, but distance-based
         * New mini-game based mining
         * More diversity in types with different rarity
      * Support for restrictions for outfits and ships, such as minimum faction standing
      * Significantly improved how faction reputation caps are handled
      * Pilots can have intrinsic outfits
      * Bioships go rawr (new skill system)
      * Weapons and outfits can cause effects on ships
      * More complex space objects (spob)
      * Support for different difficulty settings
      * New exploration mechanic with points of interest
      * Unique ships to be found throughout the universe (pers)
      * Manual aiming mode for weapon sets
   * Gameplay Changes
      * Weapon types are more differentiated
      * Removed nearly redundant launchers
      * Nerfed beams
      * Factional ships are more widely sold
      * Schroedinger uses less fuel instead of getting a large bonus
      * Plasma has a burning effect
      * Changed spawning and behaviour of pirates to be less dangerous in populated systems
      * Fighters only attack enemies visible by their carrier
      * AI is better at choosing targets
      * More dump targets for waste dump mission and tweaked rewards
      * Removed escorts for hire in lieu of player fleets
   * New Content
      * Added a gigantic black hole
      * Added new space anomalies such as plasma storms
      * Lots of new asteroid types and commodities
      * More interesting places to visit and explore
      * More engine sounds
      * 45 New missions
         * More terraforming
         * Continuation of the Za'lek story
         * Help the Dvaered do some tasks
         * Tutorial for new mechanics
         * Secret system!
      * 14 New ships
         * Certain secret faction completely revamped
      * New spob graphics
      * Lots of new outfits and reworked old outfits
         * Use energy to avoid death
         * Create scanning pulses
         * Blinking has animations
         * Advanced mining techniques
         * Space mines
      * News revamped to be more flexible and relate more with current events
      * NPCs revamped to be more flexible with many new messages
      * New commodities that are only available from mining
      * Fancy racing mini-game that replaces old race missions
   * Quality of Life
      * Support for save snapshots for each pilot
      * Can ask pilots to refuel you more than 100 units at a time
      * Engine sound volume is configurable
      * Revamped the star map to be large and more useful
      * Can add notes to the star map
      * Autoscroll is now an option in the VN
      * Spob communication window has been redone
      * Limit sound output volume when lots of sounds are playing jointly
      * Redid the music engine to be less prone to play combat music
      * Hide radar when overlay is open (with option to revert to old behaviour)
      * Duplicate effects get collapsed into stacks in the GUI
      * Allowing exiting and reloading while love framework is open (VN, etc.)
      * Autonav is more flexible with positioning on jump points
      * Can customize jump flash brightness
      * Player will not be scanned immediately on jumping in or taking off
      * Show health bars near pilots in combat (can be disabled in options)
      * Escort AI is customizable
      * Ship AI reminds player about things when they haven't played in a while
   * Engine changes
      * Work has begun on a development manual
      * Plugin support with explicit support for total conversions
      * All monolithic files have been split up
      * Simplified terminology with spob (space objects) replacing planet/asset
      * Support for tags in missions
      * Player ships can store their own variables now
      * Weapon outfits support some Lua scripting
      * Ammunition/fighters merged into launchers/fighter bays
      * Support for "shotgun"-type weapons
      * Backgrounds no longer use an orthographic projection
      * Minor transitions added to the toolkit
      * Asteroids redone to be more flexible and easy to add using groups
      * Asteroid field support in the editor
      * Allow for soft claims instead of only hard claims
      * Unified the event and mission headers
      * Implemented per-pilot variables
      * Lua scripting for spob
      * AI can use special outfits
      * Lots of engine rewriting and modernization that should bring some speed improvements and more flexibility when modding
      * Added lua-enet library to allow for networking in plugins (off by default, requires setting in configuration file)
      * Can animate loading screen
   * Bug Fixes
      * Too many to list, but we'll try
      * Fixed pilots not getting equipped at all in some cases
      * Fixed looting cargo when boarding giving less than expected
      * Fixed all asteroid graphics being used as debris
      * Fixed some hooks not properly passing arguments
      * Block certain inputs during cinematics
      * Fixed disabling saving and forcing the pilot to take off not working as expected
      * Fixed sounds getting stopped in many cases due to garbage collection
      * Many typo fixes

* 0.9.4
   * Fix "No error." log spam with certain video card drivers
   * Fix Lua errors with tiny nebula such as Sarcophagus
   * Fix fake transponder cheesing rehabilitation missions
   * Fix errors in "Anxious Merchant", "Dead Or Alive Bounty", "Harja's Vengeance", and "The Lost Brother" missions
   * Fix the in-game screenshot feature, in case of odd window dimensions
   * Fix at least "Dvaered Diplomacy" glitching when the game is saved/reloaded (thanks to "Duke" on the Steam forums)
   * Update translations, including a new Spanish translation

* 0.9.3
   * Bug fix: if the German translation was active, casino minigames' explanation (Erklärung) didn't work
   * Fix errors/slowdown in Diversion from (...) missions
   * Fix bug in "Waste Collector" mission
   * Fixed a bug that allowed the player to get infinite escorts
   * Work around bugs in at least one OpenGL driver
   * Fix crash when unidiff changes assets that the player has targetted
   * Player actually has to pay for stealing outfits
   * Fixed game hanging when entering some volatile nebula systems

* 0.9.2
   * Fix reward messages in the Particle Physics campaign
   * Can no longer steal a certain Soromid ship
   * Enhanced the logic for deciding whether it's safe to save the game after landing
   * Fix mission bugs: "Assault on Unicorn", "Emergency of Immediate Inspiration", "The Search for Cynthia"
   * Fix zombie autonav toward deselected targets

* 0.9.1
   * Minor countermeasures for long player ship names
   * Fix mission breakage in "Minerva Pirates 4", "Runaway Search", "Particle Physics 3", "Shadow Vigil", "Baron Prince", and "Dvaered Ballet"
   * Fix exploit in "Travelling Merchant" event (mission prize for sale that shouldn't have been)
   * Fix many missions that explicitly attack the player overriding stealth and visibility mechanics
   * Fix some text labels that couldn't be translated from English
   * Fix equipment slot information displaying over filter widget
   * Fix phantom acceleration after an auto-board and undock sequence
   * Darkened nebulas and lowered default background darkness
   * Improved upstream metainfo for packagers
   * Can no longer steal a certain Za'lek ship
   * Fix crash under certain conditions when using the console
   * Masochists and LTS distro packagers may build with Meson 0.54 (no subproject fallbacks) or 0.53 (also no "meson compile", only "ninja")
   * Slightly reduced rendered nebula quality to stop breakage on some intel GPUs
   * VN music uses logarithmic scale like internal music
   * Fixed some offset issues with the slim GUI

* 0.9.0
   * Fixed glitchy appearance of the map's mode menu
   * Map mode is remembered throughout the gaming session
   * Music transitions better for impatient players
   * Tighten up alt-text
   * Don't show aiming helper in cinematic mode
   * A busy volunteer proofreader kept editing almost as quickly as we could add errores
   * Some more outfit graphics
   * Pilots should be a bit less trigger happy when jumping in
   * Fixed minor visual artefacts with pirate trails
   * Centered the bottom bar (Brushed GUI)
   * FPS and Time Compression factors are monospaced when displayed
   * Added option for disabling resizing of window
   * Stealthed pilots don't affect autonav
   * Meow meow

* 0.9.0-beta.3
   * Fixed warning about cargo rush deliveries when you don't know the best route
   * Fixed another crash related to pilot removal
   * Fixed wonky backgrounds during death cutscenes, for the sake of *other* players of course
   * Fixed crash when techs are first patched to planets through unidiff
   * Fixed potential spurious warnings about incomplete translations, even when running in English
   * Fixed failure to resolve regional translations (like pt_BT or pt_PT) from the locale
   * Fixed VN log text overlap issues
   * Fixed commodities not being added through unidiff
   * Fixed safe lane rendering alpha being wrong
   * Fixed misbehaviours with Maikki, Nelly 2, Shark 3, Shipwreck, Travelling Merchant, Warlords Battle, and Particle Physics 2
   * Fixed backgrounds accumulating when messing with options
   * Fixed issues with board scripts getting deferred with respect to boarding script
   * Fixed some instances of background text interfering with how foreground text was drawn
   * Fixed some missions causing trouble when saved/reloaded (due to dynamic factions)
   * Fixed minor Ship AI issues (rename at game start)
   * Fixed autonav via the map during a landing sequence
   * Fixed autonav giving away autofollowed pilots and unknown destination systems
   * Improved speed and accuracy of autonav stopping
   * Improved mission marker behavior (show planets more, always clean up at end of mission)
   * Kicked Empire patrols out of the Arandon system
   * Gave pirate ships dodgier outfits
   * Proofread too many parts of the game to mention
   * AI should only try to jump to systems with their faction presence
   * Wrap OSD titles as necessary
   * Don't allow illegal characters in pilot name
   * Be kinder to old video drivers
   * More music
   * More meow

* 0.9.0-beta.2
   * Prevented Naev from losing the player's (pre-0.9.0-beta) licenses on first load
   * Fixed missing credits and translation coverage data
   * Improved phrasing
   * Prevented players from getting stranded without access to fuel
   * Mission script fixes for "Helping Nelly" and "The one with the Visit"
   * Outfit script fix for "Weapons Ionizer"
   * Fixed issues impacting at least some Windows / Intel graphics combinations
   * Hulls are more widely available
   * Improved some of the map outfits
   * Do not render systems with unknown assets as restricted
   * Added gamma correction to Options
   * Fixed reproducible crash when boarded pilots get removed
   * Added counterfeit licenses to pirate worlds
   * Remove minor energy malus from sensor array and jump detector
   * Electron burst cannon is no longer widely available

* 0.9.0 (beta)
   * New mechanics
      * Added new utility outfits with complex effects
      * Changed ship classification, removing rare classes while adding Interceptor and Battleship classes
      * Illegal cargo and ship-to-ship detection
      * Pilots can now go into stealth mode
      * Systems have "safe lanes" patrolled by the governing faction
      * Electronic warfare parameters are simplified and visible
      * Added escorts for hire
      * Some simple minigames have been added
      * Scramblers and jammers have fixed chance to mess up missiles depending on their resistance
      * Restricted systems where dominant faction will attack on sight
      * Some bulk freighter-class ships added
      * Systems can have different effects on all ships in them
      * Fake transponder replaces fake id
   * Visual improvements
      * New fancy system rendering effects
      * Ships and rockets now have engine trails
      * Beam visuals have been made more flexible and pretty
      * Jumping visuals improved
      * Redid the shake visuals and added a small damage visual
      * Most special effects implemented as shaders
      * Most small visuals redone to be more visible and clean
      * Similar presences are now merged in map
      * Overhauled all the backgrounds
   * Gameplay changes
      * Pirates split into multiple clans and marauders
      * Added discovery messages as you explore the universe
      * Overhauled NPC AI
      * Overhaul and rebalance of most outfits
      * Wanted ships no longer aggro defense forces (bounties)
      * Bribed pilots don't become hostile again unless attacked
      * Stress now decreases based on ship mass
      * Merged the Independent and Civilian factions
      * Game now tracks meta-data like ships destroyed and time played
      * Trade lane routes made explicit
      * More common and useful derelict ships
      * Missiles have lock-on reduced and in-flight calibration added
      * Tutorial redone with Ship AI that is also accessible from the info menu
      * New ships including the Starbridge
   * Quality of Life
      * Autonav supports landing and boarding
      * Comm window reworked and you can bribe multiple pilots at once
      * Possible to change or unequip ships with deployed fighters
      * More fine-grained autonav reset control by setting enemy distance
      * Added autoequip functionality
      * Able to filter equipable outfits
      * Minimal view mode for the map
      * More visible map markers
      * More in-game tutorial-ish explanations for new mechanics as you encounter them
      * You can now favourite your ships to help with sorting
      * Redid boarding window to be more intuitive and easier to loot what you want
      * Paste support for input stuff
      * Translation completion status is shown in the options
   * New locations
      * Added gambling resort "Minerva Station"
      * Revamped and improved some existing locations
      * Several new planets and systems
   * 40 New missions
      * Challenge adversaries in the Crimson Gauntlet
      * Follow happenings on "Minerva Station"
      * Invade the frontier with the Dvaered
      * Ship enthusiast quiz
      * Deliver fancy contraband all over the universe
      * Raid trader convoys
      * Rescue derelict crew
      * Small early game tutorial-ish campaign
      * Neutral campaign to transform the universe
      * Help the Za'lek do particle physics
      * Meow
   * New translation(s) in progress: Czech, French, Korean, Portuguese, and Japanese
   * Engine Changes
      * Added an optimizer to improve automatic outfitting choices
      * A ton of new ship stat attributes have been added
      * Support for Lua-based hooks in Outfits for complex behaviours
      * Support for post-processing shaders
      * Added rendering and update hooks in the Lua API
      * Added image format support beyond PNG (notably WebP)
      * Support for arbitrary ship display classes
      * Game data now handled by PhysicsFS, allowing for multiple sources and easier modding
      * Meson is now the only build system, and development builds can integrate all assets/translations without being installed
      * Fonts now use distance fields and much better in many cases
      * Improved how Lua was being loaded
      * Added library that supports lots of Love2D API in Naev
      * Added Visual Novel library
      * Added card games
      * Added dynamic factions
      * Added dynamic commodities
      * Lua support for advanced sound effects
      * Most markers and indicators use signed distance functions now
      * Internally using linear colourspace
      * Faction presence computed with base and bonus values
      * Virtual assets have been redone and are more flexible than before
      * Point value system for ships to help with presence and other things
      * Support for shipstats at a system level
      * Initial support for 3D models
      * Proper support for line breaks in most languages
      * Most objects (ships, planets, etc.) have tags that can be used from Lua
      * Lots of optimization

* 0.8.2
   * Gameplay
      * Fixed duplicate rewards from pirate ship-stealing missions. (Sorry.)
      * Fixed the Advanced Nebula Research mission's failure condition in case you don't stick with the transport ship. (Sorry.)
      * Fixed the "The one with the Runaway" mission so the captured drone doesn't appear back in space
   * Engine
      * Fixed a bug loading games with short (1-character) names
      * Tweaked chances of seeing Spaceport Bar missions
      * Updated German translation
      * Fixed "configure" script when the system has a "cxsparse" library and no "csparse"
      * Fixed source .tar.gz so ./configure is immediately usable again. (Note: 0.9.x will use Meson for builds.)

* 0.8.1
   * Gameplay
      * Lowered large ships' time constant (renamed from time dilation) by 50% of the deviation from 100%
      * Tweaked Za'lek ships' stats and outfit slot behavior to match expectations
   * Engine
      * Restored macOS support. (Catalina users will have to bypass Gatekeeper: See https://github.com/naev/naev/wiki/FAQ for details.)
      * Fixed a crash-loop when the "saves" folder gets populated by Steam data (or other files) and no Naev save files
      * Fixed intermittent error messages about the "Lua Spawn script for faction 'Trader'"
      * Fixed rare/potential bugs in font and save-file code
      * Fixed crash when navigating landing screens with the tab key
      * Updated German translation
      * Improved text in minor ways

* 0.8.0
   * Gameplay
      * Overhaul of the interface to be more sleek and functional
         * Interface is much more slick
         * Dark theme to be more consistent with space
         * Font uses outlines to be more readable
      * New map overlay with adjustable opacity
      * Added rarity indicator to ships and outfits
      * Changed fonts
      * Indicate non-common NPC with exclamation marks
      * Added accessory slot and unique accessory outfits as mission rewards
      * Simple economy model implemented with map visualizations
      * Added travelling merchant who sells unique items
      * Made missiles and fighter bays reload while in space
      * Modified the balancing of missiles
      * Added asteroids and mining
      * Improved player GUI
      * Brushed GUI is now the default
      * Improved and fixed escort system
      * Made Pirates and FLF spawn in a fairer way
      * Made time pass at different rates for different ships ("Time Dilation")
      * Made piracy missions available from any Independent or black market planet
      * Substantially increased pay for unique missions (10x in most cases)
      * Made references to the player gender-neutral
      * Made combat music vary from faction to faction
      * Made it so AI ships spawn with cargo
      * Improved AI behaviours
      * Nerfed Quicksilver
      * Added the ability to buy "fake IDs" from pirate strongholds
      * Made jammers into activated outfits that increase cloaking
      * Added Soromid organic ships that level up organs
      * Improved and expanded NPC portraits
      * Commodities can be sold/bought everywhere
      * Added a "slow mode", which runs the game at half speed (like an easy mode)
      * Added a ship log which records events
      * Added a "system map" which displays information about known remote planets
      * Added support for giving commands to individual escorts
      * New intro images replacing old placeholders
      * Increased pirate name variety for bounty missions
      * Ships now travel with you automatically for free, as with outfits
      * Added map decorators showing locations of factions and the Nebula
      * Added a dogfight aiming helper
      * More music
      * New and/or improved missions
         * New Za'lek mini-campaign
         * Completed the FLF campaign
         * Fixed up the Collective campaign
         * Improved the Shark (Nexus Shipyards) campaign
         * Improved the Dvaered anti-FLF campaign
         * Added and improved piracy missions
         * New minor Soromid campaign, "Coming Out"
         * New tutorial mission at the start of a new game
         * Various newly added and improved generic missions
   * Engine
      * Support for compilation with Meson
      * HiDPI-awareness
      * Support for translations
      * Added shaders to speed up and improve graphics
      * Added support for non-ascii direct character input
      * Added support for map decorators
      * Removed support for Lua 5.0
      * Removed support for SDL 1, only SDL 2 is supported
      * Added support for translating
      * Made the OSD compact itself to avoid showing redundant information
      * Made Autonav able to follow ships
      * Consolidated the effects of cloaking and jammers under cloaking
      * Added workaround for ALSOFT buggy version that crashes
      * Added a polygon-based collision algorithm
      * Added some symbols for partial colorblind accessibility
      * Support #include in shaders
      * Multiple font support
      * Many bugfixes<|MERGE_RESOLUTION|>--- conflicted
+++ resolved
@@ -26,11 +26,8 @@
       * Manual aiming model aims at the mouse location when the mouse is visible
       * Travelling merchant tells you when new wares are available and should be easier to find
       * Lua Love API should be better at handling input and not apply keys held before started
-<<<<<<< HEAD
+      * Increase time compression when disabled
       * Inverted how hide, evasion, and stealth values work. Now lower is better
-=======
-      * Increase time compression when disabled
->>>>>>> aa3e16e0
    * New Content
       * New mechanic for House Sirius called flow to unlock psychic powers
          * Gives passive bonuses to Sirius ships
