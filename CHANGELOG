--- conflicted
+++ resolved
@@ -18,13 +18,9 @@
       * Can hide or prioritize missions from the info menu
       * Manual aiming model aims at the mouse location when the mouse is visible
    * New Content
-<<<<<<< HEAD
       * New mechanic for House Sirius called flow that allows unleashing psychic powers
-      * 4 new missions
-=======
       * 6 new missions
          * Finish the Minerva campaign
->>>>>>> f8f2a969
          * Nebula refugees
       * Many new events
       * Added the Space Trader Society faction
