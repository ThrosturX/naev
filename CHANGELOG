* 0.11.0-beta.3 (unreleased)
   * Fixed beam collisions (again)
   * Fixed rare hard crash when beams are being fired
   * Non-weapon outfits no longer show switch groups they are in as hot keys
   * Turn off weapon sets when changing type
   * Fixed toggle weapon sets not triggering outfits over and over as expected
   * Turn off all weapon sets when entering stealth
   * Fixed resizing not working on the background and toolkit in some cases
   * Added pilot.weapsetAddType and pilot.weapsetSetActive
   * Gave unicorp storm launchers a rarity of 2 and made it more available
   * `test_of_renewal`: fixed weapon set defaults being incorrect and increased enemy damage
<<<<<<< HEAD
   * `seek_n_destroy`: missions should work properly when boarding the target
=======
   * `flf_diversion`, `flf_rogue`: Missions should no longer be able to have ridiculously low credit rewards
>>>>>>> 8ed49ec2
   * Fixed many typos

* 0.11.0-beta.2
   * Slim GUI now shows activated outfits and all weapons all the time
   * Collision system reworked (again) to take into account fast moving particles
   * Fixed collision polygons not properly being used
   * Added short names to some outfits such that they are easier to distinguish in the GUI
   * Allied factions won't help out the player against neutral targets
   * Added missing graphics for meditation chambers
   * Don't allow giving the player names that can't be saved
   * Updated love.filesystem to 0.11 spec renaming mkdir to createDirectory, enumerate to getDirectoryItems, and adding remove
   * Fixed toggle weapon sets not turning off with only bolt weapons
   * Hardened physics engine a bit to overflow that happens in 49 days of straight game time
   * Fixed trivial memory leak in vpool
   * Allow buying local maps where they are not sold
   * Buffed Hunting Combat AI to 15% bonus
   * Made Weakness Harmonizer AI not appear as an active outfit
   * Outfit Lua function onshoot has been renamed onshootany
   * Can toggle point defense weapons on and off
   * AI will turn off weapons ionizer when going for a kill
   * Player's new ships should start will all the default outfits, which fixes the some Sirius psychic tests
   * pilot.weapsetAdd follows the same logic as the normal equipping functions
   * slim GUI uses primary/secondary colours like the info menu
   * AI should be less prone to jump before their leader
   * Fixed cargo being lost when swapping ships in missions and events
   * `chapter1`: event claims all the systems just in case
   * `poi`: renamed 'Pristine Derelict' to 'Unusual Derelict'
   * `poi_intro`: fixed typo
   * `achack03`: fixed mission not being acceptable and harja spawning forever
   * `achack04`: fixed missing formatting string
   * `dv_bikers`: made missiles significantly more dodgeable and changed location
   * Translation updates

* 0.11.0-beta.1
   * Gameplay Changes
      * Universe significantly overworked to be more consistent with lore
         * More landable uninhabited spobs, unique locations, and things to discover
         * Reviewed and corrected many descriptions and placement of spobs and systems
         * More in-depth and fleshed out tag system for locations
      * Ship slots and mass limits reworked such that smaller ships get more utility/structural slots to work with
      * Point defense systems that can shoot down missiles and torpedoes
      * Space object (planets, stations, etc.) properties affect quantity of missions available
      * Moved many missions and events to the vn system
      * Can sometimes find POI events with a pulse scanner equipped when entering systems
      * Changed the visuals for some of the nebulas (PSO, Mizar)
      * Pirate bribes cost more depending on your fleet and are based on points not mass
      * Missions are introduced less all at once to the player
      * Blink drives are more flexible but use energy and generate heat
      * Razor class weapons have been completely reworked
      * Can steal more than one outfit from a ship with high boarding bonus
      * diy-nerds: improved reward
   * Quality of Life
      * Significantly improved autonav
         * Configurable and can use lanes
         * More efficient at reaching target locations
         * New option like follow pilots through jumps or brake when going to positions
      * Make it explicit when all the escorts have jumped or landed
      * Escorts will keep their same loadout until the game restarts
      * Player ship is no longer translucent when in stealth as it is redundant with the stealth icon
      * Show enemy/ally factions in the faction standing info window
      * Space dust is properly anti-aliased
      * Minor speed ups to patrol lane computations
      * Try to enforce minimum number of articles in the news
      * Independent patrol and bounty missions can be completed on more planets and stations
      * Can hide or prioritize missions from the info menu
      * Manual aiming model aims at the mouse location when the mouse is visible
      * Travelling merchant tells you when new wares are available and should be easier to find
      * Lua Love API should be better at handling input and not apply keys held before started
      * Increase time compression when disabled
      * Inverted how hide, evasion, and stealth value percent bonuses work. Now lower is better
      * Hide locked slots without outfits as the player can't do anything with them
      * Added volley mode to weapon sets that makes weapons fire as fast as possible, instead of staggered
      * Autonav options are now player-specific and accessible via the info menu settings button
      * Travelling merchant gives full details of the intrinsic outfits they provide
      * Selected slots in the equipment window will only show outfits that fit
      * Autonav routes consider distance travelled in-system
      * Made stress more visible in the slim GUI
      * Reworked how stats are displayed to be more visible and intuitive
      * Can show all known outfits or ships in with the map find functionality
      * Weapon sets much more flexible, verbose, and easy to use
      * Weapon sets remember slots, not outfits
      * Route is visible on all map modes now
      * Blink and flicker drives can use double tap arrow keys to move around
      * Toolkit is cached in a framebuffer for much faster rendering
      * Intrinsic outfit details now visible from the equipment menu
      * Visually indicate which pilots are scanning the player on the overlay and radars
      * Can sell all outfits on any spob with an outfitter
      * Enemies in patrol missions should not run away
      * Changed the faction standing caps to allow the player to get all ships when maxed out. Will be decreased in the future as missions are added
      * Slot icons to make it more clear what special slots a ship has
      * System markers and autonav TARGET marker will try to not overlap with jumps and spob names
   * New Content
      * New mechanic for House Sirius called flow to unlock psychic powers
         * Gives passive bonuses to Sirius ships
         * Outfits allow use on non-Sirius ships
      * 8 new missions
         * Finish the Minerva campaign
         * Nebula refugees
      * Many new events
         * Abandoned stations with secrets
         * Greedy pirates looking for domination
         * Challenges of the mind
         * Mysterious signals
         * More points of interest
      * Many, many new systems and space objects
         * 67 new star systems with 123 new space objects
         * New graphics for space objects
      * Tons of new outfits
         * Sirius flow outfits
         * Completely reworked Sirius weapons too
         * Point defense systems
         * New accessories
         * Intrinsic outfits
         * and more!
      * Many new outfit graphics
      * New NPC graphics
      * More NPC and news messages
      * Added the Space Trader Society faction
      * Custom death animations for many ships
      * More ways to increase fleet capacity
      * The pirate clans are now more differentiated in terms of AI behaviour and taunts
      * More factional landing messages
      * Rehabilitation missions have been made more factional and a new rehabilitation mission for the FLF is now available
   * Engine
      * Map system viewer is more compact
      * Added hook.hail_spob
      * Events support tags
      * Editor supports tags
      * Library to handle conditionals for mission computer missions
      * Added support for disabling specific patrol lanes from being generated
      * Support for Lua scripting for ships
      * Changed api of evt.claim and misn.claim
      * Missions/events load Lua as chunks instead of compiling each time
      * Significant speed-ups in collision detection with quadtrees
      * Hooks "outfit_buy", "outfit_sell", "ship_sell", and "ship_swap" pass Lua objects instead of strings
      * Ships can have extra descriptions that show up on mouse over
      * More Lua API added such as pilot.armour, pilot.shield, or naev.missionList
      * Soromid NPCs can have custom descriptions based on genetics
      * Improved VN API with vn.move, vn.musicVolume, etc.
      * Improved VN handling of non-ascii fonts
      * Support for generating munitions from outfits
      * Improved derelict script to handle custom derelicts better
      * Removed some custom environment and string handling functions for standard SDL ones (requires 2.0.18 now)
      * Better handling of user locales
      * Weaker effects shouldn't overwrite stronger ones anymore
      * Spobs can use communication graphics
      * Require OpenGL 3.2 for geometry shaders now
      * Support for advanced collisions such as weapon on weapon, allowing for point defense weapons
      * Renamed thrust to accel for more consistency and simplifications
      * Support for buying intrinsic outfits
      * Ship distress moved to the message framework
      * Outfits have support for double tapping accel/left/right triggers
      * Removed toolkit fading effects
      * Support for rendering images as SDFs
      * Significant loading time speed-up with multithreading
   * Fixes
      * Main menu more responsive when changing windows
      * Typo and wording fixes
      * Fixed many corner case crashes in the editor
      * Fixed cargo missions not being generated in some parts of the universe
      * Game no longer crashes when loading save with persisted Lua pointing to nonexistent systems/spobs
      * Minor improvements to many existing missions
      * Fixed crash when events trigger other events on creation
      * Fixed autonav sometimes having trouble landing with reverse thrusters
      * Qex races should be much less laggy now
      * Fixed some outfits using the wrong store images
      * Fixed system viewer not being consistent with map
      * Player's escort damage is counted towards players damage
      * Avoid having missions duplicates for cases where they can significantly stack such as patrol missions
      * Fire rate and action speed should affect damage and disable of beam weapons
      * Fixed some outfits not having "Activated Outfit" in their description
      * Fixed ships offering 100 fuel refuels twice
      * Fixed some ships having trouble equipping because of stacking engine reroutes and such
      * Improved AI's scanning behaviour to be more robust to stealth pulsing
      * Fixed POI generating in extremely volatile systems
      * Fixed tutorial running during cinematics
      * Fixed active outfits not showing "activated outfit" in their summary sometimes
      * FLF no longer become true allies of the Dreamer Clan to not limit the players actions
      * Made audio system more robust to running out of source errors

* 0.10.6
   * Fixed potential segfault with invalid semver strings
   * Fixed sign error when buying artifacts in the Baron Prince mission (sorry)
   * Fixed behaviour of naev.trigger with parameters
   * Fixed Lua spfx volume changing with game speed
   * Fixed memory leak in luaspfx trails
   * Fixed missions doing things in systems they should not
   * Fixed Adrenal Gland III's time speed up effect
   * Fixed Misi giving upgrades for free
   * Fixed minor planet check in frontier war missions
   * Fixed silent installs on windows
   * Fixed typos

* 0.10.5
   * Start counting effect stacks from 1 not 2
   * Fixed launcher weapons using outfit mass instead of ammo mass
   * taiomi: fixed claim check for last mission
   * Fixed some typos
   * Fixed equipment of Lancelot in "Sharkman Is Back" mission
   * Fixed clicking on jump points also selecting planets in some cases
   * nelly02: Nelly now stops recommending stuff that only does a little disable
   * shadowvigil: Fixed mission not spawning escorts
   * flf_patrol: Missions should no longer be able to have ridiculously low credit rewards
   * Fixed some events not claiming systems that could interfere with other missions
   * hypergate_construction: should actually claim the system
   * Fixed some formatting in the alt text when hovering over outfits in the equipment window
   * ec06: refuel tanker should provide as much fuel as possible
   * taiomi09: fixed smugglers becoming hostile in some cases
   * Changed music.stop() API to stop music from continuing by default
   * Fixed potential memory issues on some platforms
   * Fixed crash when changing to Japanese language on Windows using Japanese locale

* 0.10.4
   * Fixed crashes related to multiple effects being active at once
   * Fixed multiple mission_done hooks not passing parameter correctly
   * Fixed plugin strings not being initialized with mismatched saves
   * ec06: made the final battle work much better

* 0.10.3
   * Fixed crash when using fits currently selected ship outfit filter
   * Fixed escorts always being set to aggressive when loading a save
   * Fixed Dvaered standing cap increase being lost after loading game
   * Made space dust a bit less bright when it starts turning into lines
   * derelict_rescue: play money sound instead of victory sound on completion
   * rehab: fixed crash when aborting rehabilitation missions
   * foundation station, efferey: fixed not using pirate landing script

* 0.10.2
   * Fixed escorts sometimes not following their leader and landing
   * Fixed autonav always wanting to go to the edge of jump points
   * Fixed crash when causing multiple dialogues to run in the background
   * Fixed outfit lua being called before initialization
   * Fixed not giving the AI a name when updating a save breaking the updater script
   * Fixed deleting last snapshot of a save switching to another pilot's saves
   * Fixed saves and snapshots not displaying correct name with version mismatch
   * Fixed crash when deleting Lua-side fonts, should fix crash with POI
   * Fixed swapping ships with mission cargo sharing name with other cargo can lead to wrong cargo getting duplicated
   * Fixed original music at Research Post Sigma-13
   * Fixed music stopping after playing once in new games
   * Change music API to make it explicit you can temporarily disable the music engine
   * Set windows compatibility mode to Windows 7 when cross-compiling
   * legacy gui: fixed line artefacts near fuel / energy bars
   * pulse_scanner: fix potential error on init
   * patrol: don't have an invisible time limit to reach the system anymore
   * taiomi: fixed some claims
   * zbh03: landing when hostiles spawned will fail the mission
   * bounties: mention there is a time limit to reach the system, not made explicit though
   * zpp01, zbh01: bumped chance to 30%
   * poi_intro: can't board nelly again

* 0.10.1
   * Fixed many stations not marked as stations
   * FLF combatants only appear on FLF spobs
   * Fixed cases where the player could be forced to take off when not spaceworthy
   * Show engine volume option same as other volume options
   * Use nearest neighbour interpolation for small resolution vn images
   * Fix engine sound being played at high time compression values
   * Try to fix issue where music stops playing
   * Statically link libenet on steam versions
   * diy-nerds: fixed reward and description not matching
   * deliverlove: fixed credit exploit
   * reynir: don't add 0 tonnes of hotdogs

* 0.10.0
   * Made slim the default GUI instead of brushed
   * Contraband missions use vntk instead of tk
   * Sightseeing missions mention explicitly how much you get paid when completed
   * Removed outfit name duplication in alt texts
   * Made outfit descriptions fit in the landing window for all outfits
   * Added sound effects to starting race
   * Fixed non-Lua active outfits (jammers, etc.)
   * Sort ship stats in outfit/ship descriptions
   * Fixed jammers and jamming
   * Buffed jamers and scramblers
   * Buffed evasion bonus of Red Star hulls to compensate for detection malus
   * Fix "Dead or Alive" and "Alive" being swapped in bounty mission descriptions
   * Lowered error in physics approximation (shouldn't be noticeable though)
   * Added particle beam and particle lance to Za'lek outfitters
   * Fixed escort ai not being properly applied to newly spawned escorts
   * Improved rendering of the map system information window
   * Improved minor artefacts in slim and slimv2 GUIs with scaling enabled
   * Engine sounds smoothly transition on/off
   * Fixed other minor issues

* 0.10.0-beta.2
   * Pirates should avoid attacking near safeish areas
   * Fixed crash on load when player has more than one ship
   * Fixed player.setSpeed() not resetting speed as intended
   * Fixed pilot.comm not showing messages
   * Fixed typo/grammar in sightseeing and dvaered census introductory mission
   * Don't display health bars with no player alive
   * Autonav doesn't go only to the center of spobs
   * Mention escort AI settings when buying a fighter bay tutorial plays

* 0.10.0 (beta)
   * New Mechanics
      * Support for setting ships as escorts and thus player fleets
      * Hypergates that allow for long distance travel
      * Asteroid rework
         * Asteroids no longer randomly explode
         * Asteroid scanning is no longer binary, but distance-based
         * New mini-game based mining
         * More diversity in types with different rarity
      * Support for restrictions for outfits and ships, such as minimum faction standing
      * Significantly improved how faction reputation caps are handled
      * Pilots can have intrinsic outfits
      * Bioships go rawr (new skill system)
      * Weapons and outfits can cause effects on ships
      * More complex space objects (spob)
      * Support for different difficulty settings
      * New exploration mechanic with points of interest
      * Unique ships to be found throughout the universe (pers)
      * Manual aiming mode for weapon sets
   * Gameplay Changes
      * Weapon types are more differentiated
      * Removed nearly redundant launchers
      * Nerfed beams
      * Factional ships are more widely sold
      * Schroedinger uses less fuel instead of getting a large bonus
      * Plasma has a burning effect
      * Changed spawning and behaviour of pirates to be less dangerous in populated systems
      * Fighters only attack enemies visible by their carrier
      * AI is better at choosing targets
      * More dump targets for waste dump mission and tweaked rewards
      * Removed escorts for hire in lieu of player fleets
   * New Content
      * Added a gigantic black hole
      * Added new space anomalies such as plasma storms
      * Lots of new asteroid types and commodities
      * More interesting places to visit and explore
      * More engine sounds
      * 45 New missions
         * More terraforming
         * Continuation of the Za'lek story
         * Help the Dvaered do some tasks
         * Tutorial for new mechanics
         * Secret system!
      * 14 New ships
         * Certain secret faction completely revamped
      * New spob graphics
      * Lots of new outfits and reworked old outfits
         * Use energy to avoid death
         * Create scanning pulses
         * Blinking has animations
         * Advanced mining techniques
         * Space mines
      * News revamped to be more flexible and relate more with current events
      * NPCs revamped to be more flexible with many new messages
      * New commodities that are only available from mining
      * Fancy racing mini-game that replaces old race missions
   * Quality of Life
      * Support for save snapshots for each pilot
      * Can ask pilots to refuel you more than 100 units at a time
      * Engine sound volume is configurable
      * Revamped the star map to be large and more useful
      * Can add notes to the star map
      * Autoscroll is now an option in the VN
      * Spob communication window has been redone
      * Limit sound output volume when lots of sounds are playing jointly
      * Redid the music engine to be less prone to play combat music
      * Hide radar when overlay is open (with option to revert to old behaviour)
      * Duplicate effects get collapsed into stacks in the GUI
      * Allowing exiting and reloading while love framework is open (VN, etc.)
      * Autonav is more flexible with positioning on jump points
      * Can customize jump flash brightness
      * Player will not be scanned immediately on jumping in or taking off
      * Show health bars near pilots in combat (can be disabled in options)
      * Escort AI is customizable
      * Ship AI reminds player about things when they haven't played in a while
   * Engine changes
      * Work has begun on a development manual
      * Plugin support with explicit support for total conversions
      * All monolithic files have been split up
      * Simplified terminology with spob (space objects) replacing planet/asset
      * Support for tags in missions
      * Player ships can store their own variables now
      * Weapon outfits support some Lua scripting
      * Ammunition/fighters merged into launchers/fighter bays
      * Support for "shotgun"-type weapons
      * Backgrounds no longer use an orthographic projection
      * Minor transitions added to the toolkit
      * Asteroids redone to be more flexible and easy to add using groups
      * Asteroid field support in the editor
      * Allow for soft claims instead of only hard claims
      * Unified the event and mission headers
      * Implemented per-pilot variables
      * Lua scripting for spob
      * AI can use special outfits
      * Lots of engine rewriting and modernization that should bring some speed improvements and more flexibility when modding
      * Added lua-enet library to allow for networking in plugins (off by default, requires setting in configuration file)
      * Can animate loading screen
   * Bug Fixes
      * Too many to list, but we'll try
      * Fixed pilots not getting equipped at all in some cases
      * Fixed looting cargo when boarding giving less than expected
      * Fixed all asteroid graphics being used as debris
      * Fixed some hooks not properly passing arguments
      * Block certain inputs during cinematics
      * Fixed disabling saving and forcing the pilot to take off not working as expected
      * Fixed sounds getting stopped in many cases due to garbage collection
      * Many typo fixes

* 0.9.4
   * Fix "No error." log spam with certain video card drivers
   * Fix Lua errors with tiny nebula such as Sarcophagus
   * Fix fake transponder cheesing rehabilitation missions
   * Fix errors in "Anxious Merchant", "Dead Or Alive Bounty", "Harja's Vengeance", and "The Lost Brother" missions
   * Fix the in-game screenshot feature, in case of odd window dimensions
   * Fix at least "Dvaered Diplomacy" glitching when the game is saved/reloaded (thanks to "Duke" on the Steam forums)
   * Update translations, including a new Spanish translation

* 0.9.3
   * Bug fix: if the German translation was active, casino minigames' explanation (Erklärung) didn't work
   * Fix errors/slowdown in Diversion from (...) missions
   * Fix bug in "Waste Collector" mission
   * Fixed a bug that allowed the player to get infinite escorts
   * Work around bugs in at least one OpenGL driver
   * Fix crash when unidiff changes assets that the player has targetted
   * Player actually has to pay for stealing outfits
   * Fixed game hanging when entering some volatile nebula systems

* 0.9.2
   * Fix reward messages in the Particle Physics campaign
   * Can no longer steal a certain Soromid ship
   * Enhanced the logic for deciding whether it's safe to save the game after landing
   * Fix mission bugs: "Assault on Unicorn", "Emergency of Immediate Inspiration", "The Search for Cynthia"
   * Fix zombie autonav toward deselected targets

* 0.9.1
   * Minor countermeasures for long player ship names
   * Fix mission breakage in "Minerva Pirates 4", "Runaway Search", "Particle Physics 3", "Shadow Vigil", "Baron Prince", and "Dvaered Ballet"
   * Fix exploit in "Travelling Merchant" event (mission prize for sale that shouldn't have been)
   * Fix many missions that explicitly attack the player overriding stealth and visibility mechanics
   * Fix some text labels that couldn't be translated from English
   * Fix equipment slot information displaying over filter widget
   * Fix phantom acceleration after an auto-board and undock sequence
   * Darkened nebulas and lowered default background darkness
   * Improved upstream metainfo for packagers
   * Can no longer steal a certain Za'lek ship
   * Fix crash under certain conditions when using the console
   * Masochists and LTS distro packagers may build with Meson 0.54 (no subproject fallbacks) or 0.53 (also no "meson compile", only "ninja")
   * Slightly reduced rendered nebula quality to stop breakage on some intel GPUs
   * VN music uses logarithmic scale like internal music
   * Fixed some offset issues with the slim GUI

* 0.9.0
   * Fixed glitchy appearance of the map's mode menu
   * Map mode is remembered throughout the gaming session
   * Music transitions better for impatient players
   * Tighten up alt-text
   * Don't show aiming helper in cinematic mode
   * A busy volunteer proofreader kept editing almost as quickly as we could add errores
   * Some more outfit graphics
   * Pilots should be a bit less trigger happy when jumping in
   * Fixed minor visual artefacts with pirate trails
   * Centered the bottom bar (Brushed GUI)
   * FPS and Time Compression factors are monospaced when displayed
   * Added option for disabling resizing of window
   * Stealthed pilots don't affect autonav
   * Meow meow

* 0.9.0-beta.3
   * Fixed warning about cargo rush deliveries when you don't know the best route
   * Fixed another crash related to pilot removal
   * Fixed wonky backgrounds during death cutscenes, for the sake of *other* players of course
   * Fixed crash when techs are first patched to planets through unidiff
   * Fixed potential spurious warnings about incomplete translations, even when running in English
   * Fixed failure to resolve regional translations (like pt_BT or pt_PT) from the locale
   * Fixed VN log text overlap issues
   * Fixed commodities not being added through unidiff
   * Fixed safe lane rendering alpha being wrong
   * Fixed misbehaviours with Maikki, Nelly 2, Shark 3, Shipwreck, Travelling Merchant, Warlords Battle, and Particle Physics 2
   * Fixed backgrounds accumulating when messing with options
   * Fixed issues with board scripts getting deferred with respect to boarding script
   * Fixed some instances of background text interfering with how foreground text was drawn
   * Fixed some missions causing trouble when saved/reloaded (due to dynamic factions)
   * Fixed minor Ship AI issues (rename at game start)
   * Fixed autonav via the map during a landing sequence
   * Fixed autonav giving away autofollowed pilots and unknown destination systems
   * Improved speed and accuracy of autonav stopping
   * Improved mission marker behavior (show planets more, always clean up at end of mission)
   * Kicked Empire patrols out of the Arandon system
   * Gave pirate ships dodgier outfits
   * Proofread too many parts of the game to mention
   * AI should only try to jump to systems with their faction presence
   * Wrap OSD titles as necessary
   * Don't allow illegal characters in pilot name
   * Be kinder to old video drivers
   * More music
   * More meow

* 0.9.0-beta.2
   * Prevented Naev from losing the player's (pre-0.9.0-beta) licenses on first load
   * Fixed missing credits and translation coverage data
   * Improved phrasing
   * Prevented players from getting stranded without access to fuel
   * Mission script fixes for "Helping Nelly" and "The one with the Visit"
   * Outfit script fix for "Weapons Ionizer"
   * Fixed issues impacting at least some Windows / Intel graphics combinations
   * Hulls are more widely available
   * Improved some of the map outfits
   * Do not render systems with unknown assets as restricted
   * Added gamma correction to Options
   * Fixed reproducible crash when boarded pilots get removed
   * Added counterfeit licenses to pirate worlds
   * Remove minor energy malus from sensor array and jump detector
   * Electron burst cannon is no longer widely available

* 0.9.0 (beta)
   * New mechanics
      * Added new utility outfits with complex effects
      * Changed ship classification, removing rare classes while adding Interceptor and Battleship classes
      * Illegal cargo and ship-to-ship detection
      * Pilots can now go into stealth mode
      * Systems have "safe lanes" patrolled by the governing faction
      * Electronic warfare parameters are simplified and visible
      * Added escorts for hire
      * Some simple minigames have been added
      * Scramblers and jammers have fixed chance to mess up missiles depending on their resistance
      * Restricted systems where dominant faction will attack on sight
      * Some bulk freighter-class ships added
      * Systems can have different effects on all ships in them
      * Fake transponder replaces fake id
   * Visual improvements
      * New fancy system rendering effects
      * Ships and rockets now have engine trails
      * Beam visuals have been made more flexible and pretty
      * Jumping visuals improved
      * Redid the shake visuals and added a small damage visual
      * Most special effects implemented as shaders
      * Most small visuals redone to be more visible and clean
      * Similar presences are now merged in map
      * Overhauled all the backgrounds
   * Gameplay changes
      * Pirates split into multiple clans and marauders
      * Added discovery messages as you explore the universe
      * Overhauled NPC AI
      * Overhaul and rebalance of most outfits
      * Wanted ships no longer aggro defense forces (bounties)
      * Bribed pilots don't become hostile again unless attacked
      * Stress now decreases based on ship mass
      * Merged the Independent and Civilian factions
      * Game now tracks meta-data like ships destroyed and time played
      * Trade lane routes made explicit
      * More common and useful derelict ships
      * Missiles have lock-on reduced and in-flight calibration added
      * Tutorial redone with Ship AI that is also accessible from the info menu
      * New ships including the Starbridge
   * Quality of Life
      * Autonav supports landing and boarding
      * Comm window reworked and you can bribe multiple pilots at once
      * Possible to change or unequip ships with deployed fighters
      * More fine-grained autonav reset control by setting enemy distance
      * Added autoequip functionality
      * Able to filter equipable outfits
      * Minimal view mode for the map
      * More visible map markers
      * More in-game tutorial-ish explanations for new mechanics as you encounter them
      * You can now favourite your ships to help with sorting
      * Redid boarding window to be more intuitive and easier to loot what you want
      * Paste support for input stuff
      * Translation completion status is shown in the options
   * New locations
      * Added gambling resort "Minerva Station"
      * Revamped and improved some existing locations
      * Several new planets and systems
   * 40 New missions
      * Challenge adversaries in the Crimson Gauntlet
      * Follow happenings on "Minerva Station"
      * Invade the frontier with the Dvaered
      * Ship enthusiast quiz
      * Deliver fancy contraband all over the universe
      * Raid trader convoys
      * Rescue derelict crew
      * Small early game tutorial-ish campaign
      * Neutral campaign to transform the universe
      * Help the Za'lek do particle physics
      * Meow
   * New translation(s) in progress: Czech, French, Korean, Portuguese, and Japanese
   * Engine Changes
      * Added an optimizer to improve automatic outfitting choices
      * A ton of new ship stat attributes have been added
      * Support for Lua-based hooks in Outfits for complex behaviours
      * Support for post-processing shaders
      * Added rendering and update hooks in the Lua API
      * Added image format support beyond PNG (notably WebP)
      * Support for arbitrary ship display classes
      * Game data now handled by PhysicsFS, allowing for multiple sources and easier modding
      * Meson is now the only build system, and development builds can integrate all assets/translations without being installed
      * Fonts now use distance fields and much better in many cases
      * Improved how Lua was being loaded
      * Added library that supports lots of Love2D API in Naev
      * Added Visual Novel library
      * Added card games
      * Added dynamic factions
      * Added dynamic commodities
      * Lua support for advanced sound effects
      * Most markers and indicators use signed distance functions now
      * Internally using linear colourspace
      * Faction presence computed with base and bonus values
      * Virtual assets have been redone and are more flexible than before
      * Point value system for ships to help with presence and other things
      * Support for shipstats at a system level
      * Initial support for 3D models
      * Proper support for line breaks in most languages
      * Most objects (ships, planets, etc.) have tags that can be used from Lua
      * Lots of optimization

* 0.8.2
   * Gameplay
      * Fixed duplicate rewards from pirate ship-stealing missions. (Sorry.)
      * Fixed the Advanced Nebula Research mission's failure condition in case you don't stick with the transport ship. (Sorry.)
      * Fixed the "The one with the Runaway" mission so the captured drone doesn't appear back in space
   * Engine
      * Fixed a bug loading games with short (1-character) names
      * Tweaked chances of seeing Spaceport Bar missions
      * Updated German translation
      * Fixed "configure" script when the system has a "cxsparse" library and no "csparse"
      * Fixed source .tar.gz so ./configure is immediately usable again. (Note: 0.9.x will use Meson for builds.)

* 0.8.1
   * Gameplay
      * Lowered large ships' time constant (renamed from time dilation) by 50% of the deviation from 100%
      * Tweaked Za'lek ships' stats and outfit slot behavior to match expectations
   * Engine
      * Restored macOS support. (Catalina users will have to bypass Gatekeeper: See https://github.com/naev/naev/wiki/FAQ for details.)
      * Fixed a crash-loop when the "saves" folder gets populated by Steam data (or other files) and no Naev save files
      * Fixed intermittent error messages about the "Lua Spawn script for faction 'Trader'"
      * Fixed rare/potential bugs in font and save-file code
      * Fixed crash when navigating landing screens with the tab key
      * Updated German translation
      * Improved text in minor ways

* 0.8.0
   * Gameplay
      * Overhaul of the interface to be more sleek and functional
         * Interface is much more slick
         * Dark theme to be more consistent with space
         * Font uses outlines to be more readable
      * New map overlay with adjustable opacity
      * Added rarity indicator to ships and outfits
      * Changed fonts
      * Indicate non-common NPC with exclamation marks
      * Added accessory slot and unique accessory outfits as mission rewards
      * Simple economy model implemented with map visualizations
      * Added travelling merchant who sells unique items
      * Made missiles and fighter bays reload while in space
      * Modified the balancing of missiles
      * Added asteroids and mining
      * Improved player GUI
      * Brushed GUI is now the default
      * Improved and fixed escort system
      * Made Pirates and FLF spawn in a fairer way
      * Made time pass at different rates for different ships ("Time Dilation")
      * Made piracy missions available from any Independent or black market planet
      * Substantially increased pay for unique missions (10x in most cases)
      * Made references to the player gender-neutral
      * Made combat music vary from faction to faction
      * Made it so AI ships spawn with cargo
      * Improved AI behaviours
      * Nerfed Quicksilver
      * Added the ability to buy "fake IDs" from pirate strongholds
      * Made jammers into activated outfits that increase cloaking
      * Added Soromid organic ships that level up organs
      * Improved and expanded NPC portraits
      * Commodities can be sold/bought everywhere
      * Added a "slow mode", which runs the game at half speed (like an easy mode)
      * Added a ship log which records events
      * Added a "system map" which displays information about known remote planets
      * Added support for giving commands to individual escorts
      * New intro images replacing old placeholders
      * Increased pirate name variety for bounty missions
      * Ships now travel with you automatically for free, as with outfits
      * Added map decorators showing locations of factions and the Nebula
      * Added a dogfight aiming helper
      * More music
      * New and/or improved missions
         * New Za'lek mini-campaign
         * Completed the FLF campaign
         * Fixed up the Collective campaign
         * Improved the Shark (Nexus Shipyards) campaign
         * Improved the Dvaered anti-FLF campaign
         * Added and improved piracy missions
         * New minor Soromid campaign, "Coming Out"
         * New tutorial mission at the start of a new game
         * Various newly added and improved generic missions
   * Engine
      * Support for compilation with Meson
      * HiDPI-awareness
      * Support for translations
      * Added shaders to speed up and improve graphics
      * Added support for non-ascii direct character input
      * Added support for map decorators
      * Removed support for Lua 5.0
      * Removed support for SDL 1, only SDL 2 is supported
      * Added support for translating
      * Made the OSD compact itself to avoid showing redundant information
      * Made Autonav able to follow ships
      * Consolidated the effects of cloaking and jammers under cloaking
      * Added workaround for ALSOFT buggy version that crashes
      * Added a polygon-based collision algorithm
      * Added some symbols for partial colorblind accessibility
      * Support #include in shaders
      * Multiple font support
      * Many bugfixes<|MERGE_RESOLUTION|>--- conflicted
+++ resolved
@@ -9,11 +9,8 @@
    * Added pilot.weapsetAddType and pilot.weapsetSetActive
    * Gave unicorp storm launchers a rarity of 2 and made it more available
    * `test_of_renewal`: fixed weapon set defaults being incorrect and increased enemy damage
-<<<<<<< HEAD
    * `seek_n_destroy`: missions should work properly when boarding the target
-=======
    * `flf_diversion`, `flf_rogue`: Missions should no longer be able to have ridiculously low credit rewards
->>>>>>> 8ed49ec2
    * Fixed many typos
 
 * 0.11.0-beta.2
