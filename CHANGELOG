* 0.10.0 (unreleased)
   * New Mechanics
      * Support for restrictions for outfits and ships
      * Significantly improved how faction reputation caps are handled
      * Pilots can have intrinsic outfits
      * Bioships go rawr (new skill system)
      * Plasma has a burning effect
   * New Content
      * Added a gigantic black hole
      * More engine sounds
      * 5 New missions
         * More terraforming
         * Continuation of the Za'lek story
   * Quality of Life
      * Engine sound volume is configurable
   * Engine changes
      * Support for tags in missions
      * Player ships can store their own variables now
      * Weapon outfits support some Lua scripting

* 0.9.1 (unreleased)
   * Minor countermeasures for long player ship names
   * Fix broken dialogue in the "Shadow Vigil" mission
<<<<<<< HEAD
   * Fix mission breakage in "Minerva Pirates 4" and "Runaway Search"
=======
   * Fix mission breakage in "Minerva Pirates 4", "Runaway Search", and "Particle Physics 3"
>>>>>>> 15d4579d
   * Fix some text labels that couldn't be translated from English
   * Fix equipment slot information displaying over filter widget
   * Darkened nebulas and lowered default background darkness
   * Improved upstream metainfo for packagers

* 0.9.0
   * Fixed glitchy appearance of the map's mode menu
   * Map mode is remembered throughout the gaming session
   * Music transitions better for impatient players
   * Tighten up alt-text
   * Don't show aiming helper in cinematic mode
   * A busy volunteer proofreader kept editing almost as quickly as we could add errores
   * Some more outfit graphics
   * Pilots should be a bit less trigger happy when jumping in
   * Fixed minor visual artefacts with pirate trails
   * Centered the bottom bar (Brushed GUI)
   * FPS and Time Compression factors are monospaced when displayed
   * Added option for disabling resizing of window
   * Stealthed pilots don't affect autonav
   * Meow meow

* 0.9.0-beta.3
   * Fixed warning about cargo rush deliveries when you don't know the best route
   * Fixed another crash related to pilot removal
   * Fixed wonky backgrounds during death cutscenes, for the sake of *other* players of course
   * Fixed crash when techs are first patched to planets through unidiff
   * Fixed potential spurious warnings about incomplete translations, even when running in English
   * Fixed failure to resolve regional translations (like pt_BT or pt_PT) from the locale
   * Fixed VN log text overlap issues
   * Fixed commodities not being added through unidiff
   * Fixed safe lane rendering alpha being wrong
   * Fixed misbehaviours with Maikki, Nelly 2, Shark 3, Shipwreck, Travelling Merchant, Warlords Battle, and Particle Physics 2
   * Fixed backgrounds accumulating when messing with options
   * Fixed issues with board scripts getting deferred with respect to boarding script
   * Fixed some instances of background text interfering with how foreground text was drawn
   * Fixed some missions causing trouble when saved/reloaded (due to dynamic factions)
   * Fixed minor Ship AI issues (rename at game start)
   * Fixed autonav via the map during a landing sequence
   * Fixed autonav giving away autofollowed pilots and unknown destination systems
   * Improved speed and accuracy of autonav stopping
   * Improved mission marker behavior (show planets more, always clean up at end of mission)
   * Kicked Empire patrols out of the Arandon system
   * Gave pirate ships dodgier outfits
   * Proofread too many parts of the game to mention
   * AI should only try to jump to systems with their faction presence
   * Wrap OSD titles as necessary
   * Don't allow illegal characters in pilot name
   * Be kinder to old video drivers
   * More music
   * More meow

* 0.9.0-beta.2
   * Prevented Naev from losing the player's (pre-0.9.0-beta) licenses on first load
   * Fixed missing credits and translation coverage data
   * Improved phrasing
   * Prevented players from getting stranded without access to fuel
   * Mission script fixes for "Helping Nelly" and "The one with the Visit"
   * Outfit script fix for "Weapons Ionizer"
   * Fixed issues impacting at least some Windows / Intel graphics combinations
   * Hulls are more widely available
   * Improved some of the map outfits
   * Do not render systems with unknown assets as restricted
   * Added gamma correction to Options
   * Fixed reproducible crash when boarded pilots get removed
   * Added counterfeit licenses to pirate worlds
   * Remove minor energy malus from sensor array and jump detector
   * Electron burst cannon is no longer widely available

* 0.9.0 (beta)
   * New mechanics
      * Added new utility outfits with complex effects
      * Changed ship classification, removing rare classes while adding Interceptor and Battleship classes
      * Illegal cargo and ship-to-ship detection
      * Pilots can now go into stealth mode
      * Systems have "safe lanes" patrolled by the governing faction
      * Electronic warfare parameters are simplified and visible
      * Added escorts for hire
      * Some simple minigames have been added
      * Scramblers and jammers have fixed chance to mess up missiles depending on their resistance
      * Restricted systems where dominant faction will attack on sight
      * Some bulk freighter-class ships added
      * Systems can have different effects on all ships in them
      * Fake transponder replaces fake id
   * Visual improvements
      * New fancy system rendering effects
      * Ships and rockets now have engine trails
      * Beam visuals have been made more flexible and pretty
      * Jumping visuals improved
      * Redid the shake visuals and added a small damage visual
      * Most special effects implemented as shaders
      * Most small visuals redone to be more visible and clean
      * Similar presences are now merged in map
      * Overhauled all the backgrounds
   * Gameplay changes
      * Pirates split into multiple clans and marauders
      * Added discovery messages as you explore the universe
      * Overhauled NPC AI
      * Overhaul and rebalance of most outfits
      * Wanted ships no longer aggro defense forces (bounties)
      * Bribed pilots don't become hostile again unless attacked
      * Stress now decreases based on ship mass
      * Merged the Independent and Civilian factions
      * Game now tracks meta-data like ships destroyed and time played
      * Trade lane routes made explicit
      * More common and useful derelict ships
      * Missiles have lock-on reduced and in-flight calibration added
      * Tutorial redone with Ship AI that is also accessible from the info menu
      * New ships including the Starbridge
   * Quality of Life
      * Autonav supports landing and boarding
      * Comm window reworked and you can bribe multiple pilots at once
      * Possible to change or unequip ships with deployed fighters
      * More fine-grained autonav reset control by setting enemy distance
      * Added autoequip functionality
      * Able to filter equipable outfits
      * Minimal view mode for the map
      * More visible map markers
      * More in-game tutorial-ish explanations for new mechanics as you encounter them
      * You can now favourite your ships to help with sorting
      * Redid boarding window to be more intuitive and easier to loot what you want
      * Paste support for input stuff
      * Translation completion status is shown in the options
   * New locations
      * Added gambling resort "Minerva Station"
      * Revamped and improved some existing locations
      * Several new planets and systems
   * 40 New missions
      * Challenge adversaries in the Crimson Gauntlet
      * Follow happenings on "Minerva Station"
      * Invade the frontier with the Dvaered
      * Ship enthusiast quiz
      * Deliver fancy contraband all over the universe
      * Raid trader convoys
      * Rescue derelict crew
      * Small early game tutorial-ish campaign
      * Neutral campaign to transform the universe
      * Help the Za'lek do particle physics
      * Meow
   * New translation(s) in progress: Czech, French, Korean, Portuguese, and Japanese
   * Engine Changes
      * Added an optimizer to improve automatic outfitting choices
      * A ton of new ship stat attributes have been added
      * Support for Lua-based hooks in Outfits for complex behaviours
      * Support for post-processing shaders
      * Added rendering and update hooks in the Lua API
      * Added image format support beyond PNG (notably WebP)
      * Support for arbitrary ship display classes
      * Game data now handled by PhysicsFS, allowing for multiple sources and easier modding
      * Meson is now the only build system, and development builds can integrate all assets/translations without being installed
      * Fonts now use distance fields and much better in many cases
      * Improved how Lua was being loaded
      * Added library that supports lots of Love2D API in Naev
      * Added Visual Novel library
      * Added card games
      * Added dynamic factions
      * Added dynamic commodities
      * Lua support for advanced sound effects
      * Most markers and indicators use signed distance functions now
      * Internally using linear colourspace
      * Faction presence computed with base and bonus values
      * Virtual assets have been redone and are more flexible than before
      * Point value system for ships to help with presence and other things
      * Support for shipstats at a system level
      * Initial support for 3D models
      * Proper support for line breaks in most languages
      * Most objects (ships, planets, etc.) have tags that can be used from Lua
      * Lots of optimization

* 0.8.2
   * Gameplay
      * Fixed duplicate rewards from pirate ship-stealing missions. (Sorry.)
      * Fixed the Advanced Nebula Research mission's failure condition in case you don't stick with the transport ship. (Sorry.)
      * Fixed the "The one with the Runaway" mission so the captured drone doesn't appear back in space
   * Engine
      * Fixed a bug loading games with short (1-character) names
      * Tweaked chances of seeing Spaceport Bar missions
      * Updated German translation
      * Fixed "configure" script when the system has a "cxsparse" library and no "csparse"
      * Fixed source .tar.gz so ./configure is immediately usable again. (Note: 0.9.x will use Meson for builds.)

* 0.8.1
   * Gameplay
      * Lowered large ships' time constant (renamed from time dilation) by 50% of the deviation from 100%
      * Tweaked Za'lek ships' stats and outfit slot behavior to match expectations
   * Engine
      * Restored macOS support. (Catalina users will have to bypass Gatekeeper: See https://github.com/naev/naev/wiki/FAQ for details.)
      * Fixed a crash-loop when the "saves" folder gets populated by Steam data (or other files) and no Naev save files
      * Fixed intermittent error messages about the "Lua Spawn script for faction 'Trader'"
      * Fixed rare/potential bugs in font and save-file code
      * Fixed crash when navigating landing screens with the tab key
      * Updated German translation
      * Improved text in minor ways

* 0.8.0
   * Gameplay
      * Overhaul of the interface to be more sleek and functional
         * Interface is much more slick
         * Dark theme to be more consistent with space
         * Font uses outlines to be more readable
      * New map overlay with adjustable opacity
      * Added rarity indicator to ships and outfits
      * Changed fonts
      * Indicate non-common NPC with exclamation marks
      * Added accessory slot and unique accessory outfits as mission rewards
      * Simple economy model implemented with map visualizations
      * Added travelling merchant who sells unique items
      * Made missiles and fighter bays reload while in space
      * Modified the balancing of missiles
      * Added asteroids and mining
      * Improved player GUI
      * Brushed GUI is now the default
      * Improved and fixed escort system
      * Made Pirates and FLF spawn in a fairer way
      * Made time pass at different rates for different ships ("Time Dilation")
      * Made piracy missions available from any Independent or black market planet
      * Substantially increased pay for unique missions (10x in most cases)
      * Made references to the player gender-neutral
      * Made combat music vary from faction to faction
      * Made it so AI ships spawn with cargo
      * Improved AI behaviours
      * Nerfed Quicksilver
      * Added the ability to buy "fake IDs" from pirate strongholds
      * Made jammers into activated outfits that increase cloaking
      * Added Soromid organic ships that level up organs
      * Improved and expanded NPC portraits
      * Commodities can be sold/bought everywhere
      * Added a "slow mode", which runs the game at half speed (like an easy mode)
      * Added a ship log which records events
      * Added a "system map" which displays information about known remote planets
      * Added support for giving commands to individual escorts
      * New intro images replacing old placeholders
      * Increased pirate name variety for bounty missions
      * Ships now travel with you automatically for free, as with outfits
      * Added map decorators showing locations of factions and the Nebula
      * Added a dogfight aiming helper
      * More music
      * New and/or improved missions
         * New Za'lek mini-campaign
         * Completed the FLF campaign
         * Fixed up the Collective campaign
         * Improved the Shark (Nexus Shipyards) campaign
         * Improved the Dvaered anti-FLF campaign
         * Added and improved piracy missions
         * New minor Soromid campaign, "Coming Out"
         * New tutorial mission at the start of a new game
         * Various newly added and improved generic missions
   * Engine
      * Support for compilation with Meson
      * HiDPI-awareness
      * Support for translations
      * Added shaders to speed up and improve graphics
      * Added support for non-ascii direct character input
      * Added support for map decorators
      * Removed support for Lua 5.0
      * Removed support for SDL 1, only SDL 2 is supported
      * Added support for translating
      * Made the OSD compact itself to avoid showing redundant information
      * Made Autonav able to follow ships
      * Consolidated the effects of cloaking and jammers under cloaking
      * Added workaround for ALSOFT buggy version that crashes
      * Added a polygon-based collision algorithm
      * Added some symbols for partial colorblind accessibility
      * Support #include in shaders
      * Multiple font support
      * Many bugfixes<|MERGE_RESOLUTION|>--- conflicted
+++ resolved
@@ -21,11 +21,7 @@
 * 0.9.1 (unreleased)
    * Minor countermeasures for long player ship names
    * Fix broken dialogue in the "Shadow Vigil" mission
-<<<<<<< HEAD
-   * Fix mission breakage in "Minerva Pirates 4" and "Runaway Search"
-=======
    * Fix mission breakage in "Minerva Pirates 4", "Runaway Search", and "Particle Physics 3"
->>>>>>> 15d4579d
    * Fix some text labels that couldn't be translated from English
    * Fix equipment slot information displaying over filter widget
    * Darkened nebulas and lowered default background darkness
