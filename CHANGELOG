--- conflicted
+++ resolved
@@ -1,13 +1,9 @@
-<<<<<<< HEAD
 * 0.11.0 (unreleased)
    * Moved many missions to the vn system
    * Make it explicit when all the escorts have jumped or landed
    * diy-nerds: improved reward
 
-* 0.10.2 (unreleased)
-=======
 * 0.10.2
->>>>>>> f7445e14
    * Fixed escorts sometimes not following their leader and landing
    * Fixed autonav always wanting to go to the edge of jump points
    * Fixed crash when causing multiple dialogues to run in the background
