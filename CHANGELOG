* 0.10.2 (unreleased)
   * Fixed escorts sometimes not following their leader and landing
   * Fixed autonav always wanting to go to the edge of jump points
   * Fixed crash when causing multiple dialogues to run in the background
   * Fixed outfit lua being called before initialization
   * Fixed not giving the AI a name when updating a save breaking the updater script
   * Fixed deleting last snapshot of a save switching to another pilot's saves
   * Fixed saves and snapshots not displaying correct name with version mismatch
<<<<<<< HEAD
   * Fixed crash when deleting Lua-side fonts
   * Fixed swapping ships with mission cargo sharing name with other cargo can lead to wrong cargo getting duplicated
=======
   * Fixed crash when deleting Lua-side fonts, should fix crash with POI
>>>>>>> 5fcba62f
   * Set windows compatibility mode to Windows 7 when cross-compiling
   * legacy gui: fixed line artefacts near fuel / energy bars
   * pulse_scanner: fix potential error on init
   * patrol: don't have an invisible time limit to reach the system anymore
   * taiomi: fixed some claims
   * zbh03: landing when hostiles spawned will fail the mission
   * bounties: mention there is a time limit to reach the system, not made explicit though
   * zpp01, zbh01: bumped chance to 30%
   * poi_intro: can't board nelly again

* 0.10.1
   * Fixed many stations not marked as stations
   * FLF combatants only appear on FLF spobs
   * Fixed cases where the player could be forced to take off when not spaceworthy
   * Show engine volume option same as other volume options
   * Use nearest neighbour interpolation for small resolution vn images
   * Fix engine sound being played at high time compression values
   * Try to fix issue where music stops playing
   * Statically link libenet on steam versions
   * diy-nerds: fixed reward and description not matching
   * deliverlove: fixed credit exploit
   * reynir: don't add 0 tonnes of hotdogs

* 0.10.0
   * Made slim the default GUI instead of brushed
   * Contraband missions use vntk instead of tk
   * Sightseeing missions mention explicitly how much you get paid when completed
   * Removed outfit name duplication in alt texts
   * Made outfit descriptions fit in the landing window for all outfits
   * Added sound effects to starting race
   * Fixed non-Lua active outfits (jammers, etc.)
   * Sort ship stats in outfit/ship descriptions
   * Fixed jammers and jamming
   * Buffed jamers and scramblers
   * Buffed evasion bonus of Red Star hulls to compensate for detection malus
   * Fix "Dead or Alive" and "Alive" being swapped in bounty mission descriptions
   * Lowered error in physics approximation (shouldn't be noticeable though)
   * Added particle beam and particle lance to Za'lek outfitters
   * Fixed escort ai not being properly applied to newly spawned escorts
   * Improved rendering of the map system information window
   * Improved minor artefacts in slim and slimv2 GUIs with scaling enabled
   * Engine sounds smoothly transition on/off
   * Fixed other minor issues

* 0.10.0-beta.2
   * Pirates should avoid attacking near safeish areas
   * Fixed crash on load when player has more than one ship
   * Fixed player.setSpeed() not resetting speed as intended
   * Fixed pilot.comm not showing messages
   * Fixed typo/grammar in sightseeing and dvaered census introductory mission
   * Don't display health bars with no player alive
   * Autonav doesn't go only to the center of spobs
   * Mention escort AI settings when buying a fighter bay tutorial plays

* 0.10.0 (beta)
   * New Mechanics
      * Support for setting ships as escorts and thus player fleets
      * Hypergates that allow for long distance travel
      * Asteroid rework
         * Asteroids no longer randomly explode
         * Asteroid scanning is no longer binary, but distance-based
         * New mini-game based mining
         * More diversity in types with different rarity
      * Support for restrictions for outfits and ships, such as minimum faction standing
      * Significantly improved how faction reputation caps are handled
      * Pilots can have intrinsic outfits
      * Bioships go rawr (new skill system)
      * Weapons and outfits can cause effects on ships
      * More complex space objects (spob)
      * Support for different difficulty settings
      * New exploration mechanic with points of interest
      * Unique ships to be found throughout the universe (pers)
      * Manual aiming mode for weapon sets
   * Gameplay Changes
      * Weapon types are more differentiated
      * Removed nearly redundant launchers
      * Nerfed beams
      * Factional ships are more widely sold
      * Schroedinger uses less fuel instead of getting a large bonus
      * Plasma has a burning effect
      * Changed spawning and behaviour of pirates to be less dangerous in populated systems
      * Fighters only attack enemies visible by their carrier
      * AI is better at choosing targets
      * More dump targets for waste dump mission and tweaked rewards
      * Removed escorts for hire in lieu of player fleets
   * New Content
      * Added a gigantic black hole
      * Added new space anomalies such as plasma storms
      * Lots of new asteroid types and commodities
      * More interesting places to visit and explore
      * More engine sounds
      * 45 New missions
         * More terraforming
         * Continuation of the Za'lek story
         * Help the Dvaered do some tasks
         * Tutorial for new mechanics
         * Secret system!
      * 14 New ships
         * Certain secret faction completely revamped
      * New spob graphics
      * Lots of new outfits and reworked old outfits
         * Use energy to avoid death
         * Create scanning pulses
         * Blinking has animations
         * Advanced mining techniques
         * Space mines
      * News revamped to be more flexible and relate more with current events
      * NPCs revamped to be more flexible with many new messages
      * New commodities that are only available from mining
      * Fancy racing mini-game that replaces old race missions
   * Quality of Life
      * Support for save snapshots for each pilot
      * Can ask pilots to refuel you more than 100 units at a time
      * Engine sound volume is configurable
      * Revamped the star map to be large and more useful
      * Can add notes to the star map
      * Autoscroll is now an option in the VN
      * Spob communication window has been redone
      * Limit sound output volume when lots of sounds are playing jointly
      * Redid the music engine to be less prone to play combat music
      * Hide radar when overlay is open (with option to revert to old behaviour)
      * Duplicate effects get collapsed into stacks in the GUI
      * Allowing exiting and reloading while love framework is open (VN, etc.)
      * Autonav is more flexible with positioning on jump points
      * Can customize jump flash brightness
      * Player will not be scanned immediately on jumping in or taking off
      * Show health bars near pilots in combat (can be disabled in options)
      * Escort AI is customizable
      * Ship AI reminds player about things when they haven't played in a while
   * Engine changes
      * Work has begun on a development manual
      * Plugin support with explicit support for total conversions
      * All monolithic files have been split up
      * Simplified terminology with spob (space objects) replacing planet/asset
      * Support for tags in missions
      * Player ships can store their own variables now
      * Weapon outfits support some Lua scripting
      * Ammunition/fighters merged into launchers/fighter bays
      * Support for "shotgun"-type weapons
      * Backgrounds no longer use an orthographic projection
      * Minor transitions added to the toolkit
      * Asteroids redone to be more flexible and easy to add using groups
      * Asteroid field support in the editor
      * Allow for soft claims instead of only hard claims
      * Unified the event and mission headers
      * Implemented per-pilot variables
      * Lua scripting for spob
      * AI can use special outfits
      * Lots of engine rewriting and modernization that should bring some speed improvements and more flexibility when modding
      * Added lua-enet library to allow for networking in plugins (off by default, requires setting in configuration file)
      * Can animate loading screen
   * Bug Fixes
      * Too many to list, but we'll try
      * Fixed pilots not getting equipped at all in some cases
      * Fixed looting cargo when boarding giving less than expected
      * Fixed all asteroid graphics being used as debris
      * Fixed some hooks not properly passing arguments
      * Block certain inputs during cinematics
      * Fixed disabling saving and forcing the pilot to take off not working as expected
      * Fixed sounds getting stopped in many cases due to garbage collection
      * Many typo fixes

* 0.9.4
   * Fix "No error." log spam with certain video card drivers
   * Fix Lua errors with tiny nebula such as Sarcophagus
   * Fix fake transponder cheesing rehabilitation missions
   * Fix errors in "Anxious Merchant", "Dead Or Alive Bounty", "Harja's Vengeance", and "The Lost Brother" missions
   * Fix the in-game screenshot feature, in case of odd window dimensions
   * Fix at least "Dvaered Diplomacy" glitching when the game is saved/reloaded (thanks to "Duke" on the Steam forums)
   * Update translations, including a new Spanish translation

* 0.9.3
   * Bug fix: if the German translation was active, casino minigames' explanation (Erklärung) didn't work
   * Fix errors/slowdown in Diversion from (...) missions
   * Fix bug in "Waste Collector" mission
   * Fixed a bug that allowed the player to get infinite escorts
   * Work around bugs in at least one OpenGL driver
   * Fix crash when unidiff changes assets that the player has targetted
   * Player actually has to pay for stealing outfits
   * Fixed game hanging when entering some volatile nebula systems

* 0.9.2
   * Fix reward messages in the Particle Physics campaign
   * Can no longer steal a certain Soromid ship
   * Enhanced the logic for deciding whether it's safe to save the game after landing
   * Fix mission bugs: "Assault on Unicorn", "Emergency of Immediate Inspiration", "The Search for Cynthia"
   * Fix zombie autonav toward deselected targets

* 0.9.1
   * Minor countermeasures for long player ship names
   * Fix mission breakage in "Minerva Pirates 4", "Runaway Search", "Particle Physics 3", "Shadow Vigil", "Baron Prince", and "Dvaered Ballet"
   * Fix exploit in "Travelling Merchant" event (mission prize for sale that shouldn't have been)
   * Fix many missions that explicitly attack the player overriding stealth and visibility mechanics
   * Fix some text labels that couldn't be translated from English
   * Fix equipment slot information displaying over filter widget
   * Fix phantom acceleration after an auto-board and undock sequence
   * Darkened nebulas and lowered default background darkness
   * Improved upstream metainfo for packagers
   * Can no longer steal a certain Za'lek ship
   * Fix crash under certain conditions when using the console
   * Masochists and LTS distro packagers may build with Meson 0.54 (no subproject fallbacks) or 0.53 (also no "meson compile", only "ninja")
   * Slightly reduced rendered nebula quality to stop breakage on some intel GPUs
   * VN music uses logarithmic scale like internal music
   * Fixed some offset issues with the slim GUI

* 0.9.0
   * Fixed glitchy appearance of the map's mode menu
   * Map mode is remembered throughout the gaming session
   * Music transitions better for impatient players
   * Tighten up alt-text
   * Don't show aiming helper in cinematic mode
   * A busy volunteer proofreader kept editing almost as quickly as we could add errores
   * Some more outfit graphics
   * Pilots should be a bit less trigger happy when jumping in
   * Fixed minor visual artefacts with pirate trails
   * Centered the bottom bar (Brushed GUI)
   * FPS and Time Compression factors are monospaced when displayed
   * Added option for disabling resizing of window
   * Stealthed pilots don't affect autonav
   * Meow meow

* 0.9.0-beta.3
   * Fixed warning about cargo rush deliveries when you don't know the best route
   * Fixed another crash related to pilot removal
   * Fixed wonky backgrounds during death cutscenes, for the sake of *other* players of course
   * Fixed crash when techs are first patched to planets through unidiff
   * Fixed potential spurious warnings about incomplete translations, even when running in English
   * Fixed failure to resolve regional translations (like pt_BT or pt_PT) from the locale
   * Fixed VN log text overlap issues
   * Fixed commodities not being added through unidiff
   * Fixed safe lane rendering alpha being wrong
   * Fixed misbehaviours with Maikki, Nelly 2, Shark 3, Shipwreck, Travelling Merchant, Warlords Battle, and Particle Physics 2
   * Fixed backgrounds accumulating when messing with options
   * Fixed issues with board scripts getting deferred with respect to boarding script
   * Fixed some instances of background text interfering with how foreground text was drawn
   * Fixed some missions causing trouble when saved/reloaded (due to dynamic factions)
   * Fixed minor Ship AI issues (rename at game start)
   * Fixed autonav via the map during a landing sequence
   * Fixed autonav giving away autofollowed pilots and unknown destination systems
   * Improved speed and accuracy of autonav stopping
   * Improved mission marker behavior (show planets more, always clean up at end of mission)
   * Kicked Empire patrols out of the Arandon system
   * Gave pirate ships dodgier outfits
   * Proofread too many parts of the game to mention
   * AI should only try to jump to systems with their faction presence
   * Wrap OSD titles as necessary
   * Don't allow illegal characters in pilot name
   * Be kinder to old video drivers
   * More music
   * More meow

* 0.9.0-beta.2
   * Prevented Naev from losing the player's (pre-0.9.0-beta) licenses on first load
   * Fixed missing credits and translation coverage data
   * Improved phrasing
   * Prevented players from getting stranded without access to fuel
   * Mission script fixes for "Helping Nelly" and "The one with the Visit"
   * Outfit script fix for "Weapons Ionizer"
   * Fixed issues impacting at least some Windows / Intel graphics combinations
   * Hulls are more widely available
   * Improved some of the map outfits
   * Do not render systems with unknown assets as restricted
   * Added gamma correction to Options
   * Fixed reproducible crash when boarded pilots get removed
   * Added counterfeit licenses to pirate worlds
   * Remove minor energy malus from sensor array and jump detector
   * Electron burst cannon is no longer widely available

* 0.9.0 (beta)
   * New mechanics
      * Added new utility outfits with complex effects
      * Changed ship classification, removing rare classes while adding Interceptor and Battleship classes
      * Illegal cargo and ship-to-ship detection
      * Pilots can now go into stealth mode
      * Systems have "safe lanes" patrolled by the governing faction
      * Electronic warfare parameters are simplified and visible
      * Added escorts for hire
      * Some simple minigames have been added
      * Scramblers and jammers have fixed chance to mess up missiles depending on their resistance
      * Restricted systems where dominant faction will attack on sight
      * Some bulk freighter-class ships added
      * Systems can have different effects on all ships in them
      * Fake transponder replaces fake id
   * Visual improvements
      * New fancy system rendering effects
      * Ships and rockets now have engine trails
      * Beam visuals have been made more flexible and pretty
      * Jumping visuals improved
      * Redid the shake visuals and added a small damage visual
      * Most special effects implemented as shaders
      * Most small visuals redone to be more visible and clean
      * Similar presences are now merged in map
      * Overhauled all the backgrounds
   * Gameplay changes
      * Pirates split into multiple clans and marauders
      * Added discovery messages as you explore the universe
      * Overhauled NPC AI
      * Overhaul and rebalance of most outfits
      * Wanted ships no longer aggro defense forces (bounties)
      * Bribed pilots don't become hostile again unless attacked
      * Stress now decreases based on ship mass
      * Merged the Independent and Civilian factions
      * Game now tracks meta-data like ships destroyed and time played
      * Trade lane routes made explicit
      * More common and useful derelict ships
      * Missiles have lock-on reduced and in-flight calibration added
      * Tutorial redone with Ship AI that is also accessible from the info menu
      * New ships including the Starbridge
   * Quality of Life
      * Autonav supports landing and boarding
      * Comm window reworked and you can bribe multiple pilots at once
      * Possible to change or unequip ships with deployed fighters
      * More fine-grained autonav reset control by setting enemy distance
      * Added autoequip functionality
      * Able to filter equipable outfits
      * Minimal view mode for the map
      * More visible map markers
      * More in-game tutorial-ish explanations for new mechanics as you encounter them
      * You can now favourite your ships to help with sorting
      * Redid boarding window to be more intuitive and easier to loot what you want
      * Paste support for input stuff
      * Translation completion status is shown in the options
   * New locations
      * Added gambling resort "Minerva Station"
      * Revamped and improved some existing locations
      * Several new planets and systems
   * 40 New missions
      * Challenge adversaries in the Crimson Gauntlet
      * Follow happenings on "Minerva Station"
      * Invade the frontier with the Dvaered
      * Ship enthusiast quiz
      * Deliver fancy contraband all over the universe
      * Raid trader convoys
      * Rescue derelict crew
      * Small early game tutorial-ish campaign
      * Neutral campaign to transform the universe
      * Help the Za'lek do particle physics
      * Meow
   * New translation(s) in progress: Czech, French, Korean, Portuguese, and Japanese
   * Engine Changes
      * Added an optimizer to improve automatic outfitting choices
      * A ton of new ship stat attributes have been added
      * Support for Lua-based hooks in Outfits for complex behaviours
      * Support for post-processing shaders
      * Added rendering and update hooks in the Lua API
      * Added image format support beyond PNG (notably WebP)
      * Support for arbitrary ship display classes
      * Game data now handled by PhysicsFS, allowing for multiple sources and easier modding
      * Meson is now the only build system, and development builds can integrate all assets/translations without being installed
      * Fonts now use distance fields and much better in many cases
      * Improved how Lua was being loaded
      * Added library that supports lots of Love2D API in Naev
      * Added Visual Novel library
      * Added card games
      * Added dynamic factions
      * Added dynamic commodities
      * Lua support for advanced sound effects
      * Most markers and indicators use signed distance functions now
      * Internally using linear colourspace
      * Faction presence computed with base and bonus values
      * Virtual assets have been redone and are more flexible than before
      * Point value system for ships to help with presence and other things
      * Support for shipstats at a system level
      * Initial support for 3D models
      * Proper support for line breaks in most languages
      * Most objects (ships, planets, etc.) have tags that can be used from Lua
      * Lots of optimization

* 0.8.2
   * Gameplay
      * Fixed duplicate rewards from pirate ship-stealing missions. (Sorry.)
      * Fixed the Advanced Nebula Research mission's failure condition in case you don't stick with the transport ship. (Sorry.)
      * Fixed the "The one with the Runaway" mission so the captured drone doesn't appear back in space
   * Engine
      * Fixed a bug loading games with short (1-character) names
      * Tweaked chances of seeing Spaceport Bar missions
      * Updated German translation
      * Fixed "configure" script when the system has a "cxsparse" library and no "csparse"
      * Fixed source .tar.gz so ./configure is immediately usable again. (Note: 0.9.x will use Meson for builds.)

* 0.8.1
   * Gameplay
      * Lowered large ships' time constant (renamed from time dilation) by 50% of the deviation from 100%
      * Tweaked Za'lek ships' stats and outfit slot behavior to match expectations
   * Engine
      * Restored macOS support. (Catalina users will have to bypass Gatekeeper: See https://github.com/naev/naev/wiki/FAQ for details.)
      * Fixed a crash-loop when the "saves" folder gets populated by Steam data (or other files) and no Naev save files
      * Fixed intermittent error messages about the "Lua Spawn script for faction 'Trader'"
      * Fixed rare/potential bugs in font and save-file code
      * Fixed crash when navigating landing screens with the tab key
      * Updated German translation
      * Improved text in minor ways

* 0.8.0
   * Gameplay
      * Overhaul of the interface to be more sleek and functional
         * Interface is much more slick
         * Dark theme to be more consistent with space
         * Font uses outlines to be more readable
      * New map overlay with adjustable opacity
      * Added rarity indicator to ships and outfits
      * Changed fonts
      * Indicate non-common NPC with exclamation marks
      * Added accessory slot and unique accessory outfits as mission rewards
      * Simple economy model implemented with map visualizations
      * Added travelling merchant who sells unique items
      * Made missiles and fighter bays reload while in space
      * Modified the balancing of missiles
      * Added asteroids and mining
      * Improved player GUI
      * Brushed GUI is now the default
      * Improved and fixed escort system
      * Made Pirates and FLF spawn in a fairer way
      * Made time pass at different rates for different ships ("Time Dilation")
      * Made piracy missions available from any Independent or black market planet
      * Substantially increased pay for unique missions (10x in most cases)
      * Made references to the player gender-neutral
      * Made combat music vary from faction to faction
      * Made it so AI ships spawn with cargo
      * Improved AI behaviours
      * Nerfed Quicksilver
      * Added the ability to buy "fake IDs" from pirate strongholds
      * Made jammers into activated outfits that increase cloaking
      * Added Soromid organic ships that level up organs
      * Improved and expanded NPC portraits
      * Commodities can be sold/bought everywhere
      * Added a "slow mode", which runs the game at half speed (like an easy mode)
      * Added a ship log which records events
      * Added a "system map" which displays information about known remote planets
      * Added support for giving commands to individual escorts
      * New intro images replacing old placeholders
      * Increased pirate name variety for bounty missions
      * Ships now travel with you automatically for free, as with outfits
      * Added map decorators showing locations of factions and the Nebula
      * Added a dogfight aiming helper
      * More music
      * New and/or improved missions
         * New Za'lek mini-campaign
         * Completed the FLF campaign
         * Fixed up the Collective campaign
         * Improved the Shark (Nexus Shipyards) campaign
         * Improved the Dvaered anti-FLF campaign
         * Added and improved piracy missions
         * New minor Soromid campaign, "Coming Out"
         * New tutorial mission at the start of a new game
         * Various newly added and improved generic missions
   * Engine
      * Support for compilation with Meson
      * HiDPI-awareness
      * Support for translations
      * Added shaders to speed up and improve graphics
      * Added support for non-ascii direct character input
      * Added support for map decorators
      * Removed support for Lua 5.0
      * Removed support for SDL 1, only SDL 2 is supported
      * Added support for translating
      * Made the OSD compact itself to avoid showing redundant information
      * Made Autonav able to follow ships
      * Consolidated the effects of cloaking and jammers under cloaking
      * Added workaround for ALSOFT buggy version that crashes
      * Added a polygon-based collision algorithm
      * Added some symbols for partial colorblind accessibility
      * Support #include in shaders
      * Multiple font support
      * Many bugfixes<|MERGE_RESOLUTION|>--- conflicted
+++ resolved
@@ -6,12 +6,8 @@
    * Fixed not giving the AI a name when updating a save breaking the updater script
    * Fixed deleting last snapshot of a save switching to another pilot's saves
    * Fixed saves and snapshots not displaying correct name with version mismatch
-<<<<<<< HEAD
-   * Fixed crash when deleting Lua-side fonts
+   * Fixed crash when deleting Lua-side fonts, should fix crash with POI
    * Fixed swapping ships with mission cargo sharing name with other cargo can lead to wrong cargo getting duplicated
-=======
-   * Fixed crash when deleting Lua-side fonts, should fix crash with POI
->>>>>>> 5fcba62f
    * Set windows compatibility mode to Windows 7 when cross-compiling
    * legacy gui: fixed line artefacts near fuel / energy bars
    * pulse_scanner: fix potential error on init
