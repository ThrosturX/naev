<<<<<<< HEAD
* 0.12.0 (unreleased)
   * Gameplay
      * Excess energy to battery recharge efficiency is now a flat 50% instead of varying based on charge level
      * Gave the Za'lek sting a slight detection buff
      * Can only have a single patrol mission active at a given time
      * Pirates are less numerous during Chapter 0
   * Quality of Life
      * Added colourblind correction mode
      * Exposed more colourblind options to the user
      * Can modify game speed directly instead of using a slow mode difficulty for accessibility
      * Messages get folded instead of repeating
      * Asteroids no longer fade out if close to the player
      * Display fuel consumption for ships in the equipment overlay
      * Added option to match speed with slowest ship in the fleet (on by default)
      * Made it so ships in the equipment screen do not change order based on value
      * Mark spaceport bar tab when there is an important NPC
      * Weapon set keybindings change window tabs
      * Use short outfit names when displaying groups of outfits
      * Shown more useful things you have when buying outfits with things other than credits
      * Can sort and filter the mission computer
      * Added small optional bounce to NPCs when they start talking
      * Inform the player when they don't meet mission requirements for some important missions
      * Can add new plugins directly from the options menu
      * Can toggle whether or not autonav stops when missie lock-ons are detected
   * Content
      * 4 new missions
         * Hack the Gibson!
      * New events
      * New NPC portraits
      * New generic NPC and News messages
   * Engine
      * Support for 3D models
         * Lighting is based on system stars
         * Fancy effects for special systems
         * Ships tilt slightly when rotating
         * Simple animations are supported and used when applicable
      * Stats (except inverted stats) are now additive instead of multiplicative
      * Try to merge saves if multiple directories correspond to the same player
      * More robust weapon set support that can handle multiple overlapping weapon sets
      * Faster handling of asteroids with large exclusion areas
      * Added fuel_usage_mod ship stat
      * Fixed player losing navigation targets when unidiff is applied
      * Fixed ai.idir giving wrong answer by M_PI_2 in some cases
      * Threaded more loading components
      * Lua require now caches chunks
      * Dropped SDL_image fallback
      * Use higher internal timer for all platforms
      * Support for Tracy
      * Warn the player if they try to use a name with all space characters
      * Decoupled the collision system from the rendering system
      * Added a low memory mode to use fewer and smaller textures with 3D
      * Lazy load ship and outfit graphics to reduce memory usage and decrease load time
      * Use clang-format to format all the C code
      * Use enums internally to represent keybindinsg instead of strings
      * Always use replaygain information when available when loading vorbis files
      * Stop repeating the same warning after a fixed amount of times
      * Editor has partial support for universe diffs
      * Editor has separate separate configuration and file dialogues
   * Fixes
      * PSO and Mizar nebulas have trails again
      * Removed fancy background mode
      * Can remove fighter bays with deployed fighters
      * Sol is less friendly
      * Fixed rare cases where fighters would not be able to dock
      * Fixed hypergate and wormhole effects getting stuck
      * Obelisks tell if you have completed them already
      * Fixed space dust disappearing with certain jump abilities
=======
* 0.11.6 (unreleased)
   * Made it so Shadow Vigil doesn't try to go through Surano system for reasons
>>>>>>> cfec7592

* 0.11.5
   * Fixed FLF-Pirate map not providing jump information
   * Fixed the combat hologram projector making escorts hostile
   * Build system no longer libdl on platforms such as BSD

* 0.11.4
   * More guards against divides by zero in autonav
   * Fixed warnings on certain OpenGL drivers
   * Fixed toolkit not rerendering when right-clicking on tabbed windows
   * Fixed Marius enclave description
   * Tweaked Za'lek Diablo and Mephisto stats so that they are better suited to their respective roles
   * Updated flicker drive, blink drive, and hyperbolic blink engine descriptions to be more complete and correct
   * Initialize outfit Lua scripts when added in the equipment view so that flicker drive signature gets properly computed
   * Flicker drive no longer displays -10% signature range bonus twice when equipped
   * Fixed crash when selling deployed ship
   * Gave the Dvaered warlord event better criteria so they don't attack the hypergate
   * `shark/sh01_corvette`: have the pilot jump in from the same system as the player
   * `minerva/kex03`: have mission claim the crimson gauntlet to prevent unwanted spawns
   * `dvaered/gauntlet`: have mission claim the system if it can, but not fail if it can't
   * `trader/trader_escort`: player can only escort one group of traders at a time
   * `neburesearch/neburesearch_01`: use the correct faction when complaining
   * Fixed some typos and revised writing
   * Translation updates

* 0.11.3
   * Don't run discovery event when in cinematic mode
   * Do a better job of updating old save autonav settings
   * Added more checks so tutorial messages don't appear in claimed systems
   * Fixed blinking not breaking stealth
   * Fixed auto-hail message colouring
   * Only do updates with positive delta ticks
   * Fixed cargo disappearing when buying a ship when over the cargo limit
   * Don't let the player trade ships when they have mission cargo
   * Fixed not being able to turn off point defense weapons
   * Fixed Za'lek drone bay being cheaper than the mini-bay
   * Flicker drives can not be stacked and are mutually exclusive with other blink drives
   * Decreased Nexus Drill Lance mining malus from -80% to -15%
   * Increased all mining yields by roughly 5 times
   * `sciencegonewrong/02_sciwrong`: make the drones not hostile to other factions
   * `neutral/baron_comm`: fixed trivial warning when trying to clean up baron comm event
   * `neutral/wastedump`: fixed getting rid of cargo while landed
   * Translation updates

* 0.11.2
   * Stopped autonav from preventing wobble and overshooting by crashing the entire game

* 0.11.1
   * Give all ammo back to player after doing obelisk
   * Fixed player being invincible after completing an obelisk
   * Fixed a crash when loading games while a landing hook was running
   * Fixed race condition in threadpool
   * Fixed asteroids spawning in not proper shapes
   * Fixed autonav wobble and overshooting
   * Point defense won't shoot at disabled pilots anymore
   * Fixed battery descriptions
   * Discovering a hidden jump will make both directions known
   * Fixed AI trying to scan hostile targets they lost track of
   * Properly save and load reward_value to and from saves
   * Fixed events and missions being able to trigger in obelisk tests
   * Fixed beam weapons not hitting asteroids
   * Properly compute weapon range with launch_range modifiers
   * Fixed some range checks with inrange weapon sets
   * Fixed Empire Pacifier mass being too low
   * Fixed warning when looking at internal flow amplifier descriptions
   * Removed Soromid Ira turret and forward weapon stats
   * Fixed reality rip and avatar of sirichana abilities giving errors when the AI tries to use them
   * Fixed issue on some systems with indexed images
   * Fixed pirates and pilots that don't care being able to disable the fake transponder
   * Can now see and target allies that are stealthed
   * Pheromone emitter won't do anything in exclusively claimed systems
   * Fixed some weapons such as beams not hitting targets other than selected one
   * Fixed rendering order making it so most effects were below the player
   * Fixed fallback switch weapon sets not being found properly
   * Fixed bioship "Wanderer" perk giving absolute accel bonus instead of relative
   * Increased Neural Accelerator Interface energy regen malus to -100%
   * `zalek/blackhole/zbh09`: don't error out when a bioship ceases to exist
   * `kidnapped/traffic_00`: fixed formatting string telling the player what system to go to
   * `kidnapped/traffic_01`: ship should spawn if taking off in the same system, not just jumping in
   * `tutorial/nelly01`: fixed derelict message not appearing
   * `minerva/pirate4`: fixed save me spam only being print once
   * `neutral/seek_n_destroy`: fixed warnings when taking off in the same system
   * `sirius/achack/achack01`: fixed not being able to accept mission
   * `dvaered/dv_diversion`: fixed not being able to accept mission
   * `dvaered/dv_bikers`: don't allow the player to use escorts and properly update mission TODO
   * `sirius/achack03`: fixed not being able to complete the mission
   * `neutral/kidnapped`: fixed inconsistency in the name of the system to go to
   * `shadow/shadowrun`: fixed VN issues not allowing mission completion
   * `shadow/shadowrun`: changed locations to make it possible to do in the allotted time-frame
   * `shadow/shadowvigil`: fixed Seiryuu not appearing
   * `shiplover`: don't ask the player about ships they can't obtain
   * Fixed many typos
   * Translation updates

* 0.11.0
   * Fixed beams only showing hit explosions on one target being hit instead of all
   * Consider beam width when computing collisions
   * Made beam effects a bit thinner
   * Point defense weapons should track fighters much better now
   * Fixed point defense weapons not firing properly
   * Approach no longer instantly starts autonav unless a space object or derelict is already targeted
   * Tweaked the approach logic to prefer planets over pilots when only planet is selected
   * Approach should no longer play extraneous target sounds
   * Stores now show amount for unique outfits, while equipment windows shall not
   * Fixed POI missions having markers say 'Point of Interest' instead of 'Sensor Anomaly'
   * Most consistent texture interpolation when using mipmaps
   * Pilots will do their first distress somewhat sooner
   * Can only start to afterburn with enough energy for 0.5 seconds of afterburning
   * Updated meson.build to require SDL 2.0.26 which seems to be minimum supported version now
   * Fixed a certain faction being enemies with wild ones when they shouldn't necessarily be
   * Soromid Arx now has one non-exclusive heavy non-bio slot
   * Buffed Scanning Combat AI to have an additional +15% tracking
   * Pirates should no longer have presence in Sol under certain conditions
   * Buffed weapon ionizer to only -50% damage from -70% damage
   * Made weapon sets more robust to changes
   * Fixed some pirate checks in dominated systems
   * Clear weapon sets when doing active cooldown
   * Run ship / outfit code Lua code when disabled or cooling down
   * Increased maximum standing cap with pirates
   * Allow marauders to become friendly
   * Fixed gamma correction / colourblind shaders not being run on top of everything
   * Fixed damage sometimes causing pilots to instantly become undisabled
   * Fixed Sirius ships acquired before 0.11.0 not being able to use flow
   * Fixed Cleansing Flames shader
   * Gave some flow abilities custom sound effects
   * `srs_ferry`: fixed marker not updating for alternative delivery locations
   * `nelly01`: fixed giving the player twice as much money as needed for an ion cannon
   * `nelly03`: guard against the player changing systems in the middle of mining
   * `zbh06`: made mission easier for the player
   * `seek_n_destroy`: fixed mission being failable after the player takes out the target
   * `preach`: don't try to claim the system twice
   * Fixed many typos
   * Translation updates

* 0.11.0-beta.3
   * Differentiated more significantly the energy / kinetic / plasma weapon types
   * Fixed hard crash when loading when approaching certain NPCs
   * Fixed crash when change tab triggers a takeoff
   * Fixed Naev not starting on Mac OS
   * Fixed beam collisions (again)
   * Fixed rare hard crash when beams are being fired
   * 'in range' option for weapon sets now takes into account weapon arcs
   * Buffed Targeting Conduit
   * Renamed 'Point of Interest' to 'Sensor Anomaly'
   * Double-tap activating outfits breaks stealth
   * Nerfed Sirius Fidelity so it can no longer get ludicrous levels of action speed
   * Map's discovery mode shows system features
   * Removed enemies from a certain hidden faction so the player won't have standing issues with them
   * Non-weapon outfits no longer show switch groups they are in as hot keys
   * Turn off weapon sets when changing type
   * Fixed toggle weapon sets not triggering outfits over and over as expected
   * Turn off all weapon sets when entering stealth
   * Fixed resizing not working on the background and toolkit in some cases
   * Added pilot.weapsetAddType and pilot.weapsetSetActive
   * Gave unicorp storm launchers a rarity of 2 and made it more available
   * Have ships be a little less spammy distressing
   * Centered tracking icon in slim GUI
   * Show tracking icons for non-turret bolt weapons too
   * More short names for weapon outfits
   * Fixed pilot.setSpeedLimit not working
   * Added tutorial message when player acquires first point defense weapon
   * `test_of_renewal`: fixed weapon set defaults being incorrect and increased enemy damage
   * `seek_n_destroy`: missions should work properly when boarding the target
   * `flf_diversion`, `flf_rogue`: Missions should no longer be able to have ridiculously low credit rewards
   * `ec00`: changed it so you can't hail the collective drone
   * `escort`: fixed pilots not flying in formation
   * Fixed many typos
   * Translation updates

* 0.11.0-beta.2
   * Slim GUI now shows activated outfits and all weapons all the time
   * Collision system reworked (again) to take into account fast moving particles
   * Fixed collision polygons not properly being used
   * Added short names to some outfits such that they are easier to distinguish in the GUI
   * Allied factions won't help out the player against neutral targets
   * Added missing graphics for meditation chambers
   * Don't allow giving the player names that can't be saved
   * Updated love.filesystem to 0.11 spec renaming mkdir to createDirectory, enumerate to getDirectoryItems, and adding remove
   * Fixed toggle weapon sets not turning off with only bolt weapons
   * Hardened physics engine a bit to overflow that happens in 49 days of straight game time
   * Fixed trivial memory leak in vpool
   * Allow buying local maps where they are not sold
   * Buffed Hunting Combat AI to 15% bonus
   * Made Weakness Harmonizer AI not appear as an active outfit
   * Outfit Lua function onshoot has been renamed onshootany
   * Can toggle point defense weapons on and off
   * AI will turn off weapons ionizer when going for a kill
   * Player's new ships should start will all the default outfits, which fixes the some Sirius psychic tests
   * pilot.weapsetAdd follows the same logic as the normal equipping functions
   * slim GUI uses primary/secondary colours like the info menu
   * AI should be less prone to jump before their leader
   * Fixed cargo being lost when swapping ships in missions and events
   * `chapter1`: event claims all the systems just in case
   * `poi`: renamed 'Pristine Derelict' to 'Unusual Derelict'
   * `poi_intro`: fixed typo
   * `achack03`: fixed mission not being acceptable and harja spawning forever
   * `achack04`: fixed missing formatting string
   * `dv_bikers`: made missiles significantly more dodgeable and changed location
   * Translation updates

* 0.11.0 (beta)
   * Gameplay Changes
      * Universe significantly overworked to be more consistent with lore
         * More landable uninhabited spobs, unique locations, and things to discover
         * Reviewed and corrected many descriptions and placement of spobs and systems
         * More in-depth and fleshed out tag system for locations
      * Ship slots and mass limits reworked such that smaller ships get more utility/structural slots to work with
      * Point defense systems that can shoot down missiles and torpedoes
      * Space object (planets, stations, etc.) properties affect quantity of missions available
      * Moved many missions and events to the vn system
      * Can sometimes find POI events with a pulse scanner equipped when entering systems
      * Changed the visuals for some of the nebulas (PSO, Mizar)
      * Pirate bribes cost more depending on your fleet and are based on points not mass
      * Missions are introduced less all at once to the player
      * Blink drives are more flexible but use energy and generate heat
      * Razor class weapons have been completely reworked
      * Can steal more than one outfit from a ship with high boarding bonus
      * diy-nerds: improved reward
   * Quality of Life
      * Significantly improved autonav
         * Configurable and can use lanes
         * More efficient at reaching target locations
         * New option like follow pilots through jumps or brake when going to positions
      * Make it explicit when all the escorts have jumped or landed
      * Escorts will keep their same loadout until the game restarts
      * Player ship is no longer translucent when in stealth as it is redundant with the stealth icon
      * Show enemy/ally factions in the faction standing info window
      * Space dust is properly anti-aliased
      * Minor speed ups to patrol lane computations
      * Try to enforce minimum number of articles in the news
      * Independent patrol and bounty missions can be completed on more planets and stations
      * Can hide or prioritize missions from the info menu
      * Manual aiming model aims at the mouse location when the mouse is visible
      * Travelling merchant tells you when new wares are available and should be easier to find
      * Lua Love API should be better at handling input and not apply keys held before started
      * Increase time compression when disabled
      * Inverted how hide, evasion, and stealth value percent bonuses work. Now lower is better
      * Hide locked slots without outfits as the player can't do anything with them
      * Added volley mode to weapon sets that makes weapons fire as fast as possible, instead of staggered
      * Autonav options are now player-specific and accessible via the info menu settings button
      * Travelling merchant gives full details of the intrinsic outfits they provide
      * Selected slots in the equipment window will only show outfits that fit
      * Autonav routes consider distance travelled in-system
      * Made stress more visible in the slim GUI
      * Reworked how stats are displayed to be more visible and intuitive
      * Can show all known outfits or ships in with the map find functionality
      * Weapon sets much more flexible, verbose, and easy to use
      * Weapon sets remember slots, not outfits
      * Route is visible on all map modes now
      * Blink and flicker drives can use double tap arrow keys to move around
      * Toolkit is cached in a framebuffer for much faster rendering
      * Intrinsic outfit details now visible from the equipment menu
      * Visually indicate which pilots are scanning the player on the overlay and radars
      * Can sell all outfits on any spob with an outfitter
      * Enemies in patrol missions should not run away
      * Changed the faction standing caps to allow the player to get all ships when maxed out. Will be decreased in the future as missions are added
      * Slot icons to make it more clear what special slots a ship has
      * System markers and autonav TARGET marker will try to not overlap with jumps and spob names
   * New Content
      * New mechanic for House Sirius called flow to unlock psychic powers
         * Gives passive bonuses to Sirius ships
         * Outfits allow use on non-Sirius ships
      * 8 new missions
         * Finish the Minerva campaign
         * Nebula refugees
      * Many new events
         * Abandoned stations with secrets
         * Greedy pirates looking for domination
         * Challenges of the mind
         * Mysterious signals
         * More points of interest
      * Many, many new systems and space objects
         * 67 new star systems with 123 new space objects
         * New graphics for space objects
      * Tons of new outfits
         * Sirius flow outfits
         * Completely reworked Sirius weapons too
         * Point defense systems
         * New accessories
         * Intrinsic outfits
         * and more!
      * Many new outfit graphics
      * New NPC graphics
      * More NPC and news messages
      * Added the Space Trader Society faction
      * Custom death animations for many ships
      * More ways to increase fleet capacity
      * The pirate clans are now more differentiated in terms of AI behaviour and taunts
      * More factional landing messages
      * Rehabilitation missions have been made more factional and a new rehabilitation mission for the FLF is now available
   * Engine
      * Map system viewer is more compact
      * Added hook.hail_spob
      * Events support tags
      * Editor supports tags
      * Library to handle conditionals for mission computer missions
      * Added support for disabling specific patrol lanes from being generated
      * Support for Lua scripting for ships
      * Changed api of evt.claim and misn.claim
      * Missions/events load Lua as chunks instead of compiling each time
      * Significant speed-ups in collision detection with quadtrees
      * Hooks "outfit_buy", "outfit_sell", "ship_sell", and "ship_swap" pass Lua objects instead of strings
      * Ships can have extra descriptions that show up on mouse over
      * More Lua API added such as pilot.armour, pilot.shield, or naev.missionList
      * Soromid NPCs can have custom descriptions based on genetics
      * Improved VN API with vn.move, vn.musicVolume, etc.
      * Improved VN handling of non-ascii fonts
      * Support for generating munitions from outfits
      * Improved derelict script to handle custom derelicts better
      * Removed some custom environment and string handling functions for standard SDL ones (requires 2.0.18 now)
      * Better handling of user locales
      * Weaker effects shouldn't overwrite stronger ones anymore
      * Spobs can use communication graphics
      * Require OpenGL 3.2 for geometry shaders now
      * Support for advanced collisions such as weapon on weapon, allowing for point defense weapons
      * Renamed thrust to accel for more consistency and simplifications
      * Support for buying intrinsic outfits
      * Ship distress moved to the message framework
      * Outfits have support for double tapping accel/left/right triggers
      * Removed toolkit fading effects
      * Support for rendering images as SDFs
      * Significant loading time speed-up with multithreading
   * Fixes
      * Main menu more responsive when changing windows
      * Typo and wording fixes
      * Fixed many corner case crashes in the editor
      * Fixed cargo missions not being generated in some parts of the universe
      * Game no longer crashes when loading save with persisted Lua pointing to nonexistent systems/spobs
      * Minor improvements to many existing missions
      * Fixed crash when events trigger other events on creation
      * Fixed autonav sometimes having trouble landing with reverse thrusters
      * Qex races should be much less laggy now
      * Fixed some outfits using the wrong store images
      * Fixed system viewer not being consistent with map
      * Player's escort damage is counted towards players damage
      * Avoid having missions duplicates for cases where they can significantly stack such as patrol missions
      * Fire rate and action speed should affect damage and disable of beam weapons
      * Fixed some outfits not having "Activated Outfit" in their description
      * Fixed ships offering 100 fuel refuels twice
      * Fixed some ships having trouble equipping because of stacking engine reroutes and such
      * Improved AI's scanning behaviour to be more robust to stealth pulsing
      * Fixed POI generating in extremely volatile systems
      * Fixed tutorial running during cinematics
      * Fixed active outfits not showing "activated outfit" in their summary sometimes
      * FLF no longer become true allies of the Dreamer Clan to not limit the players actions
      * Made audio system more robust to running out of source errors

* 0.10.6
   * Fixed potential segfault with invalid semver strings
   * Fixed sign error when buying artifacts in the Baron Prince mission (sorry)
   * Fixed behaviour of naev.trigger with parameters
   * Fixed Lua spfx volume changing with game speed
   * Fixed memory leak in luaspfx trails
   * Fixed missions doing things in systems they should not
   * Fixed Adrenal Gland III's time speed up effect
   * Fixed Misi giving upgrades for free
   * Fixed minor planet check in frontier war missions
   * Fixed silent installs on windows
   * Fixed typos

* 0.10.5
   * Start counting effect stacks from 1 not 2
   * Fixed launcher weapons using outfit mass instead of ammo mass
   * taiomi: fixed claim check for last mission
   * Fixed some typos
   * Fixed equipment of Lancelot in "Sharkman Is Back" mission
   * Fixed clicking on jump points also selecting planets in some cases
   * nelly02: Nelly now stops recommending stuff that only does a little disable
   * shadowvigil: Fixed mission not spawning escorts
   * flf_patrol: Missions should no longer be able to have ridiculously low credit rewards
   * Fixed some events not claiming systems that could interfere with other missions
   * hypergate_construction: should actually claim the system
   * Fixed some formatting in the alt text when hovering over outfits in the equipment window
   * ec06: refuel tanker should provide as much fuel as possible
   * taiomi09: fixed smugglers becoming hostile in some cases
   * Changed music.stop() API to stop music from continuing by default
   * Fixed potential memory issues on some platforms
   * Fixed crash when changing to Japanese language on Windows using Japanese locale

* 0.10.4
   * Fixed crashes related to multiple effects being active at once
   * Fixed multiple mission_done hooks not passing parameter correctly
   * Fixed plugin strings not being initialized with mismatched saves
   * ec06: made the final battle work much better

* 0.10.3
   * Fixed crash when using fits currently selected ship outfit filter
   * Fixed escorts always being set to aggressive when loading a save
   * Fixed Dvaered standing cap increase being lost after loading game
   * Made space dust a bit less bright when it starts turning into lines
   * derelict_rescue: play money sound instead of victory sound on completion
   * rehab: fixed crash when aborting rehabilitation missions
   * foundation station, efferey: fixed not using pirate landing script

* 0.10.2
   * Fixed escorts sometimes not following their leader and landing
   * Fixed autonav always wanting to go to the edge of jump points
   * Fixed crash when causing multiple dialogues to run in the background
   * Fixed outfit lua being called before initialization
   * Fixed not giving the AI a name when updating a save breaking the updater script
   * Fixed deleting last snapshot of a save switching to another pilot's saves
   * Fixed saves and snapshots not displaying correct name with version mismatch
   * Fixed crash when deleting Lua-side fonts, should fix crash with POI
   * Fixed swapping ships with mission cargo sharing name with other cargo can lead to wrong cargo getting duplicated
   * Fixed original music at Research Post Sigma-13
   * Fixed music stopping after playing once in new games
   * Change music API to make it explicit you can temporarily disable the music engine
   * Set windows compatibility mode to Windows 7 when cross-compiling
   * legacy gui: fixed line artefacts near fuel / energy bars
   * pulse_scanner: fix potential error on init
   * patrol: don't have an invisible time limit to reach the system anymore
   * taiomi: fixed some claims
   * zbh03: landing when hostiles spawned will fail the mission
   * bounties: mention there is a time limit to reach the system, not made explicit though
   * zpp01, zbh01: bumped chance to 30%
   * poi_intro: can't board nelly again

* 0.10.1
   * Fixed many stations not marked as stations
   * FLF combatants only appear on FLF spobs
   * Fixed cases where the player could be forced to take off when not spaceworthy
   * Show engine volume option same as other volume options
   * Use nearest neighbour interpolation for small resolution vn images
   * Fix engine sound being played at high time compression values
   * Try to fix issue where music stops playing
   * Statically link libenet on steam versions
   * diy-nerds: fixed reward and description not matching
   * deliverlove: fixed credit exploit
   * reynir: don't add 0 tonnes of hotdogs

* 0.10.0
   * Made slim the default GUI instead of brushed
   * Contraband missions use vntk instead of tk
   * Sightseeing missions mention explicitly how much you get paid when completed
   * Removed outfit name duplication in alt texts
   * Made outfit descriptions fit in the landing window for all outfits
   * Added sound effects to starting race
   * Fixed non-Lua active outfits (jammers, etc.)
   * Sort ship stats in outfit/ship descriptions
   * Fixed jammers and jamming
   * Buffed jamers and scramblers
   * Buffed evasion bonus of Red Star hulls to compensate for detection malus
   * Fix "Dead or Alive" and "Alive" being swapped in bounty mission descriptions
   * Lowered error in physics approximation (shouldn't be noticeable though)
   * Added particle beam and particle lance to Za'lek outfitters
   * Fixed escort ai not being properly applied to newly spawned escorts
   * Improved rendering of the map system information window
   * Improved minor artefacts in slim and slimv2 GUIs with scaling enabled
   * Engine sounds smoothly transition on/off
   * Fixed other minor issues

* 0.10.0-beta.2
   * Pirates should avoid attacking near safeish areas
   * Fixed crash on load when player has more than one ship
   * Fixed player.setSpeed() not resetting speed as intended
   * Fixed pilot.comm not showing messages
   * Fixed typo/grammar in sightseeing and dvaered census introductory mission
   * Don't display health bars with no player alive
   * Autonav doesn't go only to the center of spobs
   * Mention escort AI settings when buying a fighter bay tutorial plays

* 0.10.0 (beta)
   * New Mechanics
      * Support for setting ships as escorts and thus player fleets
      * Hypergates that allow for long distance travel
      * Asteroid rework
         * Asteroids no longer randomly explode
         * Asteroid scanning is no longer binary, but distance-based
         * New mini-game based mining
         * More diversity in types with different rarity
      * Support for restrictions for outfits and ships, such as minimum faction standing
      * Significantly improved how faction reputation caps are handled
      * Pilots can have intrinsic outfits
      * Bioships go rawr (new skill system)
      * Weapons and outfits can cause effects on ships
      * More complex space objects (spob)
      * Support for different difficulty settings
      * New exploration mechanic with points of interest
      * Unique ships to be found throughout the universe (pers)
      * Manual aiming mode for weapon sets
   * Gameplay Changes
      * Weapon types are more differentiated
      * Removed nearly redundant launchers
      * Nerfed beams
      * Factional ships are more widely sold
      * Schroedinger uses less fuel instead of getting a large bonus
      * Plasma has a burning effect
      * Changed spawning and behaviour of pirates to be less dangerous in populated systems
      * Fighters only attack enemies visible by their carrier
      * AI is better at choosing targets
      * More dump targets for waste dump mission and tweaked rewards
      * Removed escorts for hire in lieu of player fleets
   * New Content
      * Added a gigantic black hole
      * Added new space anomalies such as plasma storms
      * Lots of new asteroid types and commodities
      * More interesting places to visit and explore
      * More engine sounds
      * 45 New missions
         * More terraforming
         * Continuation of the Za'lek story
         * Help the Dvaered do some tasks
         * Tutorial for new mechanics
         * Secret system!
      * 14 New ships
         * Certain secret faction completely revamped
      * New spob graphics
      * Lots of new outfits and reworked old outfits
         * Use energy to avoid death
         * Create scanning pulses
         * Blinking has animations
         * Advanced mining techniques
         * Space mines
      * News revamped to be more flexible and relate more with current events
      * NPCs revamped to be more flexible with many new messages
      * New commodities that are only available from mining
      * Fancy racing mini-game that replaces old race missions
   * Quality of Life
      * Support for save snapshots for each pilot
      * Can ask pilots to refuel you more than 100 units at a time
      * Engine sound volume is configurable
      * Revamped the star map to be large and more useful
      * Can add notes to the star map
      * Autoscroll is now an option in the VN
      * Spob communication window has been redone
      * Limit sound output volume when lots of sounds are playing jointly
      * Redid the music engine to be less prone to play combat music
      * Hide radar when overlay is open (with option to revert to old behaviour)
      * Duplicate effects get collapsed into stacks in the GUI
      * Allowing exiting and reloading while love framework is open (VN, etc.)
      * Autonav is more flexible with positioning on jump points
      * Can customize jump flash brightness
      * Player will not be scanned immediately on jumping in or taking off
      * Show health bars near pilots in combat (can be disabled in options)
      * Escort AI is customizable
      * Ship AI reminds player about things when they haven't played in a while
   * Engine changes
      * Work has begun on a development manual
      * Plugin support with explicit support for total conversions
      * All monolithic files have been split up
      * Simplified terminology with spob (space objects) replacing planet/asset
      * Support for tags in missions
      * Player ships can store their own variables now
      * Weapon outfits support some Lua scripting
      * Ammunition/fighters merged into launchers/fighter bays
      * Support for "shotgun"-type weapons
      * Backgrounds no longer use an orthographic projection
      * Minor transitions added to the toolkit
      * Asteroids redone to be more flexible and easy to add using groups
      * Asteroid field support in the editor
      * Allow for soft claims instead of only hard claims
      * Unified the event and mission headers
      * Implemented per-pilot variables
      * Lua scripting for spob
      * AI can use special outfits
      * Lots of engine rewriting and modernization that should bring some speed improvements and more flexibility when modding
      * Added lua-enet library to allow for networking in plugins (off by default, requires setting in configuration file)
      * Can animate loading screen
   * Bug Fixes
      * Too many to list, but we'll try
      * Fixed pilots not getting equipped at all in some cases
      * Fixed looting cargo when boarding giving less than expected
      * Fixed all asteroid graphics being used as debris
      * Fixed some hooks not properly passing arguments
      * Block certain inputs during cinematics
      * Fixed disabling saving and forcing the pilot to take off not working as expected
      * Fixed sounds getting stopped in many cases due to garbage collection
      * Many typo fixes

* 0.9.4
   * Fix "No error." log spam with certain video card drivers
   * Fix Lua errors with tiny nebula such as Sarcophagus
   * Fix fake transponder cheesing rehabilitation missions
   * Fix errors in "Anxious Merchant", "Dead Or Alive Bounty", "Harja's Vengeance", and "The Lost Brother" missions
   * Fix the in-game screenshot feature, in case of odd window dimensions
   * Fix at least "Dvaered Diplomacy" glitching when the game is saved/reloaded (thanks to "Duke" on the Steam forums)
   * Update translations, including a new Spanish translation

* 0.9.3
   * Bug fix: if the German translation was active, casino minigames' explanation (Erklärung) didn't work
   * Fix errors/slowdown in Diversion from (...) missions
   * Fix bug in "Waste Collector" mission
   * Fixed a bug that allowed the player to get infinite escorts
   * Work around bugs in at least one OpenGL driver
   * Fix crash when unidiff changes assets that the player has targetted
   * Player actually has to pay for stealing outfits
   * Fixed game hanging when entering some volatile nebula systems

* 0.9.2
   * Fix reward messages in the Particle Physics campaign
   * Can no longer steal a certain Soromid ship
   * Enhanced the logic for deciding whether it's safe to save the game after landing
   * Fix mission bugs: "Assault on Unicorn", "Emergency of Immediate Inspiration", "The Search for Cynthia"
   * Fix zombie autonav toward deselected targets

* 0.9.1
   * Minor countermeasures for long player ship names
   * Fix mission breakage in "Minerva Pirates 4", "Runaway Search", "Particle Physics 3", "Shadow Vigil", "Baron Prince", and "Dvaered Ballet"
   * Fix exploit in "Travelling Merchant" event (mission prize for sale that shouldn't have been)
   * Fix many missions that explicitly attack the player overriding stealth and visibility mechanics
   * Fix some text labels that couldn't be translated from English
   * Fix equipment slot information displaying over filter widget
   * Fix phantom acceleration after an auto-board and undock sequence
   * Darkened nebulas and lowered default background darkness
   * Improved upstream metainfo for packagers
   * Can no longer steal a certain Za'lek ship
   * Fix crash under certain conditions when using the console
   * Masochists and LTS distro packagers may build with Meson 0.54 (no subproject fallbacks) or 0.53 (also no "meson compile", only "ninja")
   * Slightly reduced rendered nebula quality to stop breakage on some intel GPUs
   * VN music uses logarithmic scale like internal music
   * Fixed some offset issues with the slim GUI

* 0.9.0
   * Fixed glitchy appearance of the map's mode menu
   * Map mode is remembered throughout the gaming session
   * Music transitions better for impatient players
   * Tighten up alt-text
   * Don't show aiming helper in cinematic mode
   * A busy volunteer proofreader kept editing almost as quickly as we could add errores
   * Some more outfit graphics
   * Pilots should be a bit less trigger happy when jumping in
   * Fixed minor visual artefacts with pirate trails
   * Centered the bottom bar (Brushed GUI)
   * FPS and Time Compression factors are monospaced when displayed
   * Added option for disabling resizing of window
   * Stealthed pilots don't affect autonav
   * Meow meow

* 0.9.0-beta.3
   * Fixed warning about cargo rush deliveries when you don't know the best route
   * Fixed another crash related to pilot removal
   * Fixed wonky backgrounds during death cutscenes, for the sake of *other* players of course
   * Fixed crash when techs are first patched to planets through unidiff
   * Fixed potential spurious warnings about incomplete translations, even when running in English
   * Fixed failure to resolve regional translations (like pt_BT or pt_PT) from the locale
   * Fixed VN log text overlap issues
   * Fixed commodities not being added through unidiff
   * Fixed safe lane rendering alpha being wrong
   * Fixed misbehaviours with Maikki, Nelly 2, Shark 3, Shipwreck, Travelling Merchant, Warlords Battle, and Particle Physics 2
   * Fixed backgrounds accumulating when messing with options
   * Fixed issues with board scripts getting deferred with respect to boarding script
   * Fixed some instances of background text interfering with how foreground text was drawn
   * Fixed some missions causing trouble when saved/reloaded (due to dynamic factions)
   * Fixed minor Ship AI issues (rename at game start)
   * Fixed autonav via the map during a landing sequence
   * Fixed autonav giving away autofollowed pilots and unknown destination systems
   * Improved speed and accuracy of autonav stopping
   * Improved mission marker behavior (show planets more, always clean up at end of mission)
   * Kicked Empire patrols out of the Arandon system
   * Gave pirate ships dodgier outfits
   * Proofread too many parts of the game to mention
   * AI should only try to jump to systems with their faction presence
   * Wrap OSD titles as necessary
   * Don't allow illegal characters in pilot name
   * Be kinder to old video drivers
   * More music
   * More meow

* 0.9.0-beta.2
   * Prevented Naev from losing the player's (pre-0.9.0-beta) licenses on first load
   * Fixed missing credits and translation coverage data
   * Improved phrasing
   * Prevented players from getting stranded without access to fuel
   * Mission script fixes for "Helping Nelly" and "The one with the Visit"
   * Outfit script fix for "Weapons Ionizer"
   * Fixed issues impacting at least some Windows / Intel graphics combinations
   * Hulls are more widely available
   * Improved some of the map outfits
   * Do not render systems with unknown assets as restricted
   * Added gamma correction to Options
   * Fixed reproducible crash when boarded pilots get removed
   * Added counterfeit licenses to pirate worlds
   * Remove minor energy malus from sensor array and jump detector
   * Electron burst cannon is no longer widely available

* 0.9.0 (beta)
   * New mechanics
      * Added new utility outfits with complex effects
      * Changed ship classification, removing rare classes while adding Interceptor and Battleship classes
      * Illegal cargo and ship-to-ship detection
      * Pilots can now go into stealth mode
      * Systems have "safe lanes" patrolled by the governing faction
      * Electronic warfare parameters are simplified and visible
      * Added escorts for hire
      * Some simple minigames have been added
      * Scramblers and jammers have fixed chance to mess up missiles depending on their resistance
      * Restricted systems where dominant faction will attack on sight
      * Some bulk freighter-class ships added
      * Systems can have different effects on all ships in them
      * Fake transponder replaces fake id
   * Visual improvements
      * New fancy system rendering effects
      * Ships and rockets now have engine trails
      * Beam visuals have been made more flexible and pretty
      * Jumping visuals improved
      * Redid the shake visuals and added a small damage visual
      * Most special effects implemented as shaders
      * Most small visuals redone to be more visible and clean
      * Similar presences are now merged in map
      * Overhauled all the backgrounds
   * Gameplay changes
      * Pirates split into multiple clans and marauders
      * Added discovery messages as you explore the universe
      * Overhauled NPC AI
      * Overhaul and rebalance of most outfits
      * Wanted ships no longer aggro defense forces (bounties)
      * Bribed pilots don't become hostile again unless attacked
      * Stress now decreases based on ship mass
      * Merged the Independent and Civilian factions
      * Game now tracks meta-data like ships destroyed and time played
      * Trade lane routes made explicit
      * More common and useful derelict ships
      * Missiles have lock-on reduced and in-flight calibration added
      * Tutorial redone with Ship AI that is also accessible from the info menu
      * New ships including the Starbridge
   * Quality of Life
      * Autonav supports landing and boarding
      * Comm window reworked and you can bribe multiple pilots at once
      * Possible to change or unequip ships with deployed fighters
      * More fine-grained autonav reset control by setting enemy distance
      * Added autoequip functionality
      * Able to filter equipable outfits
      * Minimal view mode for the map
      * More visible map markers
      * More in-game tutorial-ish explanations for new mechanics as you encounter them
      * You can now favourite your ships to help with sorting
      * Redid boarding window to be more intuitive and easier to loot what you want
      * Paste support for input stuff
      * Translation completion status is shown in the options
   * New locations
      * Added gambling resort "Minerva Station"
      * Revamped and improved some existing locations
      * Several new planets and systems
   * 40 New missions
      * Challenge adversaries in the Crimson Gauntlet
      * Follow happenings on "Minerva Station"
      * Invade the frontier with the Dvaered
      * Ship enthusiast quiz
      * Deliver fancy contraband all over the universe
      * Raid trader convoys
      * Rescue derelict crew
      * Small early game tutorial-ish campaign
      * Neutral campaign to transform the universe
      * Help the Za'lek do particle physics
      * Meow
   * New translation(s) in progress: Czech, French, Korean, Portuguese, and Japanese
   * Engine Changes
      * Added an optimizer to improve automatic outfitting choices
      * A ton of new ship stat attributes have been added
      * Support for Lua-based hooks in Outfits for complex behaviours
      * Support for post-processing shaders
      * Added rendering and update hooks in the Lua API
      * Added image format support beyond PNG (notably WebP)
      * Support for arbitrary ship display classes
      * Game data now handled by PhysicsFS, allowing for multiple sources and easier modding
      * Meson is now the only build system, and development builds can integrate all assets/translations without being installed
      * Fonts now use distance fields and much better in many cases
      * Improved how Lua was being loaded
      * Added library that supports lots of Love2D API in Naev
      * Added Visual Novel library
      * Added card games
      * Added dynamic factions
      * Added dynamic commodities
      * Lua support for advanced sound effects
      * Most markers and indicators use signed distance functions now
      * Internally using linear colourspace
      * Faction presence computed with base and bonus values
      * Virtual assets have been redone and are more flexible than before
      * Point value system for ships to help with presence and other things
      * Support for shipstats at a system level
      * Initial support for 3D models
      * Proper support for line breaks in most languages
      * Most objects (ships, planets, etc.) have tags that can be used from Lua
      * Lots of optimization

* 0.8.2
   * Gameplay
      * Fixed duplicate rewards from pirate ship-stealing missions. (Sorry.)
      * Fixed the Advanced Nebula Research mission's failure condition in case you don't stick with the transport ship. (Sorry.)
      * Fixed the "The one with the Runaway" mission so the captured drone doesn't appear back in space
   * Engine
      * Fixed a bug loading games with short (1-character) names
      * Tweaked chances of seeing Spaceport Bar missions
      * Updated German translation
      * Fixed "configure" script when the system has a "cxsparse" library and no "csparse"
      * Fixed source .tar.gz so ./configure is immediately usable again. (Note: 0.9.x will use Meson for builds.)

* 0.8.1
   * Gameplay
      * Lowered large ships' time constant (renamed from time dilation) by 50% of the deviation from 100%
      * Tweaked Za'lek ships' stats and outfit slot behavior to match expectations
   * Engine
      * Restored macOS support. (Catalina users will have to bypass Gatekeeper: See https://github.com/naev/naev/wiki/FAQ for details.)
      * Fixed a crash-loop when the "saves" folder gets populated by Steam data (or other files) and no Naev save files
      * Fixed intermittent error messages about the "Lua Spawn script for faction 'Trader'"
      * Fixed rare/potential bugs in font and save-file code
      * Fixed crash when navigating landing screens with the tab key
      * Updated German translation
      * Improved text in minor ways

* 0.8.0
   * Gameplay
      * Overhaul of the interface to be more sleek and functional
         * Interface is much more slick
         * Dark theme to be more consistent with space
         * Font uses outlines to be more readable
      * New map overlay with adjustable opacity
      * Added rarity indicator to ships and outfits
      * Changed fonts
      * Indicate non-common NPC with exclamation marks
      * Added accessory slot and unique accessory outfits as mission rewards
      * Simple economy model implemented with map visualizations
      * Added travelling merchant who sells unique items
      * Made missiles and fighter bays reload while in space
      * Modified the balancing of missiles
      * Added asteroids and mining
      * Improved player GUI
      * Brushed GUI is now the default
      * Improved and fixed escort system
      * Made Pirates and FLF spawn in a fairer way
      * Made time pass at different rates for different ships ("Time Dilation")
      * Made piracy missions available from any Independent or black market planet
      * Substantially increased pay for unique missions (10x in most cases)
      * Made references to the player gender-neutral
      * Made combat music vary from faction to faction
      * Made it so AI ships spawn with cargo
      * Improved AI behaviours
      * Nerfed Quicksilver
      * Added the ability to buy "fake IDs" from pirate strongholds
      * Made jammers into activated outfits that increase cloaking
      * Added Soromid organic ships that level up organs
      * Improved and expanded NPC portraits
      * Commodities can be sold/bought everywhere
      * Added a "slow mode", which runs the game at half speed (like an easy mode)
      * Added a ship log which records events
      * Added a "system map" which displays information about known remote planets
      * Added support for giving commands to individual escorts
      * New intro images replacing old placeholders
      * Increased pirate name variety for bounty missions
      * Ships now travel with you automatically for free, as with outfits
      * Added map decorators showing locations of factions and the Nebula
      * Added a dogfight aiming helper
      * More music
      * New and/or improved missions
         * New Za'lek mini-campaign
         * Completed the FLF campaign
         * Fixed up the Collective campaign
         * Improved the Shark (Nexus Shipyards) campaign
         * Improved the Dvaered anti-FLF campaign
         * Added and improved piracy missions
         * New minor Soromid campaign, "Coming Out"
         * New tutorial mission at the start of a new game
         * Various newly added and improved generic missions
   * Engine
      * Support for compilation with Meson
      * HiDPI-awareness
      * Support for translations
      * Added shaders to speed up and improve graphics
      * Added support for non-ascii direct character input
      * Added support for map decorators
      * Removed support for Lua 5.0
      * Removed support for SDL 1, only SDL 2 is supported
      * Added support for translating
      * Made the OSD compact itself to avoid showing redundant information
      * Made Autonav able to follow ships
      * Consolidated the effects of cloaking and jammers under cloaking
      * Added workaround for ALSOFT buggy version that crashes
      * Added a polygon-based collision algorithm
      * Added some symbols for partial colorblind accessibility
      * Support #include in shaders
      * Multiple font support
      * Many bugfixes<|MERGE_RESOLUTION|>--- conflicted
+++ resolved
@@ -1,4 +1,3 @@
-<<<<<<< HEAD
 * 0.12.0 (unreleased)
    * Gameplay
       * Excess energy to battery recharge efficiency is now a flat 50% instead of varying based on charge level
@@ -66,10 +65,9 @@
       * Fixed hypergate and wormhole effects getting stuck
       * Obelisks tell if you have completed them already
       * Fixed space dust disappearing with certain jump abilities
-=======
+
 * 0.11.6 (unreleased)
    * Made it so Shadow Vigil doesn't try to go through Surano system for reasons
->>>>>>> cfec7592
 
 * 0.11.5
    * Fixed FLF-Pirate map not providing jump information
