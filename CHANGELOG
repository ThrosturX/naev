<<<<<<< HEAD
* 0.10.0 (unreleased)
   * Added a gigantic black hole
   * Support for tags in missions
   * Support for restrictions for outfits and ships
   * Significantly improved how faction reputation caps are handled
   * Pilots can have intrinsic outfits
   * Player ships can store their own variables now
   * Bioships go rawr (new skill system)
   * 3 New missions
=======
* 0.9.0
   * Fixed glitchy appearance of the map's mode menu
   * Map mode is remembered throughout the gaming session
>>>>>>> bb282951

* 0.9.0-beta.3
   * Fixed warning about cargo rush deliveries when you don't know the best route
   * Fixed another crash related to pilot removal
   * Fixed wonky backgrounds during death cutscenes, for the sake of *other* players of course
   * Fixed crash when techs are first patched to planets through unidiff
   * Fixed potential spurious warnings about incomplete translations, even when running in English
   * Fixed failure to resolve regional translations (like pt_BT or pt_PT) from the locale
   * Fixed VN log text overlap issues
   * Fixed commodities not being added through unidiff
   * Fixed safe lane rendering alpha being wrong
   * Fixed misbehaviours with Maikki, Nelly 2, Shark 3, Shipwreck, Travelling Merchant, Warlords Battle, and Particle Physics 2
   * Fixed backgrounds accumulating when messing with options
   * Fixed issues with board scripts getting deferred with respect to boarding script
   * Fixed some instances of background text interfering with how foreground text was drawn
   * Fixed some missions causing trouble when saved/reloaded (due to dynamic factions)
   * Fixed minor Ship AI issues (rename at game start)
   * Fixed autonav via the map during a landing sequence
   * Fixed autonav giving away autofollowed pilots and unknown destination systems
   * Improved speed and accuracy of autonav stopping
   * Improved mission marker behavior (show planets more, always clean up at end of mission)
   * Kicked Empire patrols out of the Arandon system
   * Gave pirate ships dodgier outfits
   * Proofread too many parts of the game to mention
   * AI should only try to jump to systems with their faction presence
   * Wrap OSD titles as necessary
   * Don't allow illegal characters in pilot name
   * Be kinder to old video drivers
   * More music
   * More meow

* 0.9.0-beta.2
   * Prevented Naev from losing the player's (pre-0.9.0-beta) licenses on first load
   * Fixed missing credits and translation coverage data
   * Improved phrasing
   * Prevented players from getting stranded without access to fuel
   * Mission script fixes for "Helping Nelly" and "The one with the Visit"
   * Outfit script fix for "Weapons Ionizer"
   * Fixed issues impacting at least some Windows / Intel graphics combinations
   * Hulls are more widely available
   * Improved some of the map outfits
   * Do not render systems with unknown assets as restricted
   * Added gamma correction to Options
   * Fixed reproducible crash when boarded pilots get removed
   * Added counterfeit licenses to pirate worlds
   * Remove minor energy malus from sensor array and jump detector
   * Electron burst cannon is no longer widely available

* 0.9.0 (beta)
   * New mechanics
      * Added new utility outfits with complex effects
      * Changed ship classification, removing rare classes while adding Interceptor and Battleship classes
      * Illegal cargo and ship-to-ship detection
      * Pilots can now go into stealth mode
      * Systems have "safe lanes" patrolled by the governing faction
      * Electronic warfare parameters are simplified and visible
      * Added escorts for hire
      * Some simple minigames have been added
      * Scramblers and jammers have fixed chance to mess up missiles depending on their resistance
      * Restricted systems where dominant faction will attack on sight
      * Some bulk freighter-class ships added
      * Systems can have different effects on all ships in them
      * Fake transponder replaces fake id
   * Visual improvements
      * New fancy system rendering effects
      * Ships and rockets now have engine trails
      * Beam visuals have been made more flexible and pretty
      * Jumping visuals improved
      * Redid the shake visuals and added a small damage visual
      * Most special effects implemented as shaders
      * Most small visuals redone to be more visible and clean
      * Similar presences are now merged in map
      * Overhauled all the backgrounds
   * Gameplay changes
      * Pirates split into multiple clans and marauders
      * Added discovery messages as you explore the universe
      * Overhauled NPC AI
      * Overhaul and rebalance of most outfits
      * Wanted ships no longer aggro defense forces (bounties)
      * Bribed pilots don't become hostile again unless attacked
      * Stress now decreases based on ship mass
      * Merged the Independent and Civilian factions
      * Game now tracks meta-data like ships destroyed and time played
      * Trade lane routes made explicit
      * More common and useful derelict ships
      * Missiles have lock-on reduced and in-flight calibration added
      * Tutorial redone with Ship AI that is also accessible from the info menu
      * New ships including the Starbridge
   * Quality of Life
      * Autonav supports landing and boarding
      * Comm window reworked and you can bribe multiple pilots at once
      * Possible to change or unequip ships with deployed fighters
      * More fine-grained autonav reset control by setting enemy distance
      * Added autoequip functionality
      * Able to filter equipable outfits
      * Minimal view mode for the map
      * More visible map markers
      * More in-game tutorial-ish explanations for new mechanics as you encounter them
      * You can now favourite your ships to help with sorting
      * Redid boarding window to be more intuitive and easier to loot what you want
      * Paste support for input stuff
      * Translation completion status is shown in the options
   * New locations
      * Added gambling resort "Minerva Station"
      * Revamped and improved some existing locations
      * Several new planets and systems
   * 40 New missions
      * Challenge adversaries in the Crimson Gauntlet
      * Follow happenings on "Minerva Station"
      * Invade the frontier with the Dvaered
      * Ship enthusiast quiz
      * Deliver fancy contraband all over the universe
      * Raid trader convoys
      * Rescue derelict crew
      * Small early game tutorial-ish campaign
      * Neutral campaign to transform the universe
      * Help the Za'lek do particle physics
      * Meow
   * New translation(s) in progress: Czech, French, Korean, Portuguese, and Japanese
   * Engine Changes
      * Added an optimizer to improve automatic outfitting choices
      * A ton of new ship stat attributes have been added
      * Support for Lua-based hooks in Outfits for complex behaviours
      * Support for post-processing shaders
      * Added rendering and update hooks in the Lua API
      * Added image format support beyond PNG (notably WebP)
      * Support for arbitrary ship display classes
      * Game data now handled by PhysicsFS, allowing for multiple sources and easier modding
      * Meson is now the only build system, and development builds can integrate all assets/translations without being installed
      * Fonts now use distance fields and much better in many cases
      * Improved how Lua was being loaded
      * Added library that supports lots of Love2D API in Naev
      * Added Visual Novel library
      * Added card games
      * Added dynamic factions
      * Added dynamic commodities
      * Lua support for advanced sound effects
      * Most markers and indicators use signed distance functions now
      * Internally using linear colourspace
      * Faction presence computed with base and bonus values
      * Virtual assets have been redone and are more flexible than before
      * Point value system for ships to help with presence and other things
      * Support for shipstats at a system level
      * Initial support for 3D models
      * Proper support for line breaks in most languages
      * Most objects (ships, planets, etc.) have tags that can be used from Lua
      * Lots of optimization

* 0.8.2
   * Gameplay
      * Fixed duplicate rewards from pirate ship-stealing missions. (Sorry.)
      * Fixed the Advanced Nebula Research mission's failure condition in case you don't stick with the transport ship. (Sorry.)
      * Fixed the "The one with the Runaway" mission so the captured drone doesn't appear back in space
   * Engine
      * Fixed a bug loading games with short (1-character) names
      * Tweaked chances of seeing Spaceport Bar missions
      * Updated German translation
      * Fixed "configure" script when the system has a "cxsparse" library and no "csparse"
      * Fixed source .tar.gz so ./configure is immediately usable again. (Note: 0.9.x will use Meson for builds.)

* 0.8.1
   * Gameplay
      * Lowered large ships' time constant (renamed from time dilation) by 50% of the deviation from 100%
      * Tweaked Za'lek ships' stats and outfit slot behavior to match expectations
   * Engine
      * Restored macOS support. (Catalina users will have to bypass Gatekeeper: See https://github.com/naev/naev/wiki/FAQ for details.)
      * Fixed a crash-loop when the "saves" folder gets populated by Steam data (or other files) and no Naev save files
      * Fixed intermittent error messages about the "Lua Spawn script for faction 'Trader'"
      * Fixed rare/potential bugs in font and save-file code
      * Fixed crash when navigating landing screens with the tab key
      * Updated German translation
      * Improved text in minor ways

* 0.8.0
   * Gameplay
      * Overhaul of the interface to be more sleek and functional
         * Interface is much more slick
         * Dark theme to be more consistent with space
         * Font uses outlines to be more readable
      * New map overlay with adjustable opacity
      * Added rarity indicator to ships and outfits
      * Changed fonts
      * Indicate non-common NPC with exclamation marks
      * Added accessory slot and unique accessory outfits as mission rewards
      * Simple economy model implemented with map visualizations
      * Added travelling merchant who sells unique items
      * Made missiles and fighter bays reload while in space
      * Modified the balancing of missiles
      * Added asteroids and mining
      * Improved player GUI
      * Brushed GUI is now the default
      * Improved and fixed escort system
      * Made Pirates and FLF spawn in a fairer way
      * Made time pass at different rates for different ships ("Time Dilation")
      * Made piracy missions available from any Independent or black market planet
      * Substantially increased pay for unique missions (10x in most cases)
      * Made references to the player gender-neutral
      * Made combat music vary from faction to faction
      * Made it so AI ships spawn with cargo
      * Improved AI behaviours
      * Nerfed Quicksilver
      * Added the ability to buy "fake IDs" from pirate strongholds
      * Made jammers into activated outfits that increase cloaking
      * Added Soromid organic ships that level up organs
      * Improved and expanded NPC portraits
      * Commodities can be sold/bought everywhere
      * Added a "slow mode", which runs the game at half speed (like an easy mode)
      * Added a ship log which records events
      * Added a "system map" which displays information about known remote planets
      * Added support for giving commands to individual escorts
      * New intro images replacing old placeholders
      * Increased pirate name variety for bounty missions
      * Ships now travel with you automatically for free, as with outfits
      * Added map decorators showing locations of factions and the Nebula
      * Added a dogfight aiming helper
      * More music
      * New and/or improved missions
         * New Za'lek mini-campaign
         * Completed the FLF campaign
         * Fixed up the Collective campaign
         * Improved the Shark (Nexus Shipyards) campaign
         * Improved the Dvaered anti-FLF campaign
         * Added and improved piracy missions
         * New minor Soromid campaign, "Coming Out"
         * New tutorial mission at the start of a new game
         * Various newly added and improved generic missions
   * Engine
      * Support for compilation with Meson
      * HiDPI-awareness
      * Support for translations
      * Added shaders to speed up and improve graphics
      * Added support for non-ascii direct character input
      * Added support for map decorators
      * Removed support for Lua 5.0
      * Removed support for SDL 1, only SDL 2 is supported
      * Added support for translating
      * Made the OSD compact itself to avoid showing redundant information
      * Made Autonav able to follow ships
      * Consolidated the effects of cloaking and jammers under cloaking
      * Added workaround for ALSOFT buggy version that crashes
      * Added a polygon-based collision algorithm
      * Added some symbols for partial colorblind accessibility
      * Support #include in shaders
      * Multiple font support
      * Many bugfixes<|MERGE_RESOLUTION|>--- conflicted
+++ resolved
@@ -1,4 +1,3 @@
-<<<<<<< HEAD
 * 0.10.0 (unreleased)
    * Added a gigantic black hole
    * Support for tags in missions
@@ -8,11 +7,10 @@
    * Player ships can store their own variables now
    * Bioships go rawr (new skill system)
    * 3 New missions
-=======
+
 * 0.9.0
    * Fixed glitchy appearance of the map's mode menu
    * Map mode is remembered throughout the gaming session
->>>>>>> bb282951
 
 * 0.9.0-beta.3
    * Fixed warning about cargo rush deliveries when you don't know the best route
