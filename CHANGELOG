<<<<<<< HEAD
* 0.12.0 (unreleased)
   * Gameplay
      * Excess energy to battery recharge efficiency is now a flat 50% instead of varying based on charge level
      * Gave the Za'lek sting a slight detection buff
   * Quality of Life
      * Added colourblind correction mode
      * Exposed more colourblind options to the user
      * Can modify game speed directly instead of using a slow mode difficulty for accessibility
      * Messages get folded instead of repeating
      * Asteroids no longer fade out if close to the player
      * Display fuel consumption for ships in the equipment overlay
      * Added option to match speed with slowest ship in the fleet (on by default)
      * Made it so ships in the equipment screen do not change order based on value
   * Engine
      * Stats (except inverted stats) are now additive instead of multiplicative
      * Try to merge saves if multiple directories correspond to the same player
      * More robust weapon set support that can handle multiple overlapping weapon sets
      * Faster handling of asteroids with large exclusion areas
      * Added fuel_usage_mod ship stat.
      * Fixed player losing navigation targets when unidiff is applied
      * Fixed ai.idir giving wrong answer by M_PI_2 in some cases
      * Threaded more loading components
      * Lua require now caches chunks
      * Dropped SDL_image fallback
      * Support for Tracy
   * Fixes
      * PSO and Mizar nebulas have trails again
=======
* 0.11.3 (unreleased)
   * Fixed not being able to turn off point defense weapons
   * `sciencegonewrong/02_sciwrong`: make the drones not hostile to other factions
   * `neutral/baron_comm`: fixed trivial warning when trying to clean up baron comm event
>>>>>>> e391a328

* 0.11.2
   * Stopped autonav from preventing wobble and overshooting by crashing the entire game

* 0.11.1
   * Give all ammo back to player after doing obelisk
   * Fixed player being invincible after completing an obelisk
   * Fixed a crash when loading games while a landing hook was running
   * Fixed race condition in threadpool
   * Fixed asteroids spawning in not proper shapes
   * Fixed autonav wobble and overshooting
   * Point defense won't shoot at disabled pilots anymore
   * Fixed battery descriptions
   * Discovering a hidden jump will make both directions known
   * Fixed AI trying to scan hostile targets they lost track of
   * Properly save and load reward_value to and from saves
   * Fixed events and missions being able to trigger in obelisk tests
   * Fixed beam weapons not hitting asteroids
   * Properly compute weapon range with launch_range modifiers
   * Fixed some range checks with inrange weapon sets
   * Fixed Empire Pacifier mass being too low
   * Fixed warning when looking at internal flow amplifier descriptions
   * Removed Soromid Ira turret and forward weapon stats
   * Fixed reality rip and avatar of sirichana abilities giving errors when the AI tries to use them
   * Fixed issue on some systems with indexed images
   * Fixed pirates and pilots that don't care being able to disable the fake transponder
   * Can now see and target allies that are stealthed
   * Pheromone emitter won't do anything in exclusively claimed systems
   * Fixed some weapons such as beams not hitting targets other than selected one
   * Fixed rendering order making it so most effects were below the player
   * Fixed fallback switch weapon sets not being found properly
   * Fixed bioship "Wanderer" perk giving absolute accel bonus instead of relative
   * Increased Neural Accelerator Interface energy regen malus to -100%
   * `zalek/blackhole/zbh09`: don't error out when a bioship ceases to exist
   * `kidnapped/traffic_00`: fixed formatting string telling the player what system to go to
   * `kidnapped/traffic_01`: ship should spawn if taking off in the same system, not just jumping in
   * `tutorial/nelly01`: fixed derelict message not appearing
   * `minerva/pirate4`: fixed save me spam only being print once
   * `neutral/seek_n_destroy`: fixed warnings when taking off in the same system
   * `sirius/achack/achack01`: fixed not being able to accept mission
   * `dvaered/dv_diversion`: fixed not being able to accept mission
   * `dvaered/dv_bikers`: don't allow the player to use escorts and properly update mission TODO
   * `sirius/achack03`: fixed not being able to complete the mission
   * `neutral/kidnapped`: fixed inconsistency in the name of the system to go to
   * `shadow/shadowrun`: fixed VN issues not allowing mission completion
   * `shadow/shadowrun`: changed locations to make it possible to do in the allotted time-frame
   * `shadow/shadowvigil`: fixed Seiryuu not appearing
   * `shiplover`: don't ask the player about ships they can't obtain
   * Fixed many typos
   * Translation updates

* 0.11.0
   * Fixed beams only showing hit explosions on one target being hit instead of all
   * Consider beam width when computing collisions
   * Made beam effects a bit thinner
   * Point defense weapons should track fighters much better now
   * Fixed point defense weapons not firing properly
   * Approach no longer instantly starts autonav unless a space object or derelict is already targeted
   * Tweaked the approach logic to prefer planets over pilots when only planet is selected
   * Approach should no longer play extraneous target sounds
   * Stores now show amount for unique outfits, while equipment windows shall not
   * Fixed POI missions having markers say 'Point of Interest' instead of 'Sensor Anomaly'
   * Most consistent texture interpolation when using mipmaps
   * Pilots will do their first distress somewhat sooner
   * Can only start to afterburn with enough energy for 0.5 seconds of afterburning
   * Updated meson.build to require SDL 2.0.26 which seems to be minimum supported version now
   * Fixed a certain faction being enemies with wild ones when they shouldn't necessarily be
   * Soromid Arx now has one non-exclusive heavy non-bio slot
   * Buffed Scanning Combat AI to have an additional +15% tracking
   * Pirates should no longer have presence in Sol under certain conditions
   * Buffed weapon ionizer to only -50% damage from -70% damage
   * Made weapon sets more robust to changes
   * Fixed some pirate checks in dominated systems
   * Clear weapon sets when doing active cooldown
   * Run ship / outfit code Lua code when disabled or cooling down
   * Increased maximum standing cap with pirates
   * Allow marauders to become friendly
   * Fixed gamma correction / colourblind shaders not being run on top of everything
   * Fixed damage sometimes causing pilots to instantly become undisabled
   * Fixed Sirius ships acquired before 0.11.0 not being able to use flow
   * Fixed Cleansing Flames shader
   * Gave some flow abilities custom sound effects
   * `srs_ferry`: fixed marker not updating for alternative delivery locations
   * `nelly01`: fixed giving the player twice as much money as needed for an ion cannon
   * `nelly03`: guard against the player changing systems in the middle of mining
   * `zbh06`: made mission easier for the player
   * `seek_n_destroy`: fixed mission being failable after the player takes out the target
   * `preach`: don't try to claim the system twice
   * Fixed many typos
   * Translation updates

* 0.11.0-beta.3
   * Differentiated more significantly the energy / kinetic / plasma weapon types
   * Fixed hard crash when loading when approaching certain NPCs
   * Fixed crash when change tab triggers a takeoff
   * Fixed Naev not starting on Mac OS
   * Fixed beam collisions (again)
   * Fixed rare hard crash when beams are being fired
   * 'in range' option for weapon sets now takes into account weapon arcs
   * Buffed Targeting Conduit
   * Renamed 'Point of Interest' to 'Sensor Anomaly'
   * Double-tap activating outfits breaks stealth
   * Nerfed Sirius Fidelity so it can no longer get ludicrous levels of action speed
   * Map's discovery mode shows system features
   * Removed enemies from a certain hidden faction so the player won't have standing issues with them
   * Non-weapon outfits no longer show switch groups they are in as hot keys
   * Turn off weapon sets when changing type
   * Fixed toggle weapon sets not triggering outfits over and over as expected
   * Turn off all weapon sets when entering stealth
   * Fixed resizing not working on the background and toolkit in some cases
   * Added pilot.weapsetAddType and pilot.weapsetSetActive
   * Gave unicorp storm launchers a rarity of 2 and made it more available
   * Have ships be a little less spammy distressing
   * Centered tracking icon in slim GUI
   * Show tracking icons for non-turret bolt weapons too
   * More short names for weapon outfits
   * Fixed pilot.setSpeedLimit not working
   * Added tutorial message when player acquires first point defense weapon
   * `test_of_renewal`: fixed weapon set defaults being incorrect and increased enemy damage
   * `seek_n_destroy`: missions should work properly when boarding the target
   * `flf_diversion`, `flf_rogue`: Missions should no longer be able to have ridiculously low credit rewards
   * `ec00`: changed it so you can't hail the collective drone
   * `escort`: fixed pilots not flying in formation
   * Fixed many typos
   * Translation updates

* 0.11.0-beta.2
   * Slim GUI now shows activated outfits and all weapons all the time
   * Collision system reworked (again) to take into account fast moving particles
   * Fixed collision polygons not properly being used
   * Added short names to some outfits such that they are easier to distinguish in the GUI
   * Allied factions won't help out the player against neutral targets
   * Added missing graphics for meditation chambers
   * Don't allow giving the player names that can't be saved
   * Updated love.filesystem to 0.11 spec renaming mkdir to createDirectory, enumerate to getDirectoryItems, and adding remove
   * Fixed toggle weapon sets not turning off with only bolt weapons
   * Hardened physics engine a bit to overflow that happens in 49 days of straight game time
   * Fixed trivial memory leak in vpool
   * Allow buying local maps where they are not sold
   * Buffed Hunting Combat AI to 15% bonus
   * Made Weakness Harmonizer AI not appear as an active outfit
   * Outfit Lua function onshoot has been renamed onshootany
   * Can toggle point defense weapons on and off
   * AI will turn off weapons ionizer when going for a kill
   * Player's new ships should start will all the default outfits, which fixes the some Sirius psychic tests
   * pilot.weapsetAdd follows the same logic as the normal equipping functions
   * slim GUI uses primary/secondary colours like the info menu
   * AI should be less prone to jump before their leader
   * Fixed cargo being lost when swapping ships in missions and events
   * `chapter1`: event claims all the systems just in case
   * `poi`: renamed 'Pristine Derelict' to 'Unusual Derelict'
   * `poi_intro`: fixed typo
   * `achack03`: fixed mission not being acceptable and harja spawning forever
   * `achack04`: fixed missing formatting string
   * `dv_bikers`: made missiles significantly more dodgeable and changed location
   * Translation updates

* 0.11.0 (beta)
   * Gameplay Changes
      * Universe significantly overworked to be more consistent with lore
         * More landable uninhabited spobs, unique locations, and things to discover
         * Reviewed and corrected many descriptions and placement of spobs and systems
         * More in-depth and fleshed out tag system for locations
      * Ship slots and mass limits reworked such that smaller ships get more utility/structural slots to work with
      * Point defense systems that can shoot down missiles and torpedoes
      * Space object (planets, stations, etc.) properties affect quantity of missions available
      * Moved many missions and events to the vn system
      * Can sometimes find POI events with a pulse scanner equipped when entering systems
      * Changed the visuals for some of the nebulas (PSO, Mizar)
      * Pirate bribes cost more depending on your fleet and are based on points not mass
      * Missions are introduced less all at once to the player
      * Blink drives are more flexible but use energy and generate heat
      * Razor class weapons have been completely reworked
      * Can steal more than one outfit from a ship with high boarding bonus
      * diy-nerds: improved reward
   * Quality of Life
      * Significantly improved autonav
         * Configurable and can use lanes
         * More efficient at reaching target locations
         * New option like follow pilots through jumps or brake when going to positions
      * Make it explicit when all the escorts have jumped or landed
      * Escorts will keep their same loadout until the game restarts
      * Player ship is no longer translucent when in stealth as it is redundant with the stealth icon
      * Show enemy/ally factions in the faction standing info window
      * Space dust is properly anti-aliased
      * Minor speed ups to patrol lane computations
      * Try to enforce minimum number of articles in the news
      * Independent patrol and bounty missions can be completed on more planets and stations
      * Can hide or prioritize missions from the info menu
      * Manual aiming model aims at the mouse location when the mouse is visible
      * Travelling merchant tells you when new wares are available and should be easier to find
      * Lua Love API should be better at handling input and not apply keys held before started
      * Increase time compression when disabled
      * Inverted how hide, evasion, and stealth value percent bonuses work. Now lower is better
      * Hide locked slots without outfits as the player can't do anything with them
      * Added volley mode to weapon sets that makes weapons fire as fast as possible, instead of staggered
      * Autonav options are now player-specific and accessible via the info menu settings button
      * Travelling merchant gives full details of the intrinsic outfits they provide
      * Selected slots in the equipment window will only show outfits that fit
      * Autonav routes consider distance travelled in-system
      * Made stress more visible in the slim GUI
      * Reworked how stats are displayed to be more visible and intuitive
      * Can show all known outfits or ships in with the map find functionality
      * Weapon sets much more flexible, verbose, and easy to use
      * Weapon sets remember slots, not outfits
      * Route is visible on all map modes now
      * Blink and flicker drives can use double tap arrow keys to move around
      * Toolkit is cached in a framebuffer for much faster rendering
      * Intrinsic outfit details now visible from the equipment menu
      * Visually indicate which pilots are scanning the player on the overlay and radars
      * Can sell all outfits on any spob with an outfitter
      * Enemies in patrol missions should not run away
      * Changed the faction standing caps to allow the player to get all ships when maxed out. Will be decreased in the future as missions are added
      * Slot icons to make it more clear what special slots a ship has
      * System markers and autonav TARGET marker will try to not overlap with jumps and spob names
   * New Content
      * New mechanic for House Sirius called flow to unlock psychic powers
         * Gives passive bonuses to Sirius ships
         * Outfits allow use on non-Sirius ships
      * 8 new missions
         * Finish the Minerva campaign
         * Nebula refugees
      * Many new events
         * Abandoned stations with secrets
         * Greedy pirates looking for domination
         * Challenges of the mind
         * Mysterious signals
         * More points of interest
      * Many, many new systems and space objects
         * 67 new star systems with 123 new space objects
         * New graphics for space objects
      * Tons of new outfits
         * Sirius flow outfits
         * Completely reworked Sirius weapons too
         * Point defense systems
         * New accessories
         * Intrinsic outfits
         * and more!
      * Many new outfit graphics
      * New NPC graphics
      * More NPC and news messages
      * Added the Space Trader Society faction
      * Custom death animations for many ships
      * More ways to increase fleet capacity
      * The pirate clans are now more differentiated in terms of AI behaviour and taunts
      * More factional landing messages
      * Rehabilitation missions have been made more factional and a new rehabilitation mission for the FLF is now available
   * Engine
      * Map system viewer is more compact
      * Added hook.hail_spob
      * Events support tags
      * Editor supports tags
      * Library to handle conditionals for mission computer missions
      * Added support for disabling specific patrol lanes from being generated
      * Support for Lua scripting for ships
      * Changed api of evt.claim and misn.claim
      * Missions/events load Lua as chunks instead of compiling each time
      * Significant speed-ups in collision detection with quadtrees
      * Hooks "outfit_buy", "outfit_sell", "ship_sell", and "ship_swap" pass Lua objects instead of strings
      * Ships can have extra descriptions that show up on mouse over
      * More Lua API added such as pilot.armour, pilot.shield, or naev.missionList
      * Soromid NPCs can have custom descriptions based on genetics
      * Improved VN API with vn.move, vn.musicVolume, etc.
      * Improved VN handling of non-ascii fonts
      * Support for generating munitions from outfits
      * Improved derelict script to handle custom derelicts better
      * Removed some custom environment and string handling functions for standard SDL ones (requires 2.0.18 now)
      * Better handling of user locales
      * Weaker effects shouldn't overwrite stronger ones anymore
      * Spobs can use communication graphics
      * Require OpenGL 3.2 for geometry shaders now
      * Support for advanced collisions such as weapon on weapon, allowing for point defense weapons
      * Renamed thrust to accel for more consistency and simplifications
      * Support for buying intrinsic outfits
      * Ship distress moved to the message framework
      * Outfits have support for double tapping accel/left/right triggers
      * Removed toolkit fading effects
      * Support for rendering images as SDFs
      * Significant loading time speed-up with multithreading
   * Fixes
      * Main menu more responsive when changing windows
      * Typo and wording fixes
      * Fixed many corner case crashes in the editor
      * Fixed cargo missions not being generated in some parts of the universe
      * Game no longer crashes when loading save with persisted Lua pointing to nonexistent systems/spobs
      * Minor improvements to many existing missions
      * Fixed crash when events trigger other events on creation
      * Fixed autonav sometimes having trouble landing with reverse thrusters
      * Qex races should be much less laggy now
      * Fixed some outfits using the wrong store images
      * Fixed system viewer not being consistent with map
      * Player's escort damage is counted towards players damage
      * Avoid having missions duplicates for cases where they can significantly stack such as patrol missions
      * Fire rate and action speed should affect damage and disable of beam weapons
      * Fixed some outfits not having "Activated Outfit" in their description
      * Fixed ships offering 100 fuel refuels twice
      * Fixed some ships having trouble equipping because of stacking engine reroutes and such
      * Improved AI's scanning behaviour to be more robust to stealth pulsing
      * Fixed POI generating in extremely volatile systems
      * Fixed tutorial running during cinematics
      * Fixed active outfits not showing "activated outfit" in their summary sometimes
      * FLF no longer become true allies of the Dreamer Clan to not limit the players actions
      * Made audio system more robust to running out of source errors

* 0.10.6
   * Fixed potential segfault with invalid semver strings
   * Fixed sign error when buying artifacts in the Baron Prince mission (sorry)
   * Fixed behaviour of naev.trigger with parameters
   * Fixed Lua spfx volume changing with game speed
   * Fixed memory leak in luaspfx trails
   * Fixed missions doing things in systems they should not
   * Fixed Adrenal Gland III's time speed up effect
   * Fixed Misi giving upgrades for free
   * Fixed minor planet check in frontier war missions
   * Fixed silent installs on windows
   * Fixed typos

* 0.10.5
   * Start counting effect stacks from 1 not 2
   * Fixed launcher weapons using outfit mass instead of ammo mass
   * taiomi: fixed claim check for last mission
   * Fixed some typos
   * Fixed equipment of Lancelot in "Sharkman Is Back" mission
   * Fixed clicking on jump points also selecting planets in some cases
   * nelly02: Nelly now stops recommending stuff that only does a little disable
   * shadowvigil: Fixed mission not spawning escorts
   * flf_patrol: Missions should no longer be able to have ridiculously low credit rewards
   * Fixed some events not claiming systems that could interfere with other missions
   * hypergate_construction: should actually claim the system
   * Fixed some formatting in the alt text when hovering over outfits in the equipment window
   * ec06: refuel tanker should provide as much fuel as possible
   * taiomi09: fixed smugglers becoming hostile in some cases
   * Changed music.stop() API to stop music from continuing by default
   * Fixed potential memory issues on some platforms
   * Fixed crash when changing to Japanese language on Windows using Japanese locale

* 0.10.4
   * Fixed crashes related to multiple effects being active at once
   * Fixed multiple mission_done hooks not passing parameter correctly
   * Fixed plugin strings not being initialized with mismatched saves
   * ec06: made the final battle work much better

* 0.10.3
   * Fixed crash when using fits currently selected ship outfit filter
   * Fixed escorts always being set to aggressive when loading a save
   * Fixed Dvaered standing cap increase being lost after loading game
   * Made space dust a bit less bright when it starts turning into lines
   * derelict_rescue: play money sound instead of victory sound on completion
   * rehab: fixed crash when aborting rehabilitation missions
   * foundation station, efferey: fixed not using pirate landing script

* 0.10.2
   * Fixed escorts sometimes not following their leader and landing
   * Fixed autonav always wanting to go to the edge of jump points
   * Fixed crash when causing multiple dialogues to run in the background
   * Fixed outfit lua being called before initialization
   * Fixed not giving the AI a name when updating a save breaking the updater script
   * Fixed deleting last snapshot of a save switching to another pilot's saves
   * Fixed saves and snapshots not displaying correct name with version mismatch
   * Fixed crash when deleting Lua-side fonts, should fix crash with POI
   * Fixed swapping ships with mission cargo sharing name with other cargo can lead to wrong cargo getting duplicated
   * Fixed original music at Research Post Sigma-13
   * Fixed music stopping after playing once in new games
   * Change music API to make it explicit you can temporarily disable the music engine
   * Set windows compatibility mode to Windows 7 when cross-compiling
   * legacy gui: fixed line artefacts near fuel / energy bars
   * pulse_scanner: fix potential error on init
   * patrol: don't have an invisible time limit to reach the system anymore
   * taiomi: fixed some claims
   * zbh03: landing when hostiles spawned will fail the mission
   * bounties: mention there is a time limit to reach the system, not made explicit though
   * zpp01, zbh01: bumped chance to 30%
   * poi_intro: can't board nelly again

* 0.10.1
   * Fixed many stations not marked as stations
   * FLF combatants only appear on FLF spobs
   * Fixed cases where the player could be forced to take off when not spaceworthy
   * Show engine volume option same as other volume options
   * Use nearest neighbour interpolation for small resolution vn images
   * Fix engine sound being played at high time compression values
   * Try to fix issue where music stops playing
   * Statically link libenet on steam versions
   * diy-nerds: fixed reward and description not matching
   * deliverlove: fixed credit exploit
   * reynir: don't add 0 tonnes of hotdogs

* 0.10.0
   * Made slim the default GUI instead of brushed
   * Contraband missions use vntk instead of tk
   * Sightseeing missions mention explicitly how much you get paid when completed
   * Removed outfit name duplication in alt texts
   * Made outfit descriptions fit in the landing window for all outfits
   * Added sound effects to starting race
   * Fixed non-Lua active outfits (jammers, etc.)
   * Sort ship stats in outfit/ship descriptions
   * Fixed jammers and jamming
   * Buffed jamers and scramblers
   * Buffed evasion bonus of Red Star hulls to compensate for detection malus
   * Fix "Dead or Alive" and "Alive" being swapped in bounty mission descriptions
   * Lowered error in physics approximation (shouldn't be noticeable though)
   * Added particle beam and particle lance to Za'lek outfitters
   * Fixed escort ai not being properly applied to newly spawned escorts
   * Improved rendering of the map system information window
   * Improved minor artefacts in slim and slimv2 GUIs with scaling enabled
   * Engine sounds smoothly transition on/off
   * Fixed other minor issues

* 0.10.0-beta.2
   * Pirates should avoid attacking near safeish areas
   * Fixed crash on load when player has more than one ship
   * Fixed player.setSpeed() not resetting speed as intended
   * Fixed pilot.comm not showing messages
   * Fixed typo/grammar in sightseeing and dvaered census introductory mission
   * Don't display health bars with no player alive
   * Autonav doesn't go only to the center of spobs
   * Mention escort AI settings when buying a fighter bay tutorial plays

* 0.10.0 (beta)
   * New Mechanics
      * Support for setting ships as escorts and thus player fleets
      * Hypergates that allow for long distance travel
      * Asteroid rework
         * Asteroids no longer randomly explode
         * Asteroid scanning is no longer binary, but distance-based
         * New mini-game based mining
         * More diversity in types with different rarity
      * Support for restrictions for outfits and ships, such as minimum faction standing
      * Significantly improved how faction reputation caps are handled
      * Pilots can have intrinsic outfits
      * Bioships go rawr (new skill system)
      * Weapons and outfits can cause effects on ships
      * More complex space objects (spob)
      * Support for different difficulty settings
      * New exploration mechanic with points of interest
      * Unique ships to be found throughout the universe (pers)
      * Manual aiming mode for weapon sets
   * Gameplay Changes
      * Weapon types are more differentiated
      * Removed nearly redundant launchers
      * Nerfed beams
      * Factional ships are more widely sold
      * Schroedinger uses less fuel instead of getting a large bonus
      * Plasma has a burning effect
      * Changed spawning and behaviour of pirates to be less dangerous in populated systems
      * Fighters only attack enemies visible by their carrier
      * AI is better at choosing targets
      * More dump targets for waste dump mission and tweaked rewards
      * Removed escorts for hire in lieu of player fleets
   * New Content
      * Added a gigantic black hole
      * Added new space anomalies such as plasma storms
      * Lots of new asteroid types and commodities
      * More interesting places to visit and explore
      * More engine sounds
      * 45 New missions
         * More terraforming
         * Continuation of the Za'lek story
         * Help the Dvaered do some tasks
         * Tutorial for new mechanics
         * Secret system!
      * 14 New ships
         * Certain secret faction completely revamped
      * New spob graphics
      * Lots of new outfits and reworked old outfits
         * Use energy to avoid death
         * Create scanning pulses
         * Blinking has animations
         * Advanced mining techniques
         * Space mines
      * News revamped to be more flexible and relate more with current events
      * NPCs revamped to be more flexible with many new messages
      * New commodities that are only available from mining
      * Fancy racing mini-game that replaces old race missions
   * Quality of Life
      * Support for save snapshots for each pilot
      * Can ask pilots to refuel you more than 100 units at a time
      * Engine sound volume is configurable
      * Revamped the star map to be large and more useful
      * Can add notes to the star map
      * Autoscroll is now an option in the VN
      * Spob communication window has been redone
      * Limit sound output volume when lots of sounds are playing jointly
      * Redid the music engine to be less prone to play combat music
      * Hide radar when overlay is open (with option to revert to old behaviour)
      * Duplicate effects get collapsed into stacks in the GUI
      * Allowing exiting and reloading while love framework is open (VN, etc.)
      * Autonav is more flexible with positioning on jump points
      * Can customize jump flash brightness
      * Player will not be scanned immediately on jumping in or taking off
      * Show health bars near pilots in combat (can be disabled in options)
      * Escort AI is customizable
      * Ship AI reminds player about things when they haven't played in a while
   * Engine changes
      * Work has begun on a development manual
      * Plugin support with explicit support for total conversions
      * All monolithic files have been split up
      * Simplified terminology with spob (space objects) replacing planet/asset
      * Support for tags in missions
      * Player ships can store their own variables now
      * Weapon outfits support some Lua scripting
      * Ammunition/fighters merged into launchers/fighter bays
      * Support for "shotgun"-type weapons
      * Backgrounds no longer use an orthographic projection
      * Minor transitions added to the toolkit
      * Asteroids redone to be more flexible and easy to add using groups
      * Asteroid field support in the editor
      * Allow for soft claims instead of only hard claims
      * Unified the event and mission headers
      * Implemented per-pilot variables
      * Lua scripting for spob
      * AI can use special outfits
      * Lots of engine rewriting and modernization that should bring some speed improvements and more flexibility when modding
      * Added lua-enet library to allow for networking in plugins (off by default, requires setting in configuration file)
      * Can animate loading screen
   * Bug Fixes
      * Too many to list, but we'll try
      * Fixed pilots not getting equipped at all in some cases
      * Fixed looting cargo when boarding giving less than expected
      * Fixed all asteroid graphics being used as debris
      * Fixed some hooks not properly passing arguments
      * Block certain inputs during cinematics
      * Fixed disabling saving and forcing the pilot to take off not working as expected
      * Fixed sounds getting stopped in many cases due to garbage collection
      * Many typo fixes

* 0.9.4
   * Fix "No error." log spam with certain video card drivers
   * Fix Lua errors with tiny nebula such as Sarcophagus
   * Fix fake transponder cheesing rehabilitation missions
   * Fix errors in "Anxious Merchant", "Dead Or Alive Bounty", "Harja's Vengeance", and "The Lost Brother" missions
   * Fix the in-game screenshot feature, in case of odd window dimensions
   * Fix at least "Dvaered Diplomacy" glitching when the game is saved/reloaded (thanks to "Duke" on the Steam forums)
   * Update translations, including a new Spanish translation

* 0.9.3
   * Bug fix: if the German translation was active, casino minigames' explanation (Erklärung) didn't work
   * Fix errors/slowdown in Diversion from (...) missions
   * Fix bug in "Waste Collector" mission
   * Fixed a bug that allowed the player to get infinite escorts
   * Work around bugs in at least one OpenGL driver
   * Fix crash when unidiff changes assets that the player has targetted
   * Player actually has to pay for stealing outfits
   * Fixed game hanging when entering some volatile nebula systems

* 0.9.2
   * Fix reward messages in the Particle Physics campaign
   * Can no longer steal a certain Soromid ship
   * Enhanced the logic for deciding whether it's safe to save the game after landing
   * Fix mission bugs: "Assault on Unicorn", "Emergency of Immediate Inspiration", "The Search for Cynthia"
   * Fix zombie autonav toward deselected targets

* 0.9.1
   * Minor countermeasures for long player ship names
   * Fix mission breakage in "Minerva Pirates 4", "Runaway Search", "Particle Physics 3", "Shadow Vigil", "Baron Prince", and "Dvaered Ballet"
   * Fix exploit in "Travelling Merchant" event (mission prize for sale that shouldn't have been)
   * Fix many missions that explicitly attack the player overriding stealth and visibility mechanics
   * Fix some text labels that couldn't be translated from English
   * Fix equipment slot information displaying over filter widget
   * Fix phantom acceleration after an auto-board and undock sequence
   * Darkened nebulas and lowered default background darkness
   * Improved upstream metainfo for packagers
   * Can no longer steal a certain Za'lek ship
   * Fix crash under certain conditions when using the console
   * Masochists and LTS distro packagers may build with Meson 0.54 (no subproject fallbacks) or 0.53 (also no "meson compile", only "ninja")
   * Slightly reduced rendered nebula quality to stop breakage on some intel GPUs
   * VN music uses logarithmic scale like internal music
   * Fixed some offset issues with the slim GUI

* 0.9.0
   * Fixed glitchy appearance of the map's mode menu
   * Map mode is remembered throughout the gaming session
   * Music transitions better for impatient players
   * Tighten up alt-text
   * Don't show aiming helper in cinematic mode
   * A busy volunteer proofreader kept editing almost as quickly as we could add errores
   * Some more outfit graphics
   * Pilots should be a bit less trigger happy when jumping in
   * Fixed minor visual artefacts with pirate trails
   * Centered the bottom bar (Brushed GUI)
   * FPS and Time Compression factors are monospaced when displayed
   * Added option for disabling resizing of window
   * Stealthed pilots don't affect autonav
   * Meow meow

* 0.9.0-beta.3
   * Fixed warning about cargo rush deliveries when you don't know the best route
   * Fixed another crash related to pilot removal
   * Fixed wonky backgrounds during death cutscenes, for the sake of *other* players of course
   * Fixed crash when techs are first patched to planets through unidiff
   * Fixed potential spurious warnings about incomplete translations, even when running in English
   * Fixed failure to resolve regional translations (like pt_BT or pt_PT) from the locale
   * Fixed VN log text overlap issues
   * Fixed commodities not being added through unidiff
   * Fixed safe lane rendering alpha being wrong
   * Fixed misbehaviours with Maikki, Nelly 2, Shark 3, Shipwreck, Travelling Merchant, Warlords Battle, and Particle Physics 2
   * Fixed backgrounds accumulating when messing with options
   * Fixed issues with board scripts getting deferred with respect to boarding script
   * Fixed some instances of background text interfering with how foreground text was drawn
   * Fixed some missions causing trouble when saved/reloaded (due to dynamic factions)
   * Fixed minor Ship AI issues (rename at game start)
   * Fixed autonav via the map during a landing sequence
   * Fixed autonav giving away autofollowed pilots and unknown destination systems
   * Improved speed and accuracy of autonav stopping
   * Improved mission marker behavior (show planets more, always clean up at end of mission)
   * Kicked Empire patrols out of the Arandon system
   * Gave pirate ships dodgier outfits
   * Proofread too many parts of the game to mention
   * AI should only try to jump to systems with their faction presence
   * Wrap OSD titles as necessary
   * Don't allow illegal characters in pilot name
   * Be kinder to old video drivers
   * More music
   * More meow

* 0.9.0-beta.2
   * Prevented Naev from losing the player's (pre-0.9.0-beta) licenses on first load
   * Fixed missing credits and translation coverage data
   * Improved phrasing
   * Prevented players from getting stranded without access to fuel
   * Mission script fixes for "Helping Nelly" and "The one with the Visit"
   * Outfit script fix for "Weapons Ionizer"
   * Fixed issues impacting at least some Windows / Intel graphics combinations
   * Hulls are more widely available
   * Improved some of the map outfits
   * Do not render systems with unknown assets as restricted
   * Added gamma correction to Options
   * Fixed reproducible crash when boarded pilots get removed
   * Added counterfeit licenses to pirate worlds
   * Remove minor energy malus from sensor array and jump detector
   * Electron burst cannon is no longer widely available

* 0.9.0 (beta)
   * New mechanics
      * Added new utility outfits with complex effects
      * Changed ship classification, removing rare classes while adding Interceptor and Battleship classes
      * Illegal cargo and ship-to-ship detection
      * Pilots can now go into stealth mode
      * Systems have "safe lanes" patrolled by the governing faction
      * Electronic warfare parameters are simplified and visible
      * Added escorts for hire
      * Some simple minigames have been added
      * Scramblers and jammers have fixed chance to mess up missiles depending on their resistance
      * Restricted systems where dominant faction will attack on sight
      * Some bulk freighter-class ships added
      * Systems can have different effects on all ships in them
      * Fake transponder replaces fake id
   * Visual improvements
      * New fancy system rendering effects
      * Ships and rockets now have engine trails
      * Beam visuals have been made more flexible and pretty
      * Jumping visuals improved
      * Redid the shake visuals and added a small damage visual
      * Most special effects implemented as shaders
      * Most small visuals redone to be more visible and clean
      * Similar presences are now merged in map
      * Overhauled all the backgrounds
   * Gameplay changes
      * Pirates split into multiple clans and marauders
      * Added discovery messages as you explore the universe
      * Overhauled NPC AI
      * Overhaul and rebalance of most outfits
      * Wanted ships no longer aggro defense forces (bounties)
      * Bribed pilots don't become hostile again unless attacked
      * Stress now decreases based on ship mass
      * Merged the Independent and Civilian factions
      * Game now tracks meta-data like ships destroyed and time played
      * Trade lane routes made explicit
      * More common and useful derelict ships
      * Missiles have lock-on reduced and in-flight calibration added
      * Tutorial redone with Ship AI that is also accessible from the info menu
      * New ships including the Starbridge
   * Quality of Life
      * Autonav supports landing and boarding
      * Comm window reworked and you can bribe multiple pilots at once
      * Possible to change or unequip ships with deployed fighters
      * More fine-grained autonav reset control by setting enemy distance
      * Added autoequip functionality
      * Able to filter equipable outfits
      * Minimal view mode for the map
      * More visible map markers
      * More in-game tutorial-ish explanations for new mechanics as you encounter them
      * You can now favourite your ships to help with sorting
      * Redid boarding window to be more intuitive and easier to loot what you want
      * Paste support for input stuff
      * Translation completion status is shown in the options
   * New locations
      * Added gambling resort "Minerva Station"
      * Revamped and improved some existing locations
      * Several new planets and systems
   * 40 New missions
      * Challenge adversaries in the Crimson Gauntlet
      * Follow happenings on "Minerva Station"
      * Invade the frontier with the Dvaered
      * Ship enthusiast quiz
      * Deliver fancy contraband all over the universe
      * Raid trader convoys
      * Rescue derelict crew
      * Small early game tutorial-ish campaign
      * Neutral campaign to transform the universe
      * Help the Za'lek do particle physics
      * Meow
   * New translation(s) in progress: Czech, French, Korean, Portuguese, and Japanese
   * Engine Changes
      * Added an optimizer to improve automatic outfitting choices
      * A ton of new ship stat attributes have been added
      * Support for Lua-based hooks in Outfits for complex behaviours
      * Support for post-processing shaders
      * Added rendering and update hooks in the Lua API
      * Added image format support beyond PNG (notably WebP)
      * Support for arbitrary ship display classes
      * Game data now handled by PhysicsFS, allowing for multiple sources and easier modding
      * Meson is now the only build system, and development builds can integrate all assets/translations without being installed
      * Fonts now use distance fields and much better in many cases
      * Improved how Lua was being loaded
      * Added library that supports lots of Love2D API in Naev
      * Added Visual Novel library
      * Added card games
      * Added dynamic factions
      * Added dynamic commodities
      * Lua support for advanced sound effects
      * Most markers and indicators use signed distance functions now
      * Internally using linear colourspace
      * Faction presence computed with base and bonus values
      * Virtual assets have been redone and are more flexible than before
      * Point value system for ships to help with presence and other things
      * Support for shipstats at a system level
      * Initial support for 3D models
      * Proper support for line breaks in most languages
      * Most objects (ships, planets, etc.) have tags that can be used from Lua
      * Lots of optimization

* 0.8.2
   * Gameplay
      * Fixed duplicate rewards from pirate ship-stealing missions. (Sorry.)
      * Fixed the Advanced Nebula Research mission's failure condition in case you don't stick with the transport ship. (Sorry.)
      * Fixed the "The one with the Runaway" mission so the captured drone doesn't appear back in space
   * Engine
      * Fixed a bug loading games with short (1-character) names
      * Tweaked chances of seeing Spaceport Bar missions
      * Updated German translation
      * Fixed "configure" script when the system has a "cxsparse" library and no "csparse"
      * Fixed source .tar.gz so ./configure is immediately usable again. (Note: 0.9.x will use Meson for builds.)

* 0.8.1
   * Gameplay
      * Lowered large ships' time constant (renamed from time dilation) by 50% of the deviation from 100%
      * Tweaked Za'lek ships' stats and outfit slot behavior to match expectations
   * Engine
      * Restored macOS support. (Catalina users will have to bypass Gatekeeper: See https://github.com/naev/naev/wiki/FAQ for details.)
      * Fixed a crash-loop when the "saves" folder gets populated by Steam data (or other files) and no Naev save files
      * Fixed intermittent error messages about the "Lua Spawn script for faction 'Trader'"
      * Fixed rare/potential bugs in font and save-file code
      * Fixed crash when navigating landing screens with the tab key
      * Updated German translation
      * Improved text in minor ways

* 0.8.0
   * Gameplay
      * Overhaul of the interface to be more sleek and functional
         * Interface is much more slick
         * Dark theme to be more consistent with space
         * Font uses outlines to be more readable
      * New map overlay with adjustable opacity
      * Added rarity indicator to ships and outfits
      * Changed fonts
      * Indicate non-common NPC with exclamation marks
      * Added accessory slot and unique accessory outfits as mission rewards
      * Simple economy model implemented with map visualizations
      * Added travelling merchant who sells unique items
      * Made missiles and fighter bays reload while in space
      * Modified the balancing of missiles
      * Added asteroids and mining
      * Improved player GUI
      * Brushed GUI is now the default
      * Improved and fixed escort system
      * Made Pirates and FLF spawn in a fairer way
      * Made time pass at different rates for different ships ("Time Dilation")
      * Made piracy missions available from any Independent or black market planet
      * Substantially increased pay for unique missions (10x in most cases)
      * Made references to the player gender-neutral
      * Made combat music vary from faction to faction
      * Made it so AI ships spawn with cargo
      * Improved AI behaviours
      * Nerfed Quicksilver
      * Added the ability to buy "fake IDs" from pirate strongholds
      * Made jammers into activated outfits that increase cloaking
      * Added Soromid organic ships that level up organs
      * Improved and expanded NPC portraits
      * Commodities can be sold/bought everywhere
      * Added a "slow mode", which runs the game at half speed (like an easy mode)
      * Added a ship log which records events
      * Added a "system map" which displays information about known remote planets
      * Added support for giving commands to individual escorts
      * New intro images replacing old placeholders
      * Increased pirate name variety for bounty missions
      * Ships now travel with you automatically for free, as with outfits
      * Added map decorators showing locations of factions and the Nebula
      * Added a dogfight aiming helper
      * More music
      * New and/or improved missions
         * New Za'lek mini-campaign
         * Completed the FLF campaign
         * Fixed up the Collective campaign
         * Improved the Shark (Nexus Shipyards) campaign
         * Improved the Dvaered anti-FLF campaign
         * Added and improved piracy missions
         * New minor Soromid campaign, "Coming Out"
         * New tutorial mission at the start of a new game
         * Various newly added and improved generic missions
   * Engine
      * Support for compilation with Meson
      * HiDPI-awareness
      * Support for translations
      * Added shaders to speed up and improve graphics
      * Added support for non-ascii direct character input
      * Added support for map decorators
      * Removed support for Lua 5.0
      * Removed support for SDL 1, only SDL 2 is supported
      * Added support for translating
      * Made the OSD compact itself to avoid showing redundant information
      * Made Autonav able to follow ships
      * Consolidated the effects of cloaking and jammers under cloaking
      * Added workaround for ALSOFT buggy version that crashes
      * Added a polygon-based collision algorithm
      * Added some symbols for partial colorblind accessibility
      * Support #include in shaders
      * Multiple font support
      * Many bugfixes<|MERGE_RESOLUTION|>--- conflicted
+++ resolved
@@ -1,4 +1,3 @@
-<<<<<<< HEAD
 * 0.12.0 (unreleased)
    * Gameplay
       * Excess energy to battery recharge efficiency is now a flat 50% instead of varying based on charge level
@@ -26,12 +25,11 @@
       * Support for Tracy
    * Fixes
       * PSO and Mizar nebulas have trails again
-=======
+
 * 0.11.3 (unreleased)
    * Fixed not being able to turn off point defense weapons
    * `sciencegonewrong/02_sciwrong`: make the drones not hostile to other factions
    * `neutral/baron_comm`: fixed trivial warning when trying to clean up baron comm event
->>>>>>> e391a328
 
 * 0.11.2
    * Stopped autonav from preventing wobble and overshooting by crashing the entire game
